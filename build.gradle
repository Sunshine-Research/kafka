--- conflicted
+++ resolved
@@ -19,10 +19,6 @@
 
 buildscript {
   repositories {
-    maven {
-        url "http://maven.aliyun.com/nexus/content/groups/public/"
-    }
-    mavenLocal()
     mavenCentral()
   }
   apply from: "$rootDir/gradle/dependencies.gradle"
@@ -30,14 +26,6 @@
   dependencies {
     // For Apache Rat plugin to ignore non-Git files
     classpath "org.ajoberstar.grgit:grgit-core:$versions.grgit"
-<<<<<<< HEAD
-    classpath "com.github.ben-manes:gradle-versions-plugin:$versions.gradleVersionsPlugin"
-    classpath "org.scoverage:gradle-scoverage:$versions.scoveragePlugin"
-    classpath "com.github.jengelman.gradle.plugins:shadow:$versions.shadowPlugin"
-    classpath "org.owasp:dependency-check-gradle:$versions.owaspDepCheckPlugin"
-    classpath "com.diffplug.spotless:spotless-plugin-gradle:$versions.spotlessPlugin"
-=======
->>>>>>> 031b7208
   }
 }
 
@@ -217,12 +205,6 @@
     apply plugin: 'eclipse'
     fineTuneEclipseClasspathFile(eclipse, project)
   }
-<<<<<<< HEAD
-  apply plugin: 'maven'
-  apply plugin: 'signing'
-  apply plugin: 'checkstyle'
-=======
->>>>>>> 031b7208
 
   sourceCompatibility = minJavaVersion
   targetCompatibility = minJavaVersion
@@ -621,8 +603,6 @@
 
   test.dependsOn('checkstyleMain', 'checkstyleTest')
 
-<<<<<<< HEAD
-=======
   spotbugs {
     toolVersion = versions.spotbugs
     excludeFilter = file("$rootDir/gradle/spotbugs-exclude.xml")
@@ -640,7 +620,6 @@
     jvmArgs = defaultJvmArgs
   }
 
->>>>>>> 031b7208
   // Ignore core since its a scala project
   if (it.path != ':core') {
     if (userEnableTestCoverage) {
@@ -692,6 +671,12 @@
 
 }
 
+gradle.taskGraph.whenReady { taskGraph ->
+  taskGraph.getAllTasks().findAll { it.name.contains('spotbugsScoverage') || it.name.contains('spotbugsTest') }.each { task ->
+    task.enabled = false
+  }
+}
+
 def fineTuneEclipseClasspathFile(eclipse, project) {
   eclipse.classpath.file {
     beforeMerged { cp ->
@@ -729,54 +714,6 @@
    headerFile: "$rootDir/checkstyle/java.header"]
 }
 
-<<<<<<< HEAD
-task reportCoverage(dependsOn: ['jacocoRootReport', 'core:reportCoverage'])
-
-for ( sv in availableScalaVersions ) {
-  String taskSuffix = sv.replaceAll("\\.", "_")
-
-  tasks.create(name: "jarScala_${taskSuffix}", type: GradleBuild) {
-    startParameter = project.getGradle().getStartParameter().newInstance()
-    startParameter.projectProperties += [scalaVersion: "${sv}"]
-    tasks = ['core:jar', 'streams:streams-scala:jar']
-  }
-
-  tasks.create(name: "testScala_${taskSuffix}", type: GradleBuild) {
-    startParameter = project.getGradle().getStartParameter().newInstance()
-    startParameter.projectProperties += [scalaVersion: "${sv}"]
-    tasks = ['core:test', 'streams:streams-scala:test']
-  }
-
-  tasks.create(name: "srcJar_${taskSuffix}", type: GradleBuild) {
-    startParameter = project.getGradle().getStartParameter().newInstance()
-    startParameter.projectProperties += [scalaVersion: "${sv}"]
-    tasks = ['core:srcJar', 'streams:streams-scala:srcJar']
-  }
-
-  tasks.create(name: "docsJar_${taskSuffix}", type: GradleBuild) {
-    startParameter = project.getGradle().getStartParameter().newInstance()
-    startParameter.projectProperties += [scalaVersion: "${sv}"]
-    tasks = ['core:docsJar', 'streams:streams-scala:docsJar']
-  }
-
-  tasks.create(name: "install_${taskSuffix}", type: GradleBuild) {
-    startParameter = project.getGradle().getStartParameter().newInstance()
-    startParameter.projectProperties += [scalaVersion: "${sv}"]
-    tasks = ['install']
-  }
-
-  tasks.create(name: "releaseTarGz_${taskSuffix}", type: GradleBuild) {
-    startParameter = project.getGradle().getStartParameter().newInstance()
-    startParameter.projectProperties += [scalaVersion: "${sv}"]
-    tasks = ['releaseTarGz']
-  }
-
-  tasks.create(name: "uploadScalaArchives_${taskSuffix}", type: GradleBuild) {
-    startParameter = project.getGradle().getStartParameter().newInstance()
-    startParameter.projectProperties += [scalaVersion: "${sv}"]
-    tasks = ['core:uploadArchives', 'streams:streams-scala:uploadArchives']
-  }
-=======
 // Aggregates all jacoco results into the root project directory
 if (userEnableTestCoverage) {
   task jacocoRootReport(type: org.gradle.testing.jacoco.tasks.JacocoReport) {
@@ -805,7 +742,6 @@
 
 if (userEnableTestCoverage) {
   task reportCoverage(dependsOn: ['jacocoRootReport', 'core:reportCoverage'])
->>>>>>> 031b7208
 }
 
 def connectPkgs = [
