/*
 * Licensed to the Apache Software Foundation (ASF) under one or more
 * contributor license agreements. See the NOTICE file distributed with
 * this work for additional information regarding copyright ownership.
 * The ASF licenses this file to You under the Apache License, Version 2.0
 * (the "License"); you may not use this file except in compliance with
 * the License. You may obtain a copy of the License at
 *
 *    http://www.apache.org/licenses/LICENSE-2.0
 *
 * Unless required by applicable law or agreed to in writing, software
 * distributed under the License is distributed on an "AS IS" BASIS,
 * WITHOUT WARRANTIES OR CONDITIONS OF ANY KIND, either express or implied.
 * See the License for the specific language governing permissions and
 * limitations under the License.
 */
package org.apache.kafka.common.requests;

import org.apache.kafka.common.Uuid;
import org.apache.kafka.common.errors.UnsupportedVersionException;
import org.apache.kafka.common.message.UpdateMetadataRequestData;
import org.apache.kafka.common.message.UpdateMetadataRequestData.UpdateMetadataBroker;
import org.apache.kafka.common.message.UpdateMetadataRequestData.UpdateMetadataEndpoint;
import org.apache.kafka.common.message.UpdateMetadataRequestData.UpdateMetadataPartitionState;
import org.apache.kafka.common.message.UpdateMetadataRequestData.UpdateMetadataTopicState;
import org.apache.kafka.common.message.UpdateMetadataResponseData;
import org.apache.kafka.common.network.ListenerName;
import org.apache.kafka.common.protocol.ApiKeys;
import org.apache.kafka.common.protocol.ByteBufferAccessor;
import org.apache.kafka.common.protocol.Errors;
import org.apache.kafka.common.security.auth.SecurityProtocol;
import org.apache.kafka.common.utils.FlattenedIterator;
import org.apache.kafka.common.utils.Utils;

import java.nio.ByteBuffer;
import java.util.ArrayList;
import java.util.Collections;
import java.util.HashMap;
import java.util.List;
import java.util.Map;

import static java.util.Collections.singletonList;

/**
 * 更新元数据信息
 */
public class UpdateMetadataRequest extends AbstractControlRequest {
<<<<<<< HEAD
	private static final Field.ComplexArray TOPIC_STATES = new Field.ComplexArray("topic_states", "Topic states");
	private static final Field.ComplexArray PARTITION_STATES = new Field.ComplexArray("partition_states", "Partition states");
	private static final Field.ComplexArray LIVE_BROKERS = new Field.ComplexArray("live_brokers", "Live broekrs");

	// PartitionState fields
	private static final Field.Int32 LEADER = new Field.Int32("leader", "The broker id for the leader.");
	private static final Field.Int32 LEADER_EPOCH = new Field.Int32("leader_epoch", "The leader epoch.");
	private static final Field.Array ISR = new Field.Array("isr", INT32, "The in sync replica ids.");
	private static final Field.Int32 ZK_VERSION = new Field.Int32("zk_version", "The ZK version.");
	private static final Field.Array REPLICAS = new Field.Array("replicas", INT32, "The replica ids.");
	private static final Field.Array OFFLINE_REPLICAS = new Field.Array("offline_replicas", INT32, "The offline replica ids");

	// Live brokers fields
	private static final Field.Int32 BROKER_ID = new Field.Int32("id", "The broker id");
	private static final Field.ComplexArray ENDPOINTS = new Field.ComplexArray("end_points", "The endpoints");
	private static final Field.NullableStr RACK = new Field.NullableStr("rack", "The rack");

	// EndPoint fields
	private static final Field.Str HOST = new Field.Str("host", "The hostname of the broker.");
	private static final Field.Int32  PORT = new Field.Int32("port", "The port on which the broker accepts requests.");
	private static final Field.Str LISTENER_NAME = new Field.Str("listener_name", "The listener name.");
	private static final Field.Int16  SECURITY_PROTOCOL_TYPE = new Field.Int16("security_protocol_type", "The security protocol type.");

	private static final Field PARTITION_STATES_V0 = PARTITION_STATES.withFields(
			TOPIC_NAME,
			PARTITION_ID,
			CONTROLLER_EPOCH,
			LEADER,
			LEADER_EPOCH,
			ISR,
			ZK_VERSION,
			REPLICAS);

	// PARTITION_STATES_V4 added a per-partition offline_replicas field. This field specifies
	// the list of replicas that are offline.
	private static final Field PARTITION_STATES_V4 = PARTITION_STATES.withFields(
			TOPIC_NAME,
			PARTITION_ID,
			CONTROLLER_EPOCH,
			LEADER,
			LEADER_EPOCH,
			ISR,
			ZK_VERSION,
			REPLICAS,
			OFFLINE_REPLICAS);

	private static final Field PARTITION_STATES_V5 = PARTITION_STATES.withFields(
			PARTITION_ID,
			CONTROLLER_EPOCH,
			LEADER,
			LEADER_EPOCH,
			ISR,
			ZK_VERSION,
			REPLICAS,
			OFFLINE_REPLICAS);

	// TOPIC_STATES_V5 normalizes TOPIC_STATES_V4 to
	// make it more memory efficient
	private static final Field TOPIC_STATES_V5 = TOPIC_STATES.withFields(
			TOPIC_NAME,
			PARTITION_STATES_V5);

	// for some reason, V1 sends `port` before `host` while V0 sends `host` before `port
	private static final Field ENDPOINTS_V1 = ENDPOINTS.withFields(
			PORT,
			HOST,
			SECURITY_PROTOCOL_TYPE);

	private static final Field ENDPOINTS_V3 = ENDPOINTS.withFields(
			PORT,
			HOST,
			LISTENER_NAME,
			SECURITY_PROTOCOL_TYPE);

	private static final Field LIVE_BROKERS_V0 = LIVE_BROKERS.withFields(
			BROKER_ID,
			HOST,
			PORT);

	private static final Field LIVE_BROKERS_V1 = LIVE_BROKERS.withFields(
			BROKER_ID,
			ENDPOINTS_V1);

	private static final Field LIVE_BROKERS_V2 = LIVE_BROKERS.withFields(
			BROKER_ID,
			ENDPOINTS_V1,
			RACK);

	private static final Field LIVE_BROKERS_V3 = LIVE_BROKERS.withFields(
			BROKER_ID,
			ENDPOINTS_V3,
			RACK);

	private static final Schema UPDATE_METADATA_REQUEST_V0 = new Schema(
			CONTROLLER_ID,
			CONTROLLER_EPOCH,
			PARTITION_STATES_V0,
			LIVE_BROKERS_V0);

	private static final Schema UPDATE_METADATA_REQUEST_V1 = new Schema(
			CONTROLLER_ID,
			CONTROLLER_EPOCH,
			PARTITION_STATES_V0,
			LIVE_BROKERS_V1);

	private static final Schema UPDATE_METADATA_REQUEST_V2 = new Schema(
			CONTROLLER_ID,
			CONTROLLER_EPOCH,
			PARTITION_STATES_V0,
			LIVE_BROKERS_V2);


	private static final Schema UPDATE_METADATA_REQUEST_V3 = new Schema(
			CONTROLLER_ID,
			CONTROLLER_EPOCH,
			PARTITION_STATES_V0,
			LIVE_BROKERS_V3);

	// UPDATE_METADATA_REQUEST_V4 added a per-partition offline_replicas field. This field specifies the list of replicas that are offline.
	private static final Schema UPDATE_METADATA_REQUEST_V4 = new Schema(
			CONTROLLER_ID,
			CONTROLLER_EPOCH,
			PARTITION_STATES_V4,
			LIVE_BROKERS_V3);

	// UPDATE_METADATA_REQUEST_V5 added a broker_epoch Field. This field specifies the generation of the broker across
	// bounces. It also normalizes partitions under each topic.
	private static final Schema UPDATE_METADATA_REQUEST_V5 = new Schema(
			CONTROLLER_ID,
			CONTROLLER_EPOCH,
			BROKER_EPOCH,
			TOPIC_STATES_V5,
			LIVE_BROKERS_V3);

	public static Schema[] schemaVersions() {
		return new Schema[] {UPDATE_METADATA_REQUEST_V0, UPDATE_METADATA_REQUEST_V1, UPDATE_METADATA_REQUEST_V2,
				UPDATE_METADATA_REQUEST_V3, UPDATE_METADATA_REQUEST_V4, UPDATE_METADATA_REQUEST_V5};
	}

	public static class Builder extends AbstractControlRequest.Builder<UpdateMetadataRequest> {
		private final Map<TopicPartition, PartitionState> partitionStates;
		private final Set<Broker> liveBrokers;

		public Builder(short version, int controllerId, int controllerEpoch, long brokerEpoch,
					   Map<TopicPartition, PartitionState> partitionStates, Set<Broker> liveBrokers) {
			super(ApiKeys.UPDATE_METADATA, version, controllerId, controllerEpoch, brokerEpoch);
			this.partitionStates = partitionStates;
			this.liveBrokers = liveBrokers;
		}

		@Override
		public UpdateMetadataRequest build(short version) {
			if (version == 0) {
				for (Broker broker : liveBrokers) {
					if (broker.endPoints.size() != 1 || broker.endPoints.get(0).securityProtocol != SecurityProtocol.PLAINTEXT) {
						throw new UnsupportedVersionException("UpdateMetadataRequest v0 only handles PLAINTEXT endpoints");
					}
				}
			}
			return new UpdateMetadataRequest(version, controllerId, controllerEpoch, brokerEpoch, partitionStates, liveBrokers);
		}

		@Override
		public String toString() {
			StringBuilder bld = new StringBuilder();
			bld.append("(type: UpdateMetadataRequest=").
					append(", controllerId=").append(controllerId).
					append(", controllerEpoch=").append(controllerEpoch).
					append(", brokerEpoch=").append(brokerEpoch).
					append(", partitionStates=").append(partitionStates).
					append(", liveBrokers=").append(Utils.join(liveBrokers, ", ")).
					append(")");
			return bld.toString();
		}
	}

	public static final class PartitionState {
		public final BasePartitionState basePartitionState;
		public final List<Integer> offlineReplicas;

		public PartitionState(int controllerEpoch,
							  int leader,
							  int leaderEpoch,
							  List<Integer> isr,
							  int zkVersion,
							  List<Integer> replicas,
							  List<Integer> offlineReplicas) {
			this.basePartitionState = new BasePartitionState(controllerEpoch, leader, leaderEpoch, isr, zkVersion, replicas);
			this.offlineReplicas = offlineReplicas;
		}

		private PartitionState(Struct struct) {
			int controllerEpoch = struct.get(CONTROLLER_EPOCH);
			int leader = struct.get(LEADER);
			int leaderEpoch = struct.get(LEADER_EPOCH);

			Object[] isrArray = struct.get(ISR);
			List<Integer> isr = new ArrayList<>(isrArray.length);
			for (Object r : isrArray)
				isr.add((Integer) r);

			int zkVersion = struct.get(ZK_VERSION);

			Object[] replicasArray = struct.get(REPLICAS);
			List<Integer> replicas = new ArrayList<>(replicasArray.length);
			for (Object r : replicasArray)
				replicas.add((Integer) r);

			this.basePartitionState = new BasePartitionState(controllerEpoch, leader, leaderEpoch, isr, zkVersion, replicas);

			this.offlineReplicas = new ArrayList<>();
			if (struct.hasField(OFFLINE_REPLICAS)) {
				Object[] offlineReplicasArray = struct.get(OFFLINE_REPLICAS);
				for (Object r : offlineReplicasArray)
					offlineReplicas.add((Integer) r);
			}
		}

		@Override
		public String toString() {
			return "PartitionState(controllerEpoch=" + basePartitionState.controllerEpoch +
					", leader=" + basePartitionState.leader +
					", leaderEpoch=" + basePartitionState.leaderEpoch +
					", isr=" + Arrays.toString(basePartitionState.isr.toArray()) +
					", zkVersion=" + basePartitionState.zkVersion +
					", replicas=" + Arrays.toString(basePartitionState.replicas.toArray()) +
					", offlineReplicas=" + Arrays.toString(offlineReplicas.toArray()) + ")";
		}

		private void setStruct(Struct struct) {
			struct.set(CONTROLLER_EPOCH, basePartitionState.controllerEpoch);
			struct.set(LEADER, basePartitionState.leader);
			struct.set(LEADER_EPOCH, basePartitionState.leaderEpoch);
			struct.set(ISR, basePartitionState.isr.toArray());
			struct.set(ZK_VERSION, basePartitionState.zkVersion);
			struct.set(REPLICAS, basePartitionState.replicas.toArray());
			struct.setIfExists(OFFLINE_REPLICAS, offlineReplicas.toArray());
		}
	}

	public static final class Broker {
		public final int id;
		public final List<EndPoint> endPoints;
		public final String rack; // introduced in V2

		public Broker(int id, List<EndPoint> endPoints, String rack) {
			this.id = id;
			this.endPoints = endPoints;
			this.rack = rack;
		}

		@Override
		public String toString() {
			StringBuilder bld = new StringBuilder();
			bld.append("(id=").append(id);
			bld.append(", endPoints=").append(Utils.join(endPoints, ","));
			bld.append(", rack=").append(rack);
			bld.append(")");
			return bld.toString();
		}
	}

	public static final class EndPoint {
		public final String host;
		public final int port;
		public final SecurityProtocol securityProtocol;
		public final ListenerName listenerName; // introduced in V3

		public EndPoint(String host, int port, SecurityProtocol securityProtocol, ListenerName listenerName) {
			this.host = host;
			this.port = port;
			this.securityProtocol = securityProtocol;
			this.listenerName = listenerName;
		}

		@Override
		public String toString() {
			return "(host=" + host + ", port=" + port + ", listenerName=" + listenerName +
					", securityProtocol=" + securityProtocol + ")";
		}
	}

	private final Map<TopicPartition, PartitionState> partitionStates;
	private final Set<Broker> liveBrokers;

	private UpdateMetadataRequest(short version, int controllerId, int controllerEpoch, long brokerEpoch,
								  Map<TopicPartition, PartitionState> partitionStates, Set<Broker> liveBrokers) {
		super(ApiKeys.UPDATE_METADATA, version, controllerId, controllerEpoch, brokerEpoch);
		this.partitionStates = partitionStates;
		this.liveBrokers = liveBrokers;
	}

	public UpdateMetadataRequest(Struct struct, short versionId) {
		super(ApiKeys.UPDATE_METADATA, struct, versionId);
		Map<TopicPartition, PartitionState> partitionStates = new HashMap<>();
		if (struct.hasField(TOPIC_STATES)) {
			for (Object topicStatesDataObj : struct.get(TOPIC_STATES)) {
				Struct topicStatesData = (Struct) topicStatesDataObj;
				String topic = topicStatesData.get(TOPIC_NAME);
				for (Object partitionStateDataObj : topicStatesData.get(PARTITION_STATES)) {
					Struct partitionStateData = (Struct) partitionStateDataObj;
					int partition = partitionStateData.get(PARTITION_ID);
					PartitionState partitionState = new PartitionState(partitionStateData);
					partitionStates.put(new TopicPartition(topic, partition), partitionState);
				}
			}
		} else {
			for (Object partitionStateDataObj : struct.get(PARTITION_STATES)) {
				Struct partitionStateData = (Struct) partitionStateDataObj;
				String topic = partitionStateData.get(TOPIC_NAME);
				int partition = partitionStateData.get(PARTITION_ID);
				PartitionState partitionState = new PartitionState(partitionStateData);
				partitionStates.put(new TopicPartition(topic, partition), partitionState);
			}
		}

		Set<Broker> liveBrokers = new HashSet<>();

		for (Object brokerDataObj : struct.get(LIVE_BROKERS)) {
			Struct brokerData = (Struct) brokerDataObj;
			int brokerId = brokerData.get(BROKER_ID);

			// V0
			if (brokerData.hasField(HOST)) {
				String host = brokerData.get(HOST);
				int port = brokerData.get(PORT);
				List<EndPoint> endPoints = new ArrayList<>(1);
				SecurityProtocol securityProtocol = SecurityProtocol.PLAINTEXT;
				endPoints.add(new EndPoint(host, port, securityProtocol, ListenerName.forSecurityProtocol(securityProtocol)));
				liveBrokers.add(new Broker(brokerId, endPoints, null));
			} else { // V1, V2 or V3
				List<EndPoint> endPoints = new ArrayList<>();
				for (Object endPointDataObj : brokerData.get(ENDPOINTS)) {
					Struct endPointData = (Struct) endPointDataObj;
					int port = endPointData.get(PORT);
					String host = endPointData.get(HOST);
					short protocolTypeId = endPointData.get(SECURITY_PROTOCOL_TYPE);
					SecurityProtocol securityProtocol = SecurityProtocol.forId(protocolTypeId);
					String listenerName;
					if (endPointData.hasField(LISTENER_NAME)) // V3
						listenerName = endPointData.get(LISTENER_NAME);
					else
						listenerName = securityProtocol.name;
					endPoints.add(new EndPoint(host, port, securityProtocol, new ListenerName(listenerName)));
				}
				String rack = null;
				if (brokerData.hasField(RACK)) { // V2
					rack = brokerData.get(RACK);
				}
				liveBrokers.add(new Broker(brokerId, endPoints, rack));
			}
		}
		this.partitionStates = partitionStates;
		this.liveBrokers = liveBrokers;
	}

	@Override
	protected Struct toStruct() {
		short version = version();
		Struct struct = new Struct(ApiKeys.UPDATE_METADATA.requestSchema(version));
		struct.set(CONTROLLER_ID, controllerId);
		struct.set(CONTROLLER_EPOCH, controllerEpoch);
		struct.setIfExists(BROKER_EPOCH, brokerEpoch);

		if (struct.hasField(TOPIC_STATES)) {
			Map<String, Map<Integer, PartitionState>> topicStates = CollectionUtils.groupPartitionDataByTopic(partitionStates);
			List<Struct> topicStatesData = new ArrayList<>(topicStates.size());
			for (Map.Entry<String, Map<Integer, PartitionState>> entry : topicStates.entrySet()) {
				Struct topicStateData = struct.instance(TOPIC_STATES);
				topicStateData.set(TOPIC_NAME, entry.getKey());
				Map<Integer, PartitionState> partitionMap = entry.getValue();
				List<Struct> partitionStatesData = new ArrayList<>(partitionMap.size());
				for (Map.Entry<Integer, PartitionState> partitionEntry : partitionMap.entrySet()) {
					Struct partitionStateData = topicStateData.instance(PARTITION_STATES);
					partitionStateData.set(PARTITION_ID, partitionEntry.getKey());
					partitionEntry.getValue().setStruct(partitionStateData);
					partitionStatesData.add(partitionStateData);
				}
				topicStateData.set(PARTITION_STATES, partitionStatesData.toArray());
				topicStatesData.add(topicStateData);
			}
			struct.set(TOPIC_STATES, topicStatesData.toArray());
		} else {
			List<Struct> partitionStatesData = new ArrayList<>(partitionStates.size());
			for (Map.Entry<TopicPartition, PartitionState> entry : partitionStates.entrySet()) {
				Struct partitionStateData = struct.instance(PARTITION_STATES);
				TopicPartition topicPartition = entry.getKey();
				partitionStateData.set(TOPIC_NAME, topicPartition.topic());
				partitionStateData.set(PARTITION_ID, topicPartition.partition());
				entry.getValue().setStruct(partitionStateData);
				partitionStatesData.add(partitionStateData);
			}
			struct.set(PARTITION_STATES, partitionStatesData.toArray());
		}

		List<Struct> brokersData = new ArrayList<>(liveBrokers.size());
		for (Broker broker : liveBrokers) {
			Struct brokerData = struct.instance(LIVE_BROKERS);
			brokerData.set(BROKER_ID, broker.id);

			if (version == 0) {
				EndPoint endPoint = broker.endPoints.get(0);
				brokerData.set(HOST, endPoint.host);
				brokerData.set(PORT, endPoint.port);
			} else {
				List<Struct> endPointsData = new ArrayList<>(broker.endPoints.size());
				for (EndPoint endPoint : broker.endPoints) {
					Struct endPointData = brokerData.instance(ENDPOINTS);
					endPointData.set(PORT, endPoint.port);
					endPointData.set(HOST, endPoint.host);
					endPointData.set(SECURITY_PROTOCOL_TYPE, endPoint.securityProtocol.id);
					if (version >= 3)
						endPointData.set(LISTENER_NAME, endPoint.listenerName.value());
					endPointsData.add(endPointData);

				}
				brokerData.set(ENDPOINTS, endPointsData.toArray());
				if (version >= 2) {
					brokerData.set(RACK, broker.rack);
				}
			}

			brokersData.add(brokerData);
		}
		struct.set(LIVE_BROKERS, brokersData.toArray());

		return struct;
	}

	@Override
	public AbstractResponse getErrorResponse(int throttleTimeMs, Throwable e) {
		short versionId = version();
		if (versionId <= 5)
			return new UpdateMetadataResponse(Errors.forException(e));
		else
			throw new IllegalArgumentException(String.format("Version %d is not valid. Valid versions for %s are 0 to %d",
					versionId, this.getClass().getSimpleName(), ApiKeys.UPDATE_METADATA.latestVersion()));
	}

	public Map<TopicPartition, PartitionState> partitionStates() {
		return partitionStates;
	}

	public Set<Broker> liveBrokers() {
		return liveBrokers;
	}

	public static UpdateMetadataRequest parse(ByteBuffer buffer, short version) {
		return new UpdateMetadataRequest(ApiKeys.UPDATE_METADATA.parseRequest(version, buffer), version);
	}

=======

    public static class Builder extends AbstractControlRequest.Builder<UpdateMetadataRequest> {
        private final List<UpdateMetadataPartitionState> partitionStates;
        private final List<UpdateMetadataBroker> liveBrokers;
        private final Map<String, Uuid> topicIds;

        public Builder(short version, int controllerId, int controllerEpoch, long brokerEpoch,
                       List<UpdateMetadataPartitionState> partitionStates, List<UpdateMetadataBroker> liveBrokers,
                       Map<String, Uuid> topicIds) {
            super(ApiKeys.UPDATE_METADATA, version, controllerId, controllerEpoch, brokerEpoch);
            this.partitionStates = partitionStates;
            this.liveBrokers = liveBrokers;
            this.topicIds = topicIds;
        }

        @Override
        public UpdateMetadataRequest build(short version) {
            if (version < 3) {
                for (UpdateMetadataBroker broker : liveBrokers) {
                    if (version == 0) {
                        if (broker.endpoints().size() != 1)
                            throw new UnsupportedVersionException("UpdateMetadataRequest v0 requires a single endpoint");
                        if (broker.endpoints().get(0).securityProtocol() != SecurityProtocol.PLAINTEXT.id)
                            throw new UnsupportedVersionException("UpdateMetadataRequest v0 only handles PLAINTEXT endpoints");
                        // Don't null out `endpoints` since it's ignored by the generated code if version >= 1
                        UpdateMetadataEndpoint endpoint = broker.endpoints().get(0);
                        broker.setV0Host(endpoint.host());
                        broker.setV0Port(endpoint.port());
                    } else {
                        if (broker.endpoints().stream().anyMatch(endpoint -> !endpoint.listener().isEmpty() &&
                                !endpoint.listener().equals(listenerNameFromSecurityProtocol(endpoint)))) {
                            throw new UnsupportedVersionException("UpdateMetadataRequest v0-v3 does not support custom " +
                                "listeners, request version: " + version + ", endpoints: " + broker.endpoints());
                        }
                    }
                }
            }

            UpdateMetadataRequestData data = new UpdateMetadataRequestData()
                    .setControllerId(controllerId)
                    .setControllerEpoch(controllerEpoch)
                    .setBrokerEpoch(brokerEpoch)
                    .setLiveBrokers(liveBrokers);

            if (version >= 5) {
                Map<String, UpdateMetadataTopicState> topicStatesMap = groupByTopic(topicIds, partitionStates);
                data.setTopicStates(new ArrayList<>(topicStatesMap.values()));
            } else {
                data.setUngroupedPartitionStates(partitionStates);
            }

            return new UpdateMetadataRequest(data, version);
        }

        private static Map<String, UpdateMetadataTopicState> groupByTopic(Map<String, Uuid> topicIds, List<UpdateMetadataPartitionState> partitionStates) {
            Map<String, UpdateMetadataTopicState> topicStates = new HashMap<>();
            for (UpdateMetadataPartitionState partition : partitionStates) {
                // We don't null out the topic name in UpdateMetadataPartitionState since it's ignored by the generated
                // code if version >= 5
                UpdateMetadataTopicState topicState = topicStates.computeIfAbsent(partition.topicName(),
                    t -> new UpdateMetadataTopicState()
                            .setTopicName(partition.topicName())
                            .setTopicId(topicIds.getOrDefault(partition.topicName(), Uuid.ZERO_UUID))

                );
                topicState.partitionStates().add(partition);
            }
            return topicStates;
        }

        @Override
        public String toString() {
            StringBuilder bld = new StringBuilder();
            bld.append("(type: UpdateMetadataRequest=").
                append(", controllerId=").append(controllerId).
                append(", controllerEpoch=").append(controllerEpoch).
                append(", brokerEpoch=").append(brokerEpoch).
                append(", partitionStates=").append(partitionStates).
                append(", liveBrokers=").append(Utils.join(liveBrokers, ", ")).
                append(")");
            return bld.toString();
        }
    }

    private final UpdateMetadataRequestData data;

    UpdateMetadataRequest(UpdateMetadataRequestData data, short version) {
        super(ApiKeys.UPDATE_METADATA, version);
        this.data = data;
        // Do this from the constructor to make it thread-safe (even though it's only needed when some methods are called)
        normalize();
    }

    private void normalize() {
        // Version 0 only supported a single host and port and the protocol was always plaintext
        // Version 1 added support for multiple endpoints, each with its own security protocol
        // Version 2 added support for rack
        // Version 3 added support for listener name, which we can infer from the security protocol for older versions
        if (version() < 3) {
            for (UpdateMetadataBroker liveBroker : data.liveBrokers()) {
                // Set endpoints so that callers can rely on it always being present
                if (version() == 0 && liveBroker.endpoints().isEmpty()) {
                    SecurityProtocol securityProtocol = SecurityProtocol.PLAINTEXT;
                    liveBroker.setEndpoints(singletonList(new UpdateMetadataEndpoint()
                        .setHost(liveBroker.v0Host())
                        .setPort(liveBroker.v0Port())
                        .setSecurityProtocol(securityProtocol.id)
                        .setListener(ListenerName.forSecurityProtocol(securityProtocol).value())));
                } else {
                    for (UpdateMetadataEndpoint endpoint : liveBroker.endpoints()) {
                        // Set listener so that callers can rely on it always being present
                        if (endpoint.listener().isEmpty())
                            endpoint.setListener(listenerNameFromSecurityProtocol(endpoint));
                    }
                }
            }
        }

        if (version() >= 5) {
            for (UpdateMetadataTopicState topicState : data.topicStates()) {
                for (UpdateMetadataPartitionState partitionState : topicState.partitionStates()) {
                    // Set the topic name so that we can always present the ungrouped view to callers
                    partitionState.setTopicName(topicState.topicName());
                }
            }
        }
    }

    private static String listenerNameFromSecurityProtocol(UpdateMetadataEndpoint endpoint) {
        SecurityProtocol securityProtocol = SecurityProtocol.forId(endpoint.securityProtocol());
        return ListenerName.forSecurityProtocol(securityProtocol).value();
    }

    @Override
    public int controllerId() {
        return data.controllerId();
    }

    @Override
    public int controllerEpoch() {
        return data.controllerEpoch();
    }

    @Override
    public long brokerEpoch() {
        return data.brokerEpoch();
    }

    @Override
    public UpdateMetadataResponse getErrorResponse(int throttleTimeMs, Throwable e) {
        UpdateMetadataResponseData data = new UpdateMetadataResponseData()
                .setErrorCode(Errors.forException(e).code());
        return new UpdateMetadataResponse(data);
    }

    public Iterable<UpdateMetadataPartitionState> partitionStates() {
        if (version() >= 5) {
            return () -> new FlattenedIterator<>(data.topicStates().iterator(),
                topicState -> topicState.partitionStates().iterator());
        }
        return data.ungroupedPartitionStates();
    }

    public List<UpdateMetadataTopicState> topicStates() {
        if (version() >= 5) {
            return data.topicStates();
        }
        return Collections.emptyList();
    }

    public List<UpdateMetadataBroker> liveBrokers() {
        return data.liveBrokers();
    }

    @Override
    public UpdateMetadataRequestData data() {
        return data;
    }

    public static UpdateMetadataRequest parse(ByteBuffer buffer, short version) {
        return new UpdateMetadataRequest(new UpdateMetadataRequestData(new ByteBufferAccessor(buffer), version), version);
    }
>>>>>>> 031b7208
}<|MERGE_RESOLUTION|>--- conflicted
+++ resolved
@@ -41,171 +41,75 @@
 
 import static java.util.Collections.singletonList;
 
-/**
- * 更新元数据信息
- */
 public class UpdateMetadataRequest extends AbstractControlRequest {
-<<<<<<< HEAD
-	private static final Field.ComplexArray TOPIC_STATES = new Field.ComplexArray("topic_states", "Topic states");
-	private static final Field.ComplexArray PARTITION_STATES = new Field.ComplexArray("partition_states", "Partition states");
-	private static final Field.ComplexArray LIVE_BROKERS = new Field.ComplexArray("live_brokers", "Live broekrs");
-
-	// PartitionState fields
-	private static final Field.Int32 LEADER = new Field.Int32("leader", "The broker id for the leader.");
-	private static final Field.Int32 LEADER_EPOCH = new Field.Int32("leader_epoch", "The leader epoch.");
-	private static final Field.Array ISR = new Field.Array("isr", INT32, "The in sync replica ids.");
-	private static final Field.Int32 ZK_VERSION = new Field.Int32("zk_version", "The ZK version.");
-	private static final Field.Array REPLICAS = new Field.Array("replicas", INT32, "The replica ids.");
-	private static final Field.Array OFFLINE_REPLICAS = new Field.Array("offline_replicas", INT32, "The offline replica ids");
-
-	// Live brokers fields
-	private static final Field.Int32 BROKER_ID = new Field.Int32("id", "The broker id");
-	private static final Field.ComplexArray ENDPOINTS = new Field.ComplexArray("end_points", "The endpoints");
-	private static final Field.NullableStr RACK = new Field.NullableStr("rack", "The rack");
-
-	// EndPoint fields
-	private static final Field.Str HOST = new Field.Str("host", "The hostname of the broker.");
-	private static final Field.Int32  PORT = new Field.Int32("port", "The port on which the broker accepts requests.");
-	private static final Field.Str LISTENER_NAME = new Field.Str("listener_name", "The listener name.");
-	private static final Field.Int16  SECURITY_PROTOCOL_TYPE = new Field.Int16("security_protocol_type", "The security protocol type.");
-
-	private static final Field PARTITION_STATES_V0 = PARTITION_STATES.withFields(
-			TOPIC_NAME,
-			PARTITION_ID,
-			CONTROLLER_EPOCH,
-			LEADER,
-			LEADER_EPOCH,
-			ISR,
-			ZK_VERSION,
-			REPLICAS);
-
-	// PARTITION_STATES_V4 added a per-partition offline_replicas field. This field specifies
-	// the list of replicas that are offline.
-	private static final Field PARTITION_STATES_V4 = PARTITION_STATES.withFields(
-			TOPIC_NAME,
-			PARTITION_ID,
-			CONTROLLER_EPOCH,
-			LEADER,
-			LEADER_EPOCH,
-			ISR,
-			ZK_VERSION,
-			REPLICAS,
-			OFFLINE_REPLICAS);
-
-	private static final Field PARTITION_STATES_V5 = PARTITION_STATES.withFields(
-			PARTITION_ID,
-			CONTROLLER_EPOCH,
-			LEADER,
-			LEADER_EPOCH,
-			ISR,
-			ZK_VERSION,
-			REPLICAS,
-			OFFLINE_REPLICAS);
-
-	// TOPIC_STATES_V5 normalizes TOPIC_STATES_V4 to
-	// make it more memory efficient
-	private static final Field TOPIC_STATES_V5 = TOPIC_STATES.withFields(
-			TOPIC_NAME,
-			PARTITION_STATES_V5);
-
-	// for some reason, V1 sends `port` before `host` while V0 sends `host` before `port
-	private static final Field ENDPOINTS_V1 = ENDPOINTS.withFields(
-			PORT,
-			HOST,
-			SECURITY_PROTOCOL_TYPE);
-
-	private static final Field ENDPOINTS_V3 = ENDPOINTS.withFields(
-			PORT,
-			HOST,
-			LISTENER_NAME,
-			SECURITY_PROTOCOL_TYPE);
-
-	private static final Field LIVE_BROKERS_V0 = LIVE_BROKERS.withFields(
-			BROKER_ID,
-			HOST,
-			PORT);
-
-	private static final Field LIVE_BROKERS_V1 = LIVE_BROKERS.withFields(
-			BROKER_ID,
-			ENDPOINTS_V1);
-
-	private static final Field LIVE_BROKERS_V2 = LIVE_BROKERS.withFields(
-			BROKER_ID,
-			ENDPOINTS_V1,
-			RACK);
-
-	private static final Field LIVE_BROKERS_V3 = LIVE_BROKERS.withFields(
-			BROKER_ID,
-			ENDPOINTS_V3,
-			RACK);
-
-	private static final Schema UPDATE_METADATA_REQUEST_V0 = new Schema(
-			CONTROLLER_ID,
-			CONTROLLER_EPOCH,
-			PARTITION_STATES_V0,
-			LIVE_BROKERS_V0);
-
-	private static final Schema UPDATE_METADATA_REQUEST_V1 = new Schema(
-			CONTROLLER_ID,
-			CONTROLLER_EPOCH,
-			PARTITION_STATES_V0,
-			LIVE_BROKERS_V1);
-
-	private static final Schema UPDATE_METADATA_REQUEST_V2 = new Schema(
-			CONTROLLER_ID,
-			CONTROLLER_EPOCH,
-			PARTITION_STATES_V0,
-			LIVE_BROKERS_V2);
-
-
-	private static final Schema UPDATE_METADATA_REQUEST_V3 = new Schema(
-			CONTROLLER_ID,
-			CONTROLLER_EPOCH,
-			PARTITION_STATES_V0,
-			LIVE_BROKERS_V3);
-
-	// UPDATE_METADATA_REQUEST_V4 added a per-partition offline_replicas field. This field specifies the list of replicas that are offline.
-	private static final Schema UPDATE_METADATA_REQUEST_V4 = new Schema(
-			CONTROLLER_ID,
-			CONTROLLER_EPOCH,
-			PARTITION_STATES_V4,
-			LIVE_BROKERS_V3);
-
-	// UPDATE_METADATA_REQUEST_V5 added a broker_epoch Field. This field specifies the generation of the broker across
-	// bounces. It also normalizes partitions under each topic.
-	private static final Schema UPDATE_METADATA_REQUEST_V5 = new Schema(
-			CONTROLLER_ID,
-			CONTROLLER_EPOCH,
-			BROKER_EPOCH,
-			TOPIC_STATES_V5,
-			LIVE_BROKERS_V3);
-
-	public static Schema[] schemaVersions() {
-		return new Schema[] {UPDATE_METADATA_REQUEST_V0, UPDATE_METADATA_REQUEST_V1, UPDATE_METADATA_REQUEST_V2,
-				UPDATE_METADATA_REQUEST_V3, UPDATE_METADATA_REQUEST_V4, UPDATE_METADATA_REQUEST_V5};
-	}
 
 	public static class Builder extends AbstractControlRequest.Builder<UpdateMetadataRequest> {
-		private final Map<TopicPartition, PartitionState> partitionStates;
-		private final Set<Broker> liveBrokers;
+		private final List<UpdateMetadataPartitionState> partitionStates;
+		private final List<UpdateMetadataBroker> liveBrokers;
+		private final Map<String, Uuid> topicIds;
 
 		public Builder(short version, int controllerId, int controllerEpoch, long brokerEpoch,
-					   Map<TopicPartition, PartitionState> partitionStates, Set<Broker> liveBrokers) {
+					   List<UpdateMetadataPartitionState> partitionStates, List<UpdateMetadataBroker> liveBrokers,
+					   Map<String, Uuid> topicIds) {
 			super(ApiKeys.UPDATE_METADATA, version, controllerId, controllerEpoch, brokerEpoch);
 			this.partitionStates = partitionStates;
 			this.liveBrokers = liveBrokers;
+			this.topicIds = topicIds;
 		}
 
 		@Override
 		public UpdateMetadataRequest build(short version) {
-			if (version == 0) {
-				for (Broker broker : liveBrokers) {
-					if (broker.endPoints.size() != 1 || broker.endPoints.get(0).securityProtocol != SecurityProtocol.PLAINTEXT) {
-						throw new UnsupportedVersionException("UpdateMetadataRequest v0 only handles PLAINTEXT endpoints");
+			if (version < 3) {
+				for (UpdateMetadataBroker broker : liveBrokers) {
+					if (version == 0) {
+						if (broker.endpoints().size() != 1)
+							throw new UnsupportedVersionException("UpdateMetadataRequest v0 requires a single endpoint");
+						if (broker.endpoints().get(0).securityProtocol() != SecurityProtocol.PLAINTEXT.id)
+							throw new UnsupportedVersionException("UpdateMetadataRequest v0 only handles PLAINTEXT endpoints");
+						// Don't null out `endpoints` since it's ignored by the generated code if version >= 1
+						UpdateMetadataEndpoint endpoint = broker.endpoints().get(0);
+						broker.setV0Host(endpoint.host());
+						broker.setV0Port(endpoint.port());
+					} else {
+						if (broker.endpoints().stream().anyMatch(endpoint -> !endpoint.listener().isEmpty() &&
+								!endpoint.listener().equals(listenerNameFromSecurityProtocol(endpoint)))) {
+							throw new UnsupportedVersionException("UpdateMetadataRequest v0-v3 does not support custom " +
+									"listeners, request version: " + version + ", endpoints: " + broker.endpoints());
+						}
 					}
 				}
 			}
-			return new UpdateMetadataRequest(version, controllerId, controllerEpoch, brokerEpoch, partitionStates, liveBrokers);
+
+			UpdateMetadataRequestData data = new UpdateMetadataRequestData()
+					.setControllerId(controllerId)
+					.setControllerEpoch(controllerEpoch)
+					.setBrokerEpoch(brokerEpoch)
+					.setLiveBrokers(liveBrokers);
+
+			if (version >= 5) {
+				Map<String, UpdateMetadataTopicState> topicStatesMap = groupByTopic(topicIds, partitionStates);
+				data.setTopicStates(new ArrayList<>(topicStatesMap.values()));
+			} else {
+				data.setUngroupedPartitionStates(partitionStates);
+			}
+
+			return new UpdateMetadataRequest(data, version);
+		}
+
+		private static Map<String, UpdateMetadataTopicState> groupByTopic(Map<String, Uuid> topicIds, List<UpdateMetadataPartitionState> partitionStates) {
+			Map<String, UpdateMetadataTopicState> topicStates = new HashMap<>();
+			for (UpdateMetadataPartitionState partition : partitionStates) {
+				// We don't null out the topic name in UpdateMetadataPartitionState since it's ignored by the generated
+				// code if version >= 5
+				UpdateMetadataTopicState topicState = topicStates.computeIfAbsent(partition.topicName(),
+						t -> new UpdateMetadataTopicState()
+								.setTopicName(partition.topicName())
+								.setTopicId(topicIds.getOrDefault(partition.topicName(), Uuid.ZERO_UUID))
+
+				);
+				topicState.partitionStates().add(partition);
+			}
+			return topicStates;
 		}
 
 		@Override
@@ -222,463 +126,102 @@
 		}
 	}
 
-	public static final class PartitionState {
-		public final BasePartitionState basePartitionState;
-		public final List<Integer> offlineReplicas;
-
-		public PartitionState(int controllerEpoch,
-							  int leader,
-							  int leaderEpoch,
-							  List<Integer> isr,
-							  int zkVersion,
-							  List<Integer> replicas,
-							  List<Integer> offlineReplicas) {
-			this.basePartitionState = new BasePartitionState(controllerEpoch, leader, leaderEpoch, isr, zkVersion, replicas);
-			this.offlineReplicas = offlineReplicas;
-		}
-
-		private PartitionState(Struct struct) {
-			int controllerEpoch = struct.get(CONTROLLER_EPOCH);
-			int leader = struct.get(LEADER);
-			int leaderEpoch = struct.get(LEADER_EPOCH);
-
-			Object[] isrArray = struct.get(ISR);
-			List<Integer> isr = new ArrayList<>(isrArray.length);
-			for (Object r : isrArray)
-				isr.add((Integer) r);
-
-			int zkVersion = struct.get(ZK_VERSION);
-
-			Object[] replicasArray = struct.get(REPLICAS);
-			List<Integer> replicas = new ArrayList<>(replicasArray.length);
-			for (Object r : replicasArray)
-				replicas.add((Integer) r);
-
-			this.basePartitionState = new BasePartitionState(controllerEpoch, leader, leaderEpoch, isr, zkVersion, replicas);
-
-			this.offlineReplicas = new ArrayList<>();
-			if (struct.hasField(OFFLINE_REPLICAS)) {
-				Object[] offlineReplicasArray = struct.get(OFFLINE_REPLICAS);
-				for (Object r : offlineReplicasArray)
-					offlineReplicas.add((Integer) r);
-			}
-		}
-
-		@Override
-		public String toString() {
-			return "PartitionState(controllerEpoch=" + basePartitionState.controllerEpoch +
-					", leader=" + basePartitionState.leader +
-					", leaderEpoch=" + basePartitionState.leaderEpoch +
-					", isr=" + Arrays.toString(basePartitionState.isr.toArray()) +
-					", zkVersion=" + basePartitionState.zkVersion +
-					", replicas=" + Arrays.toString(basePartitionState.replicas.toArray()) +
-					", offlineReplicas=" + Arrays.toString(offlineReplicas.toArray()) + ")";
-		}
-
-		private void setStruct(Struct struct) {
-			struct.set(CONTROLLER_EPOCH, basePartitionState.controllerEpoch);
-			struct.set(LEADER, basePartitionState.leader);
-			struct.set(LEADER_EPOCH, basePartitionState.leaderEpoch);
-			struct.set(ISR, basePartitionState.isr.toArray());
-			struct.set(ZK_VERSION, basePartitionState.zkVersion);
-			struct.set(REPLICAS, basePartitionState.replicas.toArray());
-			struct.setIfExists(OFFLINE_REPLICAS, offlineReplicas.toArray());
-		}
-	}
-
-	public static final class Broker {
-		public final int id;
-		public final List<EndPoint> endPoints;
-		public final String rack; // introduced in V2
-
-		public Broker(int id, List<EndPoint> endPoints, String rack) {
-			this.id = id;
-			this.endPoints = endPoints;
-			this.rack = rack;
-		}
-
-		@Override
-		public String toString() {
-			StringBuilder bld = new StringBuilder();
-			bld.append("(id=").append(id);
-			bld.append(", endPoints=").append(Utils.join(endPoints, ","));
-			bld.append(", rack=").append(rack);
-			bld.append(")");
-			return bld.toString();
-		}
-	}
-
-	public static final class EndPoint {
-		public final String host;
-		public final int port;
-		public final SecurityProtocol securityProtocol;
-		public final ListenerName listenerName; // introduced in V3
-
-		public EndPoint(String host, int port, SecurityProtocol securityProtocol, ListenerName listenerName) {
-			this.host = host;
-			this.port = port;
-			this.securityProtocol = securityProtocol;
-			this.listenerName = listenerName;
-		}
-
-		@Override
-		public String toString() {
-			return "(host=" + host + ", port=" + port + ", listenerName=" + listenerName +
-					", securityProtocol=" + securityProtocol + ")";
-		}
-	}
-
-	private final Map<TopicPartition, PartitionState> partitionStates;
-	private final Set<Broker> liveBrokers;
-
-	private UpdateMetadataRequest(short version, int controllerId, int controllerEpoch, long brokerEpoch,
-								  Map<TopicPartition, PartitionState> partitionStates, Set<Broker> liveBrokers) {
-		super(ApiKeys.UPDATE_METADATA, version, controllerId, controllerEpoch, brokerEpoch);
-		this.partitionStates = partitionStates;
-		this.liveBrokers = liveBrokers;
-	}
-
-	public UpdateMetadataRequest(Struct struct, short versionId) {
-		super(ApiKeys.UPDATE_METADATA, struct, versionId);
-		Map<TopicPartition, PartitionState> partitionStates = new HashMap<>();
-		if (struct.hasField(TOPIC_STATES)) {
-			for (Object topicStatesDataObj : struct.get(TOPIC_STATES)) {
-				Struct topicStatesData = (Struct) topicStatesDataObj;
-				String topic = topicStatesData.get(TOPIC_NAME);
-				for (Object partitionStateDataObj : topicStatesData.get(PARTITION_STATES)) {
-					Struct partitionStateData = (Struct) partitionStateDataObj;
-					int partition = partitionStateData.get(PARTITION_ID);
-					PartitionState partitionState = new PartitionState(partitionStateData);
-					partitionStates.put(new TopicPartition(topic, partition), partitionState);
+	private final UpdateMetadataRequestData data;
+
+	UpdateMetadataRequest(UpdateMetadataRequestData data, short version) {
+		super(ApiKeys.UPDATE_METADATA, version);
+		this.data = data;
+		// Do this from the constructor to make it thread-safe (even though it's only needed when some methods are called)
+		normalize();
+	}
+
+	private void normalize() {
+		// Version 0 only supported a single host and port and the protocol was always plaintext
+		// Version 1 added support for multiple endpoints, each with its own security protocol
+		// Version 2 added support for rack
+		// Version 3 added support for listener name, which we can infer from the security protocol for older versions
+		if (version() < 3) {
+			for (UpdateMetadataBroker liveBroker : data.liveBrokers()) {
+				// Set endpoints so that callers can rely on it always being present
+				if (version() == 0 && liveBroker.endpoints().isEmpty()) {
+					SecurityProtocol securityProtocol = SecurityProtocol.PLAINTEXT;
+					liveBroker.setEndpoints(singletonList(new UpdateMetadataEndpoint()
+							.setHost(liveBroker.v0Host())
+							.setPort(liveBroker.v0Port())
+							.setSecurityProtocol(securityProtocol.id)
+							.setListener(ListenerName.forSecurityProtocol(securityProtocol).value())));
+				} else {
+					for (UpdateMetadataEndpoint endpoint : liveBroker.endpoints()) {
+						// Set listener so that callers can rely on it always being present
+						if (endpoint.listener().isEmpty())
+							endpoint.setListener(listenerNameFromSecurityProtocol(endpoint));
+					}
 				}
 			}
-		} else {
-			for (Object partitionStateDataObj : struct.get(PARTITION_STATES)) {
-				Struct partitionStateData = (Struct) partitionStateDataObj;
-				String topic = partitionStateData.get(TOPIC_NAME);
-				int partition = partitionStateData.get(PARTITION_ID);
-				PartitionState partitionState = new PartitionState(partitionStateData);
-				partitionStates.put(new TopicPartition(topic, partition), partitionState);
-			}
-		}
-
-		Set<Broker> liveBrokers = new HashSet<>();
-
-		for (Object brokerDataObj : struct.get(LIVE_BROKERS)) {
-			Struct brokerData = (Struct) brokerDataObj;
-			int brokerId = brokerData.get(BROKER_ID);
-
-			// V0
-			if (brokerData.hasField(HOST)) {
-				String host = brokerData.get(HOST);
-				int port = brokerData.get(PORT);
-				List<EndPoint> endPoints = new ArrayList<>(1);
-				SecurityProtocol securityProtocol = SecurityProtocol.PLAINTEXT;
-				endPoints.add(new EndPoint(host, port, securityProtocol, ListenerName.forSecurityProtocol(securityProtocol)));
-				liveBrokers.add(new Broker(brokerId, endPoints, null));
-			} else { // V1, V2 or V3
-				List<EndPoint> endPoints = new ArrayList<>();
-				for (Object endPointDataObj : brokerData.get(ENDPOINTS)) {
-					Struct endPointData = (Struct) endPointDataObj;
-					int port = endPointData.get(PORT);
-					String host = endPointData.get(HOST);
-					short protocolTypeId = endPointData.get(SECURITY_PROTOCOL_TYPE);
-					SecurityProtocol securityProtocol = SecurityProtocol.forId(protocolTypeId);
-					String listenerName;
-					if (endPointData.hasField(LISTENER_NAME)) // V3
-						listenerName = endPointData.get(LISTENER_NAME);
-					else
-						listenerName = securityProtocol.name;
-					endPoints.add(new EndPoint(host, port, securityProtocol, new ListenerName(listenerName)));
+		}
+
+		if (version() >= 5) {
+			for (UpdateMetadataTopicState topicState : data.topicStates()) {
+				for (UpdateMetadataPartitionState partitionState : topicState.partitionStates()) {
+					// Set the topic name so that we can always present the ungrouped view to callers
+					partitionState.setTopicName(topicState.topicName());
 				}
-				String rack = null;
-				if (brokerData.hasField(RACK)) { // V2
-					rack = brokerData.get(RACK);
-				}
-				liveBrokers.add(new Broker(brokerId, endPoints, rack));
-			}
-		}
-		this.partitionStates = partitionStates;
-		this.liveBrokers = liveBrokers;
-	}
-
-	@Override
-	protected Struct toStruct() {
-		short version = version();
-		Struct struct = new Struct(ApiKeys.UPDATE_METADATA.requestSchema(version));
-		struct.set(CONTROLLER_ID, controllerId);
-		struct.set(CONTROLLER_EPOCH, controllerEpoch);
-		struct.setIfExists(BROKER_EPOCH, brokerEpoch);
-
-		if (struct.hasField(TOPIC_STATES)) {
-			Map<String, Map<Integer, PartitionState>> topicStates = CollectionUtils.groupPartitionDataByTopic(partitionStates);
-			List<Struct> topicStatesData = new ArrayList<>(topicStates.size());
-			for (Map.Entry<String, Map<Integer, PartitionState>> entry : topicStates.entrySet()) {
-				Struct topicStateData = struct.instance(TOPIC_STATES);
-				topicStateData.set(TOPIC_NAME, entry.getKey());
-				Map<Integer, PartitionState> partitionMap = entry.getValue();
-				List<Struct> partitionStatesData = new ArrayList<>(partitionMap.size());
-				for (Map.Entry<Integer, PartitionState> partitionEntry : partitionMap.entrySet()) {
-					Struct partitionStateData = topicStateData.instance(PARTITION_STATES);
-					partitionStateData.set(PARTITION_ID, partitionEntry.getKey());
-					partitionEntry.getValue().setStruct(partitionStateData);
-					partitionStatesData.add(partitionStateData);
-				}
-				topicStateData.set(PARTITION_STATES, partitionStatesData.toArray());
-				topicStatesData.add(topicStateData);
-			}
-			struct.set(TOPIC_STATES, topicStatesData.toArray());
-		} else {
-			List<Struct> partitionStatesData = new ArrayList<>(partitionStates.size());
-			for (Map.Entry<TopicPartition, PartitionState> entry : partitionStates.entrySet()) {
-				Struct partitionStateData = struct.instance(PARTITION_STATES);
-				TopicPartition topicPartition = entry.getKey();
-				partitionStateData.set(TOPIC_NAME, topicPartition.topic());
-				partitionStateData.set(PARTITION_ID, topicPartition.partition());
-				entry.getValue().setStruct(partitionStateData);
-				partitionStatesData.add(partitionStateData);
-			}
-			struct.set(PARTITION_STATES, partitionStatesData.toArray());
-		}
-
-		List<Struct> brokersData = new ArrayList<>(liveBrokers.size());
-		for (Broker broker : liveBrokers) {
-			Struct brokerData = struct.instance(LIVE_BROKERS);
-			brokerData.set(BROKER_ID, broker.id);
-
-			if (version == 0) {
-				EndPoint endPoint = broker.endPoints.get(0);
-				brokerData.set(HOST, endPoint.host);
-				brokerData.set(PORT, endPoint.port);
-			} else {
-				List<Struct> endPointsData = new ArrayList<>(broker.endPoints.size());
-				for (EndPoint endPoint : broker.endPoints) {
-					Struct endPointData = brokerData.instance(ENDPOINTS);
-					endPointData.set(PORT, endPoint.port);
-					endPointData.set(HOST, endPoint.host);
-					endPointData.set(SECURITY_PROTOCOL_TYPE, endPoint.securityProtocol.id);
-					if (version >= 3)
-						endPointData.set(LISTENER_NAME, endPoint.listenerName.value());
-					endPointsData.add(endPointData);
-
-				}
-				brokerData.set(ENDPOINTS, endPointsData.toArray());
-				if (version >= 2) {
-					brokerData.set(RACK, broker.rack);
-				}
-			}
-
-			brokersData.add(brokerData);
-		}
-		struct.set(LIVE_BROKERS, brokersData.toArray());
-
-		return struct;
-	}
-
-	@Override
-	public AbstractResponse getErrorResponse(int throttleTimeMs, Throwable e) {
-		short versionId = version();
-		if (versionId <= 5)
-			return new UpdateMetadataResponse(Errors.forException(e));
-		else
-			throw new IllegalArgumentException(String.format("Version %d is not valid. Valid versions for %s are 0 to %d",
-					versionId, this.getClass().getSimpleName(), ApiKeys.UPDATE_METADATA.latestVersion()));
-	}
-
-	public Map<TopicPartition, PartitionState> partitionStates() {
-		return partitionStates;
-	}
-
-	public Set<Broker> liveBrokers() {
-		return liveBrokers;
+			}
+		}
+	}
+
+	private static String listenerNameFromSecurityProtocol(UpdateMetadataEndpoint endpoint) {
+		SecurityProtocol securityProtocol = SecurityProtocol.forId(endpoint.securityProtocol());
+		return ListenerName.forSecurityProtocol(securityProtocol).value();
+	}
+
+	@Override
+	public int controllerId() {
+		return data.controllerId();
+	}
+
+	@Override
+	public int controllerEpoch() {
+		return data.controllerEpoch();
+	}
+
+	@Override
+	public long brokerEpoch() {
+		return data.brokerEpoch();
+	}
+
+	@Override
+	public UpdateMetadataResponse getErrorResponse(int throttleTimeMs, Throwable e) {
+		UpdateMetadataResponseData data = new UpdateMetadataResponseData()
+				.setErrorCode(Errors.forException(e).code());
+		return new UpdateMetadataResponse(data);
+	}
+
+	public Iterable<UpdateMetadataPartitionState> partitionStates() {
+		if (version() >= 5) {
+			return () -> new FlattenedIterator<>(data.topicStates().iterator(),
+					topicState -> topicState.partitionStates().iterator());
+		}
+		return data.ungroupedPartitionStates();
+	}
+
+	public List<UpdateMetadataTopicState> topicStates() {
+		if (version() >= 5) {
+			return data.topicStates();
+		}
+		return Collections.emptyList();
+	}
+
+	public List<UpdateMetadataBroker> liveBrokers() {
+		return data.liveBrokers();
+	}
+
+	@Override
+	public UpdateMetadataRequestData data() {
+		return data;
 	}
 
 	public static UpdateMetadataRequest parse(ByteBuffer buffer, short version) {
-		return new UpdateMetadataRequest(ApiKeys.UPDATE_METADATA.parseRequest(version, buffer), version);
-	}
-
-=======
-
-    public static class Builder extends AbstractControlRequest.Builder<UpdateMetadataRequest> {
-        private final List<UpdateMetadataPartitionState> partitionStates;
-        private final List<UpdateMetadataBroker> liveBrokers;
-        private final Map<String, Uuid> topicIds;
-
-        public Builder(short version, int controllerId, int controllerEpoch, long brokerEpoch,
-                       List<UpdateMetadataPartitionState> partitionStates, List<UpdateMetadataBroker> liveBrokers,
-                       Map<String, Uuid> topicIds) {
-            super(ApiKeys.UPDATE_METADATA, version, controllerId, controllerEpoch, brokerEpoch);
-            this.partitionStates = partitionStates;
-            this.liveBrokers = liveBrokers;
-            this.topicIds = topicIds;
-        }
-
-        @Override
-        public UpdateMetadataRequest build(short version) {
-            if (version < 3) {
-                for (UpdateMetadataBroker broker : liveBrokers) {
-                    if (version == 0) {
-                        if (broker.endpoints().size() != 1)
-                            throw new UnsupportedVersionException("UpdateMetadataRequest v0 requires a single endpoint");
-                        if (broker.endpoints().get(0).securityProtocol() != SecurityProtocol.PLAINTEXT.id)
-                            throw new UnsupportedVersionException("UpdateMetadataRequest v0 only handles PLAINTEXT endpoints");
-                        // Don't null out `endpoints` since it's ignored by the generated code if version >= 1
-                        UpdateMetadataEndpoint endpoint = broker.endpoints().get(0);
-                        broker.setV0Host(endpoint.host());
-                        broker.setV0Port(endpoint.port());
-                    } else {
-                        if (broker.endpoints().stream().anyMatch(endpoint -> !endpoint.listener().isEmpty() &&
-                                !endpoint.listener().equals(listenerNameFromSecurityProtocol(endpoint)))) {
-                            throw new UnsupportedVersionException("UpdateMetadataRequest v0-v3 does not support custom " +
-                                "listeners, request version: " + version + ", endpoints: " + broker.endpoints());
-                        }
-                    }
-                }
-            }
-
-            UpdateMetadataRequestData data = new UpdateMetadataRequestData()
-                    .setControllerId(controllerId)
-                    .setControllerEpoch(controllerEpoch)
-                    .setBrokerEpoch(brokerEpoch)
-                    .setLiveBrokers(liveBrokers);
-
-            if (version >= 5) {
-                Map<String, UpdateMetadataTopicState> topicStatesMap = groupByTopic(topicIds, partitionStates);
-                data.setTopicStates(new ArrayList<>(topicStatesMap.values()));
-            } else {
-                data.setUngroupedPartitionStates(partitionStates);
-            }
-
-            return new UpdateMetadataRequest(data, version);
-        }
-
-        private static Map<String, UpdateMetadataTopicState> groupByTopic(Map<String, Uuid> topicIds, List<UpdateMetadataPartitionState> partitionStates) {
-            Map<String, UpdateMetadataTopicState> topicStates = new HashMap<>();
-            for (UpdateMetadataPartitionState partition : partitionStates) {
-                // We don't null out the topic name in UpdateMetadataPartitionState since it's ignored by the generated
-                // code if version >= 5
-                UpdateMetadataTopicState topicState = topicStates.computeIfAbsent(partition.topicName(),
-                    t -> new UpdateMetadataTopicState()
-                            .setTopicName(partition.topicName())
-                            .setTopicId(topicIds.getOrDefault(partition.topicName(), Uuid.ZERO_UUID))
-
-                );
-                topicState.partitionStates().add(partition);
-            }
-            return topicStates;
-        }
-
-        @Override
-        public String toString() {
-            StringBuilder bld = new StringBuilder();
-            bld.append("(type: UpdateMetadataRequest=").
-                append(", controllerId=").append(controllerId).
-                append(", controllerEpoch=").append(controllerEpoch).
-                append(", brokerEpoch=").append(brokerEpoch).
-                append(", partitionStates=").append(partitionStates).
-                append(", liveBrokers=").append(Utils.join(liveBrokers, ", ")).
-                append(")");
-            return bld.toString();
-        }
-    }
-
-    private final UpdateMetadataRequestData data;
-
-    UpdateMetadataRequest(UpdateMetadataRequestData data, short version) {
-        super(ApiKeys.UPDATE_METADATA, version);
-        this.data = data;
-        // Do this from the constructor to make it thread-safe (even though it's only needed when some methods are called)
-        normalize();
-    }
-
-    private void normalize() {
-        // Version 0 only supported a single host and port and the protocol was always plaintext
-        // Version 1 added support for multiple endpoints, each with its own security protocol
-        // Version 2 added support for rack
-        // Version 3 added support for listener name, which we can infer from the security protocol for older versions
-        if (version() < 3) {
-            for (UpdateMetadataBroker liveBroker : data.liveBrokers()) {
-                // Set endpoints so that callers can rely on it always being present
-                if (version() == 0 && liveBroker.endpoints().isEmpty()) {
-                    SecurityProtocol securityProtocol = SecurityProtocol.PLAINTEXT;
-                    liveBroker.setEndpoints(singletonList(new UpdateMetadataEndpoint()
-                        .setHost(liveBroker.v0Host())
-                        .setPort(liveBroker.v0Port())
-                        .setSecurityProtocol(securityProtocol.id)
-                        .setListener(ListenerName.forSecurityProtocol(securityProtocol).value())));
-                } else {
-                    for (UpdateMetadataEndpoint endpoint : liveBroker.endpoints()) {
-                        // Set listener so that callers can rely on it always being present
-                        if (endpoint.listener().isEmpty())
-                            endpoint.setListener(listenerNameFromSecurityProtocol(endpoint));
-                    }
-                }
-            }
-        }
-
-        if (version() >= 5) {
-            for (UpdateMetadataTopicState topicState : data.topicStates()) {
-                for (UpdateMetadataPartitionState partitionState : topicState.partitionStates()) {
-                    // Set the topic name so that we can always present the ungrouped view to callers
-                    partitionState.setTopicName(topicState.topicName());
-                }
-            }
-        }
-    }
-
-    private static String listenerNameFromSecurityProtocol(UpdateMetadataEndpoint endpoint) {
-        SecurityProtocol securityProtocol = SecurityProtocol.forId(endpoint.securityProtocol());
-        return ListenerName.forSecurityProtocol(securityProtocol).value();
-    }
-
-    @Override
-    public int controllerId() {
-        return data.controllerId();
-    }
-
-    @Override
-    public int controllerEpoch() {
-        return data.controllerEpoch();
-    }
-
-    @Override
-    public long brokerEpoch() {
-        return data.brokerEpoch();
-    }
-
-    @Override
-    public UpdateMetadataResponse getErrorResponse(int throttleTimeMs, Throwable e) {
-        UpdateMetadataResponseData data = new UpdateMetadataResponseData()
-                .setErrorCode(Errors.forException(e).code());
-        return new UpdateMetadataResponse(data);
-    }
-
-    public Iterable<UpdateMetadataPartitionState> partitionStates() {
-        if (version() >= 5) {
-            return () -> new FlattenedIterator<>(data.topicStates().iterator(),
-                topicState -> topicState.partitionStates().iterator());
-        }
-        return data.ungroupedPartitionStates();
-    }
-
-    public List<UpdateMetadataTopicState> topicStates() {
-        if (version() >= 5) {
-            return data.topicStates();
-        }
-        return Collections.emptyList();
-    }
-
-    public List<UpdateMetadataBroker> liveBrokers() {
-        return data.liveBrokers();
-    }
-
-    @Override
-    public UpdateMetadataRequestData data() {
-        return data;
-    }
-
-    public static UpdateMetadataRequest parse(ByteBuffer buffer, short version) {
-        return new UpdateMetadataRequest(new UpdateMetadataRequestData(new ByteBufferAccessor(buffer), version), version);
-    }
->>>>>>> 031b7208
+		return new UpdateMetadataRequest(new UpdateMetadataRequestData(new ByteBufferAccessor(buffer), version), version);
+	}
 }