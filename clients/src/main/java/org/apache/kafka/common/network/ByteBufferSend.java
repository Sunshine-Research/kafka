/*
 * Licensed to the Apache Software Foundation (ASF) under one or more
 * contributor license agreements. See the NOTICE file distributed with
 * this work for additional information regarding copyright ownership.
 * The ASF licenses this file to You under the Apache License, Version 2.0
 * (the "License"); you may not use this file except in compliance with
 * the License. You may obtain a copy of the License at
 *
 *    http://www.apache.org/licenses/LICENSE-2.0
 *
 * Unless required by applicable law or agreed to in writing, software
 * distributed under the License is distributed on an "AS IS" BASIS,
 * WITHOUT WARRANTIES OR CONDITIONS OF ANY KIND, either express or implied.
 * See the License for the specific language governing permissions and
 * limitations under the License.
 */
package org.apache.kafka.common.network;

import java.io.EOFException;
import java.io.IOException;
import java.nio.ByteBuffer;

/**
 * 一个发送buffer数组的备份
 */
public class ByteBufferSend implements Send {

    private final long size;
    protected final ByteBuffer[] buffers;
    private long remaining;
    private boolean pending = false;

    public ByteBufferSend(ByteBuffer... buffers) {
        this.buffers = buffers;
		// 计算剩余未发送的字节数
        for (ByteBuffer buffer : buffers)
            remaining += buffer.remaining();
        this.size = remaining;
    }

    public ByteBufferSend(ByteBuffer[] buffers, long size) {
        this.buffers = buffers;
        this.size = size;
        this.remaining = size;
    }

    @Override
    public boolean completed() {
        return remaining <= 0 && !pending;
    }

    @Override
    public long size() {
        return this.size;
    }

    @Override
<<<<<<< HEAD
    public long writeTo(GatheringByteChannel channel) throws IOException {
		// 向channel中写入buffer
=======
    public long writeTo(TransferableChannel channel) throws IOException {
>>>>>>> 031b7208
        long written = channel.write(buffers);
		// 写入的字节数为非负数，视为异常
        if (written < 0)
            throw new EOFException("Wrote negative bytes to channel. This shouldn't happen.");
		// 计算剩余需要写入的字节数
        remaining -= written;
<<<<<<< HEAD

		pending = TransportLayers.hasPendingWrites(channel);
=======
        pending = channel.hasPendingWrites();
>>>>>>> 031b7208
        return written;
    }

    public long remaining() {
        return remaining;
    }

    @Override
    public String toString() {
        return "ByteBufferSend(" +
            ", size=" + size +
            ", remaining=" + remaining +
            ", pending=" + pending +
            ')';
    }

    public static ByteBufferSend sizePrefixed(ByteBuffer buffer) {
        ByteBuffer sizeBuffer = ByteBuffer.allocate(4);
        sizeBuffer.putInt(0, buffer.remaining());
        return new ByteBufferSend(sizeBuffer, buffer);
    }
}<|MERGE_RESOLUTION|>--- conflicted
+++ resolved
@@ -21,77 +21,64 @@
 import java.nio.ByteBuffer;
 
 /**
- * 一个发送buffer数组的备份
+ * A send backed by an array of byte buffers
  */
 public class ByteBufferSend implements Send {
 
-    private final long size;
-    protected final ByteBuffer[] buffers;
-    private long remaining;
-    private boolean pending = false;
+	private final long size;
+	protected final ByteBuffer[] buffers;
+	private long remaining;
+	private boolean pending = false;
 
-    public ByteBufferSend(ByteBuffer... buffers) {
-        this.buffers = buffers;
-		// 计算剩余未发送的字节数
-        for (ByteBuffer buffer : buffers)
-            remaining += buffer.remaining();
-        this.size = remaining;
+	public ByteBufferSend(ByteBuffer... buffers) {
+		this.buffers = buffers;
+		for (ByteBuffer buffer : buffers)
+			remaining += buffer.remaining();
+		this.size = remaining;
+	}
+
+	public ByteBufferSend(ByteBuffer[] buffers, long size) {
+		this.buffers = buffers;
+		this.size = size;
+		this.remaining = size;
+	}
+
+	@Override
+	public boolean completed() {
+		return remaining <= 0 && !pending;
+	}
+
+	@Override
+	public long size() {
+		return this.size;
     }
 
-    public ByteBufferSend(ByteBuffer[] buffers, long size) {
-        this.buffers = buffers;
-        this.size = size;
-        this.remaining = size;
-    }
+	@Override
+	public long writeTo(TransferableChannel channel) throws IOException {
+		long written = channel.write(buffers);
+		if (written < 0)
+			throw new EOFException("Wrote negative bytes to channel. This shouldn't happen.");
+		remaining -= written;
+		pending = channel.hasPendingWrites();
+		return written;
+	}
 
-    @Override
-    public boolean completed() {
-        return remaining <= 0 && !pending;
-    }
+	public long remaining() {
+		return remaining;
+	}
 
-    @Override
-    public long size() {
-        return this.size;
-    }
+	@Override
+	public String toString() {
+		return "ByteBufferSend(" +
+				", size=" + size +
+				", remaining=" + remaining +
+				", pending=" + pending +
+				')';
+	}
 
-    @Override
-<<<<<<< HEAD
-    public long writeTo(GatheringByteChannel channel) throws IOException {
-		// 向channel中写入buffer
-=======
-    public long writeTo(TransferableChannel channel) throws IOException {
->>>>>>> 031b7208
-        long written = channel.write(buffers);
-		// 写入的字节数为非负数，视为异常
-        if (written < 0)
-            throw new EOFException("Wrote negative bytes to channel. This shouldn't happen.");
-		// 计算剩余需要写入的字节数
-        remaining -= written;
-<<<<<<< HEAD
-
-		pending = TransportLayers.hasPendingWrites(channel);
-=======
-        pending = channel.hasPendingWrites();
->>>>>>> 031b7208
-        return written;
-    }
-
-    public long remaining() {
-        return remaining;
-    }
-
-    @Override
-    public String toString() {
-        return "ByteBufferSend(" +
-            ", size=" + size +
-            ", remaining=" + remaining +
-            ", pending=" + pending +
-            ')';
-    }
-
-    public static ByteBufferSend sizePrefixed(ByteBuffer buffer) {
-        ByteBuffer sizeBuffer = ByteBuffer.allocate(4);
-        sizeBuffer.putInt(0, buffer.remaining());
-        return new ByteBufferSend(sizeBuffer, buffer);
-    }
+	public static ByteBufferSend sizePrefixed(ByteBuffer buffer) {
+		ByteBuffer sizeBuffer = ByteBuffer.allocate(4);
+		sizeBuffer.putInt(0, buffer.remaining());
+		return new ByteBufferSend(sizeBuffer, buffer);
+	}
 }