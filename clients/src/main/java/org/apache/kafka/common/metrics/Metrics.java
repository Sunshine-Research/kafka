/*
 * Licensed to the Apache Software Foundation (ASF) under one or more
 * contributor license agreements. See the NOTICE file distributed with
 * this work for additional information regarding copyright ownership.
 * The ASF licenses this file to You under the Apache License, Version 2.0
 * (the "License"); you may not use this file except in compliance with
 * the License. You may obtain a copy of the License at
 *
 *    http://www.apache.org/licenses/LICENSE-2.0
 *
 * Unless required by applicable law or agreed to in writing, software
 * distributed under the License is distributed on an "AS IS" BASIS,
 * WITHOUT WARRANTIES OR CONDITIONS OF ANY KIND, either express or implied.
 * See the License for the specific language governing permissions and
 * limitations under the License.
 */
package org.apache.kafka.common.metrics;

import org.apache.kafka.common.MetricName;
import org.apache.kafka.common.MetricNameTemplate;
import org.apache.kafka.common.metrics.internals.MetricsUtils;
import org.apache.kafka.common.utils.KafkaThread;
import org.apache.kafka.common.utils.Time;
import org.slf4j.Logger;
import org.slf4j.LoggerFactory;

import java.io.Closeable;
import java.util.ArrayList;
import java.util.Collections;
import java.util.HashMap;
import java.util.HashSet;
import java.util.LinkedHashMap;
import java.util.List;
import java.util.Map;
import java.util.Map.Entry;
import java.util.Objects;
import java.util.Set;
import java.util.TreeMap;
import java.util.concurrent.ConcurrentHashMap;
import java.util.concurrent.ConcurrentMap;
import java.util.concurrent.ScheduledThreadPoolExecutor;
import java.util.concurrent.TimeUnit;

import static java.util.Collections.emptyList;

/**
 * A registry of sensors and metrics.
 * <p>
 * A metric is a named, numerical measurement. A sensor is a handle to record numerical measurements as they occur. Each
 * Sensor has zero or more associated metrics. For example a Sensor might represent message sizes and we might associate
 * with this sensor a metric for the average, maximum, or other statistics computed off the sequence of message sizes
 * that are recorded by the sensor.
 * <p>
 * Usage looks something like this:
 *
 * <pre>
 * // set up metrics:
 * Metrics metrics = new Metrics(); // this is the global repository of metrics and sensors
 * Sensor sensor = metrics.sensor(&quot;message-sizes&quot;);
 * MetricName metricName = new MetricName(&quot;message-size-avg&quot;, &quot;producer-metrics&quot;);
 * sensor.add(metricName, new Avg());
 * metricName = new MetricName(&quot;message-size-max&quot;, &quot;producer-metrics&quot;);
 * sensor.add(metricName, new Max());
 *
 * // as messages are sent we record the sizes
 * sensor.record(messageSize);
 * </pre>
 */
public class Metrics implements Closeable {

<<<<<<< HEAD
	private static final Logger log = LoggerFactory.getLogger(Metrics.class);
	private final MetricConfig config;
	private final ConcurrentMap<MetricName, KafkaMetric> metrics;
	private final ConcurrentMap<String, Sensor> sensors;
	private final ConcurrentMap<Sensor, List<Sensor>> childrenSensors;
	private final List<MetricsReporter> reporters;
	private final Time time;
	private final ScheduledThreadPoolExecutor metricsScheduler;

	/**
	 * Create a metrics repository with no metric reporters and default configuration.
	 * Expiration of Sensors is disabled.
	 */
	public Metrics() {
		this(new MetricConfig());
	}

	/**
	 * Create a metrics repository with no metric reporters and default configuration.
	 * Expiration of Sensors is disabled.
	 */
	public Metrics(Time time) {
		this(new MetricConfig(), new ArrayList<>(0), time);
	}

	/**
	 * Create a metrics repository with no metric reporters and the given default configuration.
	 * Expiration of Sensors is disabled.
	 */
	public Metrics(MetricConfig defaultConfig, Time time) {
		this(defaultConfig, new ArrayList<>(0), time);
	}


	/**
	 * Create a metrics repository with no reporters and the given default config. This config will be used for any
	 * metric that doesn't override its own config. Expiration of Sensors is disabled.
	 * @param defaultConfig The default config to use for all metrics that don't override their config
	 */
	public Metrics(MetricConfig defaultConfig) {
		this(defaultConfig, new ArrayList<>(0), Time.SYSTEM);
	}

	/**
	 * Create a metrics repository with a default config and the given metric reporters.
	 * Expiration of Sensors is disabled.
	 * @param defaultConfig The default config
	 * @param reporters     The metrics reporters
	 * @param time          The time instance to use with the metrics
	 */
	public Metrics(MetricConfig defaultConfig, List<MetricsReporter> reporters, Time time) {
		this(defaultConfig, reporters, time, false);
	}

	/**
	 * Create a metrics repository with a default config, given metric reporters and the ability to expire eligible sensors
	 * @param defaultConfig    The default config
	 * @param reporters        The metrics reporters
	 * @param time             The time instance to use with the metrics
	 * @param enableExpiration true if the metrics instance can garbage collect inactive sensors, false otherwise
	 */
	public Metrics(MetricConfig defaultConfig, List<MetricsReporter> reporters, Time time, boolean enableExpiration) {
		this.config = defaultConfig;
		this.sensors = new ConcurrentHashMap<>();
		this.metrics = new ConcurrentHashMap<>();
		this.childrenSensors = new ConcurrentHashMap<>();
		this.reporters = Objects.requireNonNull(reporters);
		this.time = time;
		for (MetricsReporter reporter : reporters)
			reporter.init(new ArrayList<KafkaMetric>());

		// Create the ThreadPoolExecutor only if expiration of Sensors is enabled.
		if (enableExpiration) {
			this.metricsScheduler = new ScheduledThreadPoolExecutor(1);
			// Creating a daemon thread to not block shutdown
			this.metricsScheduler.setThreadFactory(new ThreadFactory() {
				public Thread newThread(Runnable runnable) {
					return KafkaThread.daemon("SensorExpiryThread", runnable);
				}
			});
			this.metricsScheduler.scheduleAtFixedRate(new ExpireSensorTask(), 30, 30, TimeUnit.SECONDS);
		} else {
			this.metricsScheduler = null;
		}

		addMetric(metricName("count", "kafka-metrics-count", "total number of registered metrics"),
				new Measurable() {
					@Override
					public double measure(MetricConfig config, long now) {
						return metrics.size();
					}
				});
	}

	private static Map<String, String> getTags(String... keyValue) {
		if ((keyValue.length % 2) != 0)
			throw new IllegalArgumentException("keyValue needs to be specified in pairs");
		Map<String, String> tags = new LinkedHashMap<String, String>();

		for (int i = 0; i < keyValue.length; i += 2)
			tags.put(keyValue[i], keyValue[i + 1]);
		return tags;
	}

	/**
	 * Use the specified domain and metric name templates to generate an HTML table documenting the metrics. A separate table section
	 * will be generated for each of the MBeans and the associated attributes. The MBean names are lexicographically sorted to
	 * determine the order of these sections. This order is therefore dependent upon the order of the
	 * tags in each {@link MetricNameTemplate}.
	 * @param domain     the domain or prefix for the JMX MBean names; may not be null
	 * @param allMetrics the collection of all {@link MetricNameTemplate} instances each describing one metric; may not be null
	 * @return the string containing the HTML table; never null
	 */
	public static String toHtmlTable(String domain, Iterable<MetricNameTemplate> allMetrics) {
		Map<String, Map<String, String>> beansAndAttributes = new TreeMap<String, Map<String, String>>();

		try (Metrics metrics = new Metrics()) {
			for (MetricNameTemplate template : allMetrics) {
				Map<String, String> tags = new LinkedHashMap<>();
				for (String s : template.tags()) {
					tags.put(s, "{" + s + "}");
				}

				MetricName metricName = metrics.metricName(template.name(), template.group(), template.description(), tags);
				String mBeanName = JmxReporter.getMBeanName(domain, metricName);
				if (!beansAndAttributes.containsKey(mBeanName)) {
					beansAndAttributes.put(mBeanName, new TreeMap<String, String>());
				}
				Map<String, String> attrAndDesc = beansAndAttributes.get(mBeanName);
				if (!attrAndDesc.containsKey(template.name())) {
					attrAndDesc.put(template.name(), template.description());
				} else {
					throw new IllegalArgumentException("mBean '" + mBeanName + "' attribute '" + template.name() + "' is defined twice.");
				}
			}
		}

		StringBuilder b = new StringBuilder();
		b.append("<table class=\"data-table\"><tbody>\n");

		for (Entry<String, Map<String, String>> e : beansAndAttributes.entrySet()) {
			b.append("<tr>\n");
			b.append("<td colspan=3 class=\"mbeanName\" style=\"background-color:#ccc; font-weight: bold;\">");
			b.append(e.getKey());
			b.append("</td>");
			b.append("</tr>\n");

			b.append("<tr>\n");
			b.append("<th style=\"width: 90px\"></th>\n");
			b.append("<th>Attribute name</th>\n");
			b.append("<th>Description</th>\n");
			b.append("</tr>\n");

			for (Entry<String, String> e2 : e.getValue().entrySet()) {
				b.append("<tr>\n");
				b.append("<td></td>");
				b.append("<td>");
				b.append(e2.getKey());
				b.append("</td>");
				b.append("<td>");
				b.append(e2.getValue());
				b.append("</td>");
				b.append("</tr>\n");
			}

		}
		b.append("</tbody></table>");

		return b.toString();

	}

	/**
	 * Create a MetricName with the given name, group, description and tags, plus default tags specified in the metric
	 * configuration. Tag in tags takes precedence if the same tag key is specified in the default metric configuration.
	 * @param name        The name of the metric
	 * @param group       logical group name of the metrics to which this metric belongs
	 * @param description A human-readable description to include in the metric
	 * @param tags        additional key/value attributes of the metric
	 */
	public MetricName metricName(String name, String group, String description, Map<String, String> tags) {
		Map<String, String> combinedTag = new LinkedHashMap<>(config.tags());
		combinedTag.putAll(tags);
		return new MetricName(name, group, description, combinedTag);
	}

	/**
	 * Create a MetricName with the given name, group, description, and default tags
	 * specified in the metric configuration.
	 * @param name        The name of the metric
	 * @param group       logical group name of the metrics to which this metric belongs
	 * @param description A human-readable description to include in the metric
	 */
	public MetricName metricName(String name, String group, String description) {
		return metricName(name, group, description, new HashMap<String, String>());
	}

	/**
	 * Create a MetricName with the given name, group and default tags specified in the metric configuration.
	 * @param name  The name of the metric
	 * @param group logical group name of the metrics to which this metric belongs
	 */
	public MetricName metricName(String name, String group) {
		return metricName(name, group, "", new HashMap<String, String>());
	}

	/**
	 * Create a MetricName with the given name, group, description, and keyValue as tags,  plus default tags specified in the metric
	 * configuration. Tag in keyValue takes precedence if the same tag key is specified in the default metric configuration.
	 * @param name        The name of the metric
	 * @param group       logical group name of the metrics to which this metric belongs
	 * @param description A human-readable description to include in the metric
	 * @param keyValue    additional key/value attributes of the metric (must come in pairs)
	 */
	public MetricName metricName(String name, String group, String description, String... keyValue) {
		return metricName(name, group, description, getTags(keyValue));
	}

	/**
	 * Create a MetricName with the given name, group and tags, plus default tags specified in the metric
	 * configuration. Tag in tags takes precedence if the same tag key is specified in the default metric configuration.
	 * @param name  The name of the metric
	 * @param group logical group name of the metrics to which this metric belongs
	 * @param tags  key/value attributes of the metric
	 */
	public MetricName metricName(String name, String group, Map<String, String> tags) {
		return metricName(name, group, "", tags);
	}

	public MetricConfig config() {
		return config;
	}

	/**
	 * 使用给定的名称获取sensor
	 * @param name sensor的名称
	 * @return sensor，没有则返回null
	 */
	public Sensor getSensor(String name) {
		return this.sensors.get(Objects.requireNonNull(name));
	}

	/**
	 * Get or create a sensor with the given unique name and no parent sensors. This uses
	 * a default recording level of INFO.
	 * @param name The sensor name
	 * @return The sensor
	 */
	public Sensor sensor(String name) {
		return this.sensor(name, Sensor.RecordingLevel.INFO);
	}

	/**
	 * Get or create a sensor with the given unique name and no parent sensors and with a given
	 * recording level.
	 * @param name           The sensor name.
	 * @param recordingLevel The recording level.
	 * @return The sensor
	 */
	public Sensor sensor(String name, Sensor.RecordingLevel recordingLevel) {
		return sensor(name, null, recordingLevel, (Sensor[]) null);
	}


	/**
	 * Get or create a sensor with the given unique name and zero or more parent sensors. All parent sensors will
	 * receive every value recorded with this sensor. This uses a default recording level of INFO.
	 * @param name    The name of the sensor
	 * @param parents The parent sensors
	 * @return The sensor that is created
	 */
	public Sensor sensor(String name, Sensor... parents) {
		return this.sensor(name, Sensor.RecordingLevel.INFO, parents);
	}

	/**
	 * Get or create a sensor with the given unique name and zero or more parent sensors. All parent sensors will
	 * receive every value recorded with this sensor.
	 * @param name           The name of the sensor.
	 * @param parents        The parent sensors.
	 * @param recordingLevel The recording level.
	 * @return The sensor that is created
	 */
	public Sensor sensor(String name, Sensor.RecordingLevel recordingLevel, Sensor... parents) {
		return sensor(name, null, recordingLevel, parents);
	}

	/**
	 * Get or create a sensor with the given unique name and zero or more parent sensors. All parent sensors will
	 * receive every value recorded with this sensor. This uses a default recording level of INFO.
	 * @param name    The name of the sensor
	 * @param config  A default configuration to use for this sensor for metrics that don't have their own config
	 * @param parents The parent sensors
	 * @return The sensor that is created
	 */
	public synchronized Sensor sensor(String name, MetricConfig config, Sensor... parents) {
		return this.sensor(name, config, Sensor.RecordingLevel.INFO, parents);
	}


	/**
	 * Get or create a sensor with the given unique name and zero or more parent sensors. All parent sensors will
	 * receive every value recorded with this sensor.
	 * @param name           The name of the sensor
	 * @param config         A default configuration to use for this sensor for metrics that don't have their own config
	 * @param recordingLevel The recording level.
	 * @param parents        The parent sensors
	 * @return The sensor that is created
	 */
	public synchronized Sensor sensor(String name, MetricConfig config, Sensor.RecordingLevel recordingLevel, Sensor... parents) {
		return sensor(name, config, Long.MAX_VALUE, recordingLevel, parents);
	}

	/**
	 * 使用给定的唯一名称和非必须的父sensor，获取或创建一个sensor
	 * 所有的父sensor会接收到此sensor记录的每个值
	 * @param name                                sensor的唯一名称
	 * @param config                              sensor的默认配置，用于没有独有配置的度量标准
	 * @param inactiveSensorExpirationTimeSeconds 如果在这段时间内没有在sensor上记录任何值，则可以删除该值
	 * @param parents                             父sensor
	 * @param recordingLevel                      记录等级
	 * @return 创建的sensor
	 */
	public synchronized Sensor sensor(String name, MetricConfig config, long inactiveSensorExpirationTimeSeconds, Sensor.RecordingLevel recordingLevel, Sensor... parents) {
		// 先从已创建的sensor集合中获取sensor
		Sensor s = getSensor(name);
		if (s == null) {
			// 没有则使用入参配置信息创建新sensor，并放入已创建的sensor中
			s = new Sensor(this, name, parents, config == null ? this.config : config, time, inactiveSensorExpirationTimeSeconds, recordingLevel);
			this.sensors.put(name, s);
			// 如果需要指定 父类sensor
			if (parents != null) {
				for (Sensor parent : parents) {
					// 看看是不是已经有给定sensor的父sensor集合
					List<Sensor> children = childrenSensors.get(parent);
					if (children == null) {
						// 没有的话创建集合并放入
						children = new ArrayList<>();
						childrenSensors.put(parent, children);
					}
					children.add(s);
				}
			}
			log.debug("Added sensor with name {}", name);
		}
		return s;
	}

	/**
	 * 使用给定的唯一名称和非必须的父sensor，获取或创建一个sensor
	 * 所有的父sensor会接收到此sensor记录的每个值，默认的记录等级是INFO
	 * @param name                                sensor的唯一名称
	 * @param config                              sensor的默认配置，用于没有独有配置的度量标准
	 * @param inactiveSensorExpirationTimeSeconds 如果在这段时间内没有在sensor上记录任何值，则可以删除该值
	 * @param parents                             父sensor
	 * @return 创建的sensor
	 */
	public synchronized Sensor sensor(String name, MetricConfig config, long inactiveSensorExpirationTimeSeconds, Sensor... parents) {
		return this.sensor(name, config, inactiveSensorExpirationTimeSeconds, Sensor.RecordingLevel.INFO, parents);
	}

	/**
	 * Remove a sensor (if it exists), associated metrics and its children.
	 * @param name The name of the sensor to be removed
	 */
	public void removeSensor(String name) {
		Sensor sensor = sensors.get(name);
		if (sensor != null) {
			List<Sensor> childSensors = null;
			synchronized (sensor) {
				synchronized (this) {
					if (sensors.remove(name, sensor)) {
						for (KafkaMetric metric : sensor.metrics())
							removeMetric(metric.metricName());
						log.debug("Removed sensor with name {}", name);
						childSensors = childrenSensors.remove(sensor);
						for (final Sensor parent : sensor.parents()) {
							childrenSensors.getOrDefault(parent, emptyList()).remove(sensor);
						}
					}
				}
			}
			if (childSensors != null) {
				for (Sensor childSensor : childSensors)
					removeSensor(childSensor.name());
			}
		}
	}

	/**
	 * Add a metric to monitor an object that implements measurable. This metric won't be associated with any sensor.
	 * This is a way to expose existing values as metrics.
	 * <p>
	 * This method is kept for binary compatibility purposes, it has the same behaviour as
	 * {@link #addMetric(MetricName, MetricValueProvider)}.
	 * @param metricName The name of the metric
	 * @param measurable The measurable that will be measured by this metric
	 */
	public void addMetric(MetricName metricName, Measurable measurable) {
		addMetric(metricName, null, measurable);
	}

	/**
	 * Add a metric to monitor an object that implements Measurable. This metric won't be associated with any sensor.
	 * This is a way to expose existing values as metrics.
	 * <p>
	 * This method is kept for binary compatibility purposes, it has the same behaviour as
	 * {@link #addMetric(MetricName, MetricConfig, MetricValueProvider)}.
	 * @param metricName The name of the metric
	 * @param config     The configuration to use when measuring this measurable
	 * @param measurable The measurable that will be measured by this metric
	 */
	public void addMetric(MetricName metricName, MetricConfig config, Measurable measurable) {
		addMetric(metricName, config, (MetricValueProvider<?>) measurable);
	}

	/**
	 * Add a metric to monitor an object that implements MetricValueProvider. This metric won't be associated with any
	 * sensor. This is a way to expose existing values as metrics. User is expected to add any additional
	 * synchronization to update and access metric values, if required.
	 * @param metricName          The name of the metric
	 * @param metricValueProvider The metric value provider associated with this metric
	 */
	public void addMetric(MetricName metricName, MetricConfig config, MetricValueProvider<?> metricValueProvider) {
		KafkaMetric m = new KafkaMetric(new Object(),
				Objects.requireNonNull(metricName),
				Objects.requireNonNull(metricValueProvider),
				config == null ? this.config : config,
				time);
		registerMetric(m);
	}

	/**
	 * Add a metric to monitor an object that implements MetricValueProvider. This metric won't be associated with any
	 * sensor. This is a way to expose existing values as metrics. User is expected to add any additional
	 * synchronization to update and access metric values, if required.
	 * @param metricName          The name of the metric
	 * @param metricValueProvider The metric value provider associated with this metric
	 */
	public void addMetric(MetricName metricName, MetricValueProvider<?> metricValueProvider) {
		addMetric(metricName, null, metricValueProvider);
	}

	/**
	 * Remove a metric if it exists and return it. Return null otherwise. If a metric is removed, `metricRemoval`
	 * will be invoked for each reporter.
	 * @param metricName The name of the metric
	 * @return the removed `KafkaMetric` or null if no such metric exists
	 */
	public synchronized KafkaMetric removeMetric(MetricName metricName) {
		KafkaMetric metric = this.metrics.remove(metricName);
		if (metric != null) {
			for (MetricsReporter reporter : reporters) {
				try {
					reporter.metricRemoval(metric);
				} catch (Exception e) {
					log.error("Error when removing metric from " + reporter.getClass().getName(), e);
				}
			}
			log.trace("Removed metric named {}", metricName);
		}
		return metric;
	}

	/**
	 * Add a MetricReporter
	 */
	public synchronized void addReporter(MetricsReporter reporter) {
		Objects.requireNonNull(reporter).init(new ArrayList<>(metrics.values()));
		this.reporters.add(reporter);
	}

	/**
	 * Remove a MetricReporter
	 */
	public synchronized void removeReporter(MetricsReporter reporter) {
		if (this.reporters.remove(reporter)) {
			reporter.close();
		}
	}

	synchronized void registerMetric(KafkaMetric metric) {
		MetricName metricName = metric.metricName();
		if (this.metrics.containsKey(metricName))
			throw new IllegalArgumentException("A metric named '" + metricName + "' already exists, can't register another one.");
		this.metrics.put(metricName, metric);
		for (MetricsReporter reporter : reporters) {
			try {
				reporter.metricChange(metric);
			} catch (Exception e) {
				log.error("Error when registering metric on " + reporter.getClass().getName(), e);
			}
		}
		log.trace("Registered metric named {}", metricName);
	}

	/**
	 * Get all the metrics currently maintained indexed by metricName
	 */
	public Map<MetricName, KafkaMetric> metrics() {
		return this.metrics;
	}

	public List<MetricsReporter> reporters() {
		return this.reporters;
	}

	public KafkaMetric metric(MetricName metricName) {
		return this.metrics.get(metricName);
	}

	/* For testing use only. */
	Map<Sensor, List<Sensor>> childrenSensors() {
		return Collections.unmodifiableMap(childrenSensors);
	}

	public MetricName metricInstance(MetricNameTemplate template, String... keyValue) {
		return metricInstance(template, getTags(keyValue));
	}

	public MetricName metricInstance(MetricNameTemplate template, Map<String, String> tags) {
		// check to make sure that the runtime defined tags contain all the template tags.
		Set<String> runtimeTagKeys = new HashSet<>(tags.keySet());
		runtimeTagKeys.addAll(config().tags().keySet());

		Set<String> templateTagKeys = template.tags();

		if (!runtimeTagKeys.equals(templateTagKeys)) {
			throw new IllegalArgumentException("For '" + template.name() + "', runtime-defined metric tags do not match the tags in the template. "
					+ "Runtime = " + runtimeTagKeys.toString() + " Template = " + templateTagKeys.toString());
		}

		return this.metricName(template.name(), template.group(), template.description(), tags);
	}

	/**
	 * Close this metrics repository.
	 */
	@Override
	public void close() {
		if (this.metricsScheduler != null) {
			this.metricsScheduler.shutdown();
			try {
				this.metricsScheduler.awaitTermination(30, TimeUnit.SECONDS);
			} catch (InterruptedException ex) {
				// ignore and continue shutdown
				Thread.currentThread().interrupt();
			}
		}

		for (MetricsReporter reporter : reporters) {
			try {
				reporter.close();
			} catch (Exception e) {
				log.error("Error when closing " + reporter.getClass().getName(), e);
			}
		}
	}

	/**
	 * This iterates over every Sensor and triggers a removeSensor if it has expired
	 * Package private for testing
	 */
	class ExpireSensorTask implements Runnable {
		public void run() {
			for (Map.Entry<String, Sensor> sensorEntry : sensors.entrySet()) {
				// removeSensor also locks the sensor object. This is fine because synchronized is reentrant
				// There is however a minor race condition here. Assume we have a parent sensor P and child sensor C.
				// Calling record on C would cause a record on P as well.
				// So expiration time for P == expiration time for C. If the record on P happens via C just after P is removed,
				// that will cause C to also get removed.
				// Since the expiration time is typically high it is not expected to be a significant concern
				// and thus not necessary to optimize
				synchronized (sensorEntry.getValue()) {
					if (sensorEntry.getValue().hasExpired()) {
						log.debug("Removing expired sensor {}", sensorEntry.getKey());
						removeSensor(sensorEntry.getKey());
					}
				}
			}
		}
	}

=======
    private final MetricConfig config;
    private final ConcurrentMap<MetricName, KafkaMetric> metrics;
    private final ConcurrentMap<String, Sensor> sensors;
    private final ConcurrentMap<Sensor, List<Sensor>> childrenSensors;
    private final List<MetricsReporter> reporters;
    private final Time time;
    private final ScheduledThreadPoolExecutor metricsScheduler;
    private static final Logger log = LoggerFactory.getLogger(Metrics.class);

    /**
     * Create a metrics repository with no metric reporters and default configuration.
     * Expiration of Sensors is disabled.
     */
    public Metrics() {
        this(new MetricConfig());
    }

    /**
     * Create a metrics repository with no metric reporters and default configuration.
     * Expiration of Sensors is disabled.
     */
    public Metrics(Time time) {
        this(new MetricConfig(), new ArrayList<>(0), time);
    }

    /**
     * Create a metrics repository with no metric reporters and the given default configuration.
     * Expiration of Sensors is disabled.
     */
    public Metrics(MetricConfig defaultConfig, Time time) {
        this(defaultConfig, new ArrayList<>(0), time);
    }


  /**
     * Create a metrics repository with no reporters and the given default config. This config will be used for any
     * metric that doesn't override its own config. Expiration of Sensors is disabled.
     * @param defaultConfig The default config to use for all metrics that don't override their config
     */
    public Metrics(MetricConfig defaultConfig) {
        this(defaultConfig, new ArrayList<>(0), Time.SYSTEM);
    }

    /**
     * Create a metrics repository with a default config and the given metric reporters.
     * Expiration of Sensors is disabled.
     * @param defaultConfig The default config
     * @param reporters The metrics reporters
     * @param time The time instance to use with the metrics
     */
    public Metrics(MetricConfig defaultConfig, List<MetricsReporter> reporters, Time time) {
        this(defaultConfig, reporters, time, false);
    }

    /**
     * Create a metrics repository with a default config, metric reporters and metric context
     * Expiration of Sensors is disabled.
     * @param defaultConfig The default config
     * @param reporters The metrics reporters
     * @param time The time instance to use with the metrics
     * @param metricsContext The metricsContext to initialize metrics reporter with
     */
    public Metrics(MetricConfig defaultConfig, List<MetricsReporter> reporters, Time time, MetricsContext metricsContext) {
        this(defaultConfig, reporters, time, false, metricsContext);
    }

    /**
     * Create a metrics repository with a default config, given metric reporters and the ability to expire eligible sensors
     * @param defaultConfig The default config
     * @param reporters The metrics reporters
     * @param time The time instance to use with the metrics
     * @param enableExpiration true if the metrics instance can garbage collect inactive sensors, false otherwise
     */
    public Metrics(MetricConfig defaultConfig, List<MetricsReporter> reporters, Time time, boolean enableExpiration) {
        this(defaultConfig, reporters, time, enableExpiration, new KafkaMetricsContext(""));
    }

    /**
     * Create a metrics repository with a default config, given metric reporters, the ability to expire eligible sensors
     * and MetricContext
     * @param defaultConfig The default config
     * @param reporters The metrics reporters
     * @param time The time instance to use with the metrics
     * @param enableExpiration true if the metrics instance can garbage collect inactive sensors, false otherwise
     * @param metricsContext The metricsContext to initialize metrics reporter with
     */
    public Metrics(MetricConfig defaultConfig, List<MetricsReporter> reporters, Time time, boolean enableExpiration,
                   MetricsContext metricsContext) {
        this.config = defaultConfig;
        this.sensors = new ConcurrentHashMap<>();
        this.metrics = new ConcurrentHashMap<>();
        this.childrenSensors = new ConcurrentHashMap<>();
        this.reporters = Objects.requireNonNull(reporters);
        this.time = time;
        for (MetricsReporter reporter : reporters) {
            reporter.contextChange(metricsContext);
            reporter.init(new ArrayList<>());
        }

        // Create the ThreadPoolExecutor only if expiration of Sensors is enabled.
        if (enableExpiration) {
            this.metricsScheduler = new ScheduledThreadPoolExecutor(1);
            // Creating a daemon thread to not block shutdown
            this.metricsScheduler.setThreadFactory(runnable -> KafkaThread.daemon("SensorExpiryThread", runnable));
            this.metricsScheduler.scheduleAtFixedRate(new ExpireSensorTask(), 30, 30, TimeUnit.SECONDS);
        } else {
            this.metricsScheduler = null;
        }

        addMetric(metricName("count", "kafka-metrics-count", "total number of registered metrics"),
            (config, now) -> metrics.size());
    }

    /**
     * Create a MetricName with the given name, group, description and tags, plus default tags specified in the metric
     * configuration. Tag in tags takes precedence if the same tag key is specified in the default metric configuration.
     *
     * @param name        The name of the metric
     * @param group       logical group name of the metrics to which this metric belongs
     * @param description A human-readable description to include in the metric
     * @param tags        additional key/value attributes of the metric
     */
    public MetricName metricName(String name, String group, String description, Map<String, String> tags) {
        Map<String, String> combinedTag = new LinkedHashMap<>(config.tags());
        combinedTag.putAll(tags);
        return new MetricName(name, group, description, combinedTag);
    }

    /**
     * Create a MetricName with the given name, group, description, and default tags
     * specified in the metric configuration.
     *
     * @param name        The name of the metric
     * @param group       logical group name of the metrics to which this metric belongs
     * @param description A human-readable description to include in the metric
     */
    public MetricName metricName(String name, String group, String description) {
        return metricName(name, group, description, new HashMap<>());
    }

    /**
     * Create a MetricName with the given name, group and default tags specified in the metric configuration.
     *
     * @param name        The name of the metric
     * @param group       logical group name of the metrics to which this metric belongs
     */
    public MetricName metricName(String name, String group) {
        return metricName(name, group, "", new HashMap<>());
    }

    /**
     * Create a MetricName with the given name, group, description, and keyValue as tags,  plus default tags specified in the metric
     * configuration. Tag in keyValue takes precedence if the same tag key is specified in the default metric configuration.
     *
     * @param name          The name of the metric
     * @param group         logical group name of the metrics to which this metric belongs
     * @param description   A human-readable description to include in the metric
     * @param keyValue      additional key/value attributes of the metric (must come in pairs)
     */
    public MetricName metricName(String name, String group, String description, String... keyValue) {
        return metricName(name, group, description, MetricsUtils.getTags(keyValue));
    }

    /**
     * Create a MetricName with the given name, group and tags, plus default tags specified in the metric
     * configuration. Tag in tags takes precedence if the same tag key is specified in the default metric configuration.
     *
     * @param name  The name of the metric
     * @param group logical group name of the metrics to which this metric belongs
     * @param tags  key/value attributes of the metric
     */
    public MetricName metricName(String name, String group, Map<String, String> tags) {
        return metricName(name, group, "", tags);
    }

    /**
     * Use the specified domain and metric name templates to generate an HTML table documenting the metrics. A separate table section
     * will be generated for each of the MBeans and the associated attributes. The MBean names are lexicographically sorted to
     * determine the order of these sections. This order is therefore dependent upon the order of the
     * tags in each {@link MetricNameTemplate}.
     *
     * @param domain the domain or prefix for the JMX MBean names; may not be null
     * @param allMetrics the collection of all {@link MetricNameTemplate} instances each describing one metric; may not be null
     * @return the string containing the HTML table; never null
     */
    public static String toHtmlTable(String domain, Iterable<MetricNameTemplate> allMetrics) {
        Map<String, Map<String, String>> beansAndAttributes = new TreeMap<>();
    
        try (Metrics metrics = new Metrics()) {
            for (MetricNameTemplate template : allMetrics) {
                Map<String, String> tags = new LinkedHashMap<>();
                for (String s : template.tags()) {
                    tags.put(s, "{" + s + "}");
                }
    
                MetricName metricName = metrics.metricName(template.name(), template.group(), template.description(), tags);
                String mBeanName = JmxReporter.getMBeanName(domain, metricName);
                if (!beansAndAttributes.containsKey(mBeanName)) {
                    beansAndAttributes.put(mBeanName, new TreeMap<>());
                }
                Map<String, String> attrAndDesc = beansAndAttributes.get(mBeanName);
                if (!attrAndDesc.containsKey(template.name())) {
                    attrAndDesc.put(template.name(), template.description());
                } else {
                    throw new IllegalArgumentException("mBean '" + mBeanName + "' attribute '" + template.name() + "' is defined twice.");
                }
            }
        }
        
        StringBuilder b = new StringBuilder();
        b.append("<table class=\"data-table\"><tbody>\n");
    
        for (Entry<String, Map<String, String>> e : beansAndAttributes.entrySet()) {
            b.append("<tr>\n");
            b.append("<td colspan=3 class=\"mbeanName\" style=\"background-color:#ccc; font-weight: bold;\">");
            b.append(e.getKey());
            b.append("</td>");
            b.append("</tr>\n");
            
            b.append("<tr>\n");
            b.append("<th style=\"width: 90px\"></th>\n");
            b.append("<th>Attribute name</th>\n");
            b.append("<th>Description</th>\n");
            b.append("</tr>\n");
            
            for (Entry<String, String> e2 : e.getValue().entrySet()) {
                b.append("<tr>\n");
                b.append("<td></td>");
                b.append("<td>");
                b.append(e2.getKey());
                b.append("</td>");
                b.append("<td>");
                b.append(e2.getValue());
                b.append("</td>");
                b.append("</tr>\n");
            }
    
        }
        b.append("</tbody></table>");
    
        return b.toString();
    
    }

    public MetricConfig config() {
        return config;
    }

    /**
     * Get the sensor with the given name if it exists
     * @param name The name of the sensor
     * @return Return the sensor or null if no such sensor exists
     */
    public Sensor getSensor(String name) {
        return this.sensors.get(Objects.requireNonNull(name));
    }

    /**
     * Get or create a sensor with the given unique name and no parent sensors. This uses
     * a default recording level of INFO.
     * @param name The sensor name
     * @return The sensor
     */
    public Sensor sensor(String name) {
        return this.sensor(name, Sensor.RecordingLevel.INFO);
    }

    /**
     * Get or create a sensor with the given unique name and no parent sensors and with a given
     * recording level.
     * @param name The sensor name.
     * @param recordingLevel The recording level.
     * @return The sensor
     */
    public Sensor sensor(String name, Sensor.RecordingLevel recordingLevel) {
        return sensor(name, null, recordingLevel, (Sensor[]) null);
    }


    /**
     * Get or create a sensor with the given unique name and zero or more parent sensors. All parent sensors will
     * receive every value recorded with this sensor. This uses a default recording level of INFO.
     * @param name The name of the sensor
     * @param parents The parent sensors
     * @return The sensor that is created
     */
    public Sensor sensor(String name, Sensor... parents) {
        return this.sensor(name, Sensor.RecordingLevel.INFO, parents);
    }

    /**
     * Get or create a sensor with the given unique name and zero or more parent sensors. All parent sensors will
     * receive every value recorded with this sensor.
     * @param name The name of the sensor.
     * @param parents The parent sensors.
     * @param recordingLevel The recording level.
     * @return The sensor that is created
     */
    public Sensor sensor(String name, Sensor.RecordingLevel recordingLevel, Sensor... parents) {
        return sensor(name, null, recordingLevel, parents);
    }

    /**
     * Get or create a sensor with the given unique name and zero or more parent sensors. All parent sensors will
     * receive every value recorded with this sensor. This uses a default recording level of INFO.
     * @param name The name of the sensor
     * @param config A default configuration to use for this sensor for metrics that don't have their own config
     * @param parents The parent sensors
     * @return The sensor that is created
     */
    public synchronized Sensor sensor(String name, MetricConfig config, Sensor... parents) {
        return this.sensor(name, config, Sensor.RecordingLevel.INFO, parents);
    }


    /**
     * Get or create a sensor with the given unique name and zero or more parent sensors. All parent sensors will
     * receive every value recorded with this sensor.
     * @param name The name of the sensor
     * @param config A default configuration to use for this sensor for metrics that don't have their own config
     * @param recordingLevel The recording level.
     * @param parents The parent sensors
     * @return The sensor that is created
     */
    public synchronized Sensor sensor(String name, MetricConfig config, Sensor.RecordingLevel recordingLevel, Sensor... parents) {
        return sensor(name, config, Long.MAX_VALUE, recordingLevel, parents);
    }

    /**
     * Get or create a sensor with the given unique name and zero or more parent sensors. All parent sensors will
     * receive every value recorded with this sensor.
     * @param name The name of the sensor
     * @param config A default configuration to use for this sensor for metrics that don't have their own config
     * @param inactiveSensorExpirationTimeSeconds If no value if recorded on the Sensor for this duration of time,
     *                                        it is eligible for removal
     * @param parents The parent sensors
     * @param recordingLevel The recording level.
     * @return The sensor that is created
     */
    public synchronized Sensor sensor(String name, MetricConfig config, long inactiveSensorExpirationTimeSeconds, Sensor.RecordingLevel recordingLevel, Sensor... parents) {
        Sensor s = getSensor(name);
        if (s == null) {
            s = new Sensor(this, name, parents, config == null ? this.config : config, time, inactiveSensorExpirationTimeSeconds, recordingLevel);
            this.sensors.put(name, s);
            if (parents != null) {
                for (Sensor parent : parents) {
                    List<Sensor> children = childrenSensors.computeIfAbsent(parent, k -> new ArrayList<>());
                    children.add(s);
                }
            }
            log.trace("Added sensor with name {}", name);
        }
        return s;
    }

    /**
     * Get or create a sensor with the given unique name and zero or more parent sensors. All parent sensors will
     * receive every value recorded with this sensor. This uses a default recording level of INFO.
     * @param name The name of the sensor
     * @param config A default configuration to use for this sensor for metrics that don't have their own config
     * @param inactiveSensorExpirationTimeSeconds If no value if recorded on the Sensor for this duration of time,
     *                                        it is eligible for removal
     * @param parents The parent sensors
     * @return The sensor that is created
     */
    public synchronized Sensor sensor(String name, MetricConfig config, long inactiveSensorExpirationTimeSeconds, Sensor... parents) {
        return this.sensor(name, config, inactiveSensorExpirationTimeSeconds, Sensor.RecordingLevel.INFO, parents);
    }

    /**
     * Remove a sensor (if it exists), associated metrics and its children.
     *
     * @param name The name of the sensor to be removed
     */
    public void removeSensor(String name) {
        Sensor sensor = sensors.get(name);
        if (sensor != null) {
            List<Sensor> childSensors = null;
            synchronized (sensor) {
                synchronized (this) {
                    if (sensors.remove(name, sensor)) {
                        for (KafkaMetric metric : sensor.metrics())
                            removeMetric(metric.metricName());
                        log.trace("Removed sensor with name {}", name);
                        childSensors = childrenSensors.remove(sensor);
                        for (final Sensor parent : sensor.parents()) {
                            childrenSensors.getOrDefault(parent, emptyList()).remove(sensor);
                        }
                    }
                }
            }
            if (childSensors != null) {
                for (Sensor childSensor : childSensors)
                    removeSensor(childSensor.name());
            }
        }
    }

    /**
     * Add a metric to monitor an object that implements measurable. This metric won't be associated with any sensor.
     * This is a way to expose existing values as metrics.
     *
     * This method is kept for binary compatibility purposes, it has the same behaviour as
     * {@link #addMetric(MetricName, MetricValueProvider)}.
     *
     * @param metricName The name of the metric
     * @param measurable The measurable that will be measured by this metric
     */
    public void addMetric(MetricName metricName, Measurable measurable) {
        addMetric(metricName, null, measurable);
    }

    /**
     * Add a metric to monitor an object that implements Measurable. This metric won't be associated with any sensor.
     * This is a way to expose existing values as metrics.
     *
     * This method is kept for binary compatibility purposes, it has the same behaviour as
     * {@link #addMetric(MetricName, MetricConfig, MetricValueProvider)}.
     *
     * @param metricName The name of the metric
     * @param config The configuration to use when measuring this measurable
     * @param measurable The measurable that will be measured by this metric
     */
    public void addMetric(MetricName metricName, MetricConfig config, Measurable measurable) {
        addMetric(metricName, config, (MetricValueProvider<?>) measurable);
    }

    /**
     * Add a metric to monitor an object that implements MetricValueProvider. This metric won't be associated with any
     * sensor. This is a way to expose existing values as metrics. User is expected to add any additional
     * synchronization to update and access metric values, if required.
     *
     * @param metricName The name of the metric
     * @param metricValueProvider The metric value provider associated with this metric
     */
    public void addMetric(MetricName metricName, MetricConfig config, MetricValueProvider<?> metricValueProvider) {
        KafkaMetric m = new KafkaMetric(new Object(),
                                        Objects.requireNonNull(metricName),
                                        Objects.requireNonNull(metricValueProvider),
                                        config == null ? this.config : config,
                                        time);
        registerMetric(m);
    }

    /**
     * Add a metric to monitor an object that implements MetricValueProvider. This metric won't be associated with any
     * sensor. This is a way to expose existing values as metrics. User is expected to add any additional
     * synchronization to update and access metric values, if required.
     *
     * @param metricName The name of the metric
     * @param metricValueProvider The metric value provider associated with this metric
     */
    public void addMetric(MetricName metricName, MetricValueProvider<?> metricValueProvider) {
        addMetric(metricName, null, metricValueProvider);
    }

    /**
     * Remove a metric if it exists and return it. Return null otherwise. If a metric is removed, `metricRemoval`
     * will be invoked for each reporter.
     *
     * @param metricName The name of the metric
     * @return the removed `KafkaMetric` or null if no such metric exists
     */
    public synchronized KafkaMetric removeMetric(MetricName metricName) {
        KafkaMetric metric = this.metrics.remove(metricName);
        if (metric != null) {
            for (MetricsReporter reporter : reporters) {
                try {
                    reporter.metricRemoval(metric);
                } catch (Exception e) {
                    log.error("Error when removing metric from " + reporter.getClass().getName(), e);
                }
            }
            log.trace("Removed metric named {}", metricName);
        }
        return metric;
    }

    /**
     * Add a MetricReporter
     */
    public synchronized void addReporter(MetricsReporter reporter) {
        Objects.requireNonNull(reporter).init(new ArrayList<>(metrics.values()));
        this.reporters.add(reporter);
    }

    /**
     * Remove a MetricReporter
     */
    public synchronized void removeReporter(MetricsReporter reporter) {
        if (this.reporters.remove(reporter)) {
            reporter.close();
        }
    }

    synchronized void registerMetric(KafkaMetric metric) {
        MetricName metricName = metric.metricName();
        if (this.metrics.containsKey(metricName))
            throw new IllegalArgumentException("A metric named '" + metricName + "' already exists, can't register another one.");
        this.metrics.put(metricName, metric);
        for (MetricsReporter reporter : reporters) {
            try {
                reporter.metricChange(metric);
            } catch (Exception e) {
                log.error("Error when registering metric on " + reporter.getClass().getName(), e);
            }
        }
        log.trace("Registered metric named {}", metricName);
    }

    /**
     * Get all the metrics currently maintained indexed by metricName
     */
    public Map<MetricName, KafkaMetric> metrics() {
        return this.metrics;
    }

    public List<MetricsReporter> reporters() {
        return this.reporters;
    }

    public KafkaMetric metric(MetricName metricName) {
        return this.metrics.get(metricName);
    }

    /**
     * This iterates over every Sensor and triggers a removeSensor if it has expired
     * Package private for testing
     */
    class ExpireSensorTask implements Runnable {
        @Override
        public void run() {
            for (Map.Entry<String, Sensor> sensorEntry : sensors.entrySet()) {
                // removeSensor also locks the sensor object. This is fine because synchronized is reentrant
                // There is however a minor race condition here. Assume we have a parent sensor P and child sensor C.
                // Calling record on C would cause a record on P as well.
                // So expiration time for P == expiration time for C. If the record on P happens via C just after P is removed,
                // that will cause C to also get removed.
                // Since the expiration time is typically high it is not expected to be a significant concern
                // and thus not necessary to optimize
                synchronized (sensorEntry.getValue()) {
                    if (sensorEntry.getValue().hasExpired()) {
                        log.debug("Removing expired sensor {}", sensorEntry.getKey());
                        removeSensor(sensorEntry.getKey());
                    }
                }
            }
        }
    }

    /* For testing use only. */
    Map<Sensor, List<Sensor>> childrenSensors() {
        return Collections.unmodifiableMap(childrenSensors);
    }

    public MetricName metricInstance(MetricNameTemplate template, String... keyValue) {
        return metricInstance(template, MetricsUtils.getTags(keyValue));
    }

    public MetricName metricInstance(MetricNameTemplate template, Map<String, String> tags) {
        // check to make sure that the runtime defined tags contain all the template tags.
        Set<String> runtimeTagKeys = new HashSet<>(tags.keySet());
        runtimeTagKeys.addAll(config().tags().keySet());
        
        Set<String> templateTagKeys = template.tags();
        
        if (!runtimeTagKeys.equals(templateTagKeys)) {
            throw new IllegalArgumentException("For '" + template.name() + "', runtime-defined metric tags do not match the tags in the template. "
                    + "Runtime = " + runtimeTagKeys.toString() + " Template = " + templateTagKeys.toString());
        }
                
        return this.metricName(template.name(), template.group(), template.description(), tags);
    }

    /**
     * Close this metrics repository.
     */
    @Override
    public void close() {
        if (this.metricsScheduler != null) {
            this.metricsScheduler.shutdown();
            try {
                this.metricsScheduler.awaitTermination(30, TimeUnit.SECONDS);
            } catch (InterruptedException ex) {
                // ignore and continue shutdown
                Thread.currentThread().interrupt();
            }
        }
        log.info("Metrics scheduler closed");

        for (MetricsReporter reporter : reporters) {
            try {
                log.info("Closing reporter {}", reporter.getClass().getName());
                reporter.close();
            } catch (Exception e) {
                log.error("Error when closing " + reporter.getClass().getName(), e);
            }
        }
        log.info("Metrics reporters closed");
    }
>>>>>>> 031b7208
}<|MERGE_RESOLUTION|>--- conflicted
+++ resolved
@@ -68,8 +68,6 @@
  */
 public class Metrics implements Closeable {
 
-<<<<<<< HEAD
-	private static final Logger log = LoggerFactory.getLogger(Metrics.class);
 	private final MetricConfig config;
 	private final ConcurrentMap<MetricName, KafkaMetric> metrics;
 	private final ConcurrentMap<String, Sensor> sensors;
@@ -77,6 +75,7 @@
 	private final List<MetricsReporter> reporters;
 	private final Time time;
 	private final ScheduledThreadPoolExecutor metricsScheduler;
+	private static final Logger log = LoggerFactory.getLogger(Metrics.class);
 
 	/**
 	 * Create a metrics repository with no metric reporters and default configuration.
@@ -116,61 +115,132 @@
 	 * Create a metrics repository with a default config and the given metric reporters.
 	 * Expiration of Sensors is disabled.
 	 * @param defaultConfig The default config
-	 * @param reporters     The metrics reporters
-	 * @param time          The time instance to use with the metrics
+	 * @param reporters The metrics reporters
+	 * @param time The time instance to use with the metrics
 	 */
 	public Metrics(MetricConfig defaultConfig, List<MetricsReporter> reporters, Time time) {
 		this(defaultConfig, reporters, time, false);
 	}
 
 	/**
+	 * Create a metrics repository with a default config, metric reporters and metric context
+	 * Expiration of Sensors is disabled.
+	 * @param defaultConfig The default config
+	 * @param reporters The metrics reporters
+	 * @param time The time instance to use with the metrics
+	 * @param metricsContext The metricsContext to initialize metrics reporter with
+	 */
+	public Metrics(MetricConfig defaultConfig, List<MetricsReporter> reporters, Time time, MetricsContext metricsContext) {
+		this(defaultConfig, reporters, time, false, metricsContext);
+	}
+
+	/**
 	 * Create a metrics repository with a default config, given metric reporters and the ability to expire eligible sensors
-	 * @param defaultConfig    The default config
-	 * @param reporters        The metrics reporters
-	 * @param time             The time instance to use with the metrics
+	 * @param defaultConfig The default config
+	 * @param reporters The metrics reporters
+	 * @param time The time instance to use with the metrics
 	 * @param enableExpiration true if the metrics instance can garbage collect inactive sensors, false otherwise
 	 */
 	public Metrics(MetricConfig defaultConfig, List<MetricsReporter> reporters, Time time, boolean enableExpiration) {
+		this(defaultConfig, reporters, time, enableExpiration, new KafkaMetricsContext(""));
+	}
+
+	/**
+	 * Create a metrics repository with a default config, given metric reporters, the ability to expire eligible sensors
+	 * and MetricContext
+	 * @param defaultConfig The default config
+	 * @param reporters The metrics reporters
+	 * @param time The time instance to use with the metrics
+	 * @param enableExpiration true if the metrics instance can garbage collect inactive sensors, false otherwise
+	 * @param metricsContext The metricsContext to initialize metrics reporter with
+	 */
+	public Metrics(MetricConfig defaultConfig, List<MetricsReporter> reporters, Time time, boolean enableExpiration,
+				   MetricsContext metricsContext) {
 		this.config = defaultConfig;
 		this.sensors = new ConcurrentHashMap<>();
 		this.metrics = new ConcurrentHashMap<>();
 		this.childrenSensors = new ConcurrentHashMap<>();
 		this.reporters = Objects.requireNonNull(reporters);
 		this.time = time;
-		for (MetricsReporter reporter : reporters)
-			reporter.init(new ArrayList<KafkaMetric>());
+		for (MetricsReporter reporter : reporters) {
+			reporter.contextChange(metricsContext);
+			reporter.init(new ArrayList<>());
+		}
 
 		// Create the ThreadPoolExecutor only if expiration of Sensors is enabled.
 		if (enableExpiration) {
 			this.metricsScheduler = new ScheduledThreadPoolExecutor(1);
 			// Creating a daemon thread to not block shutdown
-			this.metricsScheduler.setThreadFactory(new ThreadFactory() {
-				public Thread newThread(Runnable runnable) {
-					return KafkaThread.daemon("SensorExpiryThread", runnable);
-				}
-			});
+			this.metricsScheduler.setThreadFactory(runnable -> KafkaThread.daemon("SensorExpiryThread", runnable));
 			this.metricsScheduler.scheduleAtFixedRate(new ExpireSensorTask(), 30, 30, TimeUnit.SECONDS);
 		} else {
 			this.metricsScheduler = null;
 		}
 
 		addMetric(metricName("count", "kafka-metrics-count", "total number of registered metrics"),
-				new Measurable() {
-					@Override
-					public double measure(MetricConfig config, long now) {
-						return metrics.size();
-					}
-				});
-	}
-
-	private static Map<String, String> getTags(String... keyValue) {
-		if ((keyValue.length % 2) != 0)
-			throw new IllegalArgumentException("keyValue needs to be specified in pairs");
-		Map<String, String> tags = new LinkedHashMap<String, String>();
-
-		for (int i = 0; i < keyValue.length; i += 2)
-			tags.put(keyValue[i], keyValue[i + 1]);
-		return tags;
+				(config, now) -> metrics.size());
+	}
+
+	/**
+	 * Create a MetricName with the given name, group, description and tags, plus default tags specified in the metric
+	 * configuration. Tag in tags takes precedence if the same tag key is specified in the default metric configuration.
+	 *
+	 * @param name        The name of the metric
+	 * @param group       logical group name of the metrics to which this metric belongs
+	 * @param description A human-readable description to include in the metric
+	 * @param tags        additional key/value attributes of the metric
+	 */
+	public MetricName metricName(String name, String group, String description, Map<String, String> tags) {
+		Map<String, String> combinedTag = new LinkedHashMap<>(config.tags());
+		combinedTag.putAll(tags);
+		return new MetricName(name, group, description, combinedTag);
+	}
+
+	/**
+	 * Create a MetricName with the given name, group, description, and default tags
+	 * specified in the metric configuration.
+	 *
+	 * @param name        The name of the metric
+	 * @param group       logical group name of the metrics to which this metric belongs
+	 * @param description A human-readable description to include in the metric
+	 */
+	public MetricName metricName(String name, String group, String description) {
+		return metricName(name, group, description, new HashMap<>());
+	}
+
+	/**
+	 * Create a MetricName with the given name, group and default tags specified in the metric configuration.
+	 *
+	 * @param name        The name of the metric
+	 * @param group       logical group name of the metrics to which this metric belongs
+	 */
+	public MetricName metricName(String name, String group) {
+		return metricName(name, group, "", new HashMap<>());
+	}
+
+	/**
+	 * Create a MetricName with the given name, group, description, and keyValue as tags,  plus default tags specified in the metric
+	 * configuration. Tag in keyValue takes precedence if the same tag key is specified in the default metric configuration.
+	 *
+	 * @param name          The name of the metric
+	 * @param group         logical group name of the metrics to which this metric belongs
+	 * @param description   A human-readable description to include in the metric
+	 * @param keyValue      additional key/value attributes of the metric (must come in pairs)
+	 */
+	public MetricName metricName(String name, String group, String description, String... keyValue) {
+		return metricName(name, group, description, MetricsUtils.getTags(keyValue));
+	}
+
+	/**
+	 * Create a MetricName with the given name, group and tags, plus default tags specified in the metric
+	 * configuration. Tag in tags takes precedence if the same tag key is specified in the default metric configuration.
+	 *
+	 * @param name  The name of the metric
+	 * @param group logical group name of the metrics to which this metric belongs
+	 * @param tags  key/value attributes of the metric
+	 */
+	public MetricName metricName(String name, String group, Map<String, String> tags) {
+		return metricName(name, group, "", tags);
 	}
 
 	/**
@@ -178,12 +248,13 @@
 	 * will be generated for each of the MBeans and the associated attributes. The MBean names are lexicographically sorted to
 	 * determine the order of these sections. This order is therefore dependent upon the order of the
 	 * tags in each {@link MetricNameTemplate}.
-	 * @param domain     the domain or prefix for the JMX MBean names; may not be null
+	 *
+	 * @param domain the domain or prefix for the JMX MBean names; may not be null
 	 * @param allMetrics the collection of all {@link MetricNameTemplate} instances each describing one metric; may not be null
 	 * @return the string containing the HTML table; never null
 	 */
 	public static String toHtmlTable(String domain, Iterable<MetricNameTemplate> allMetrics) {
-		Map<String, Map<String, String>> beansAndAttributes = new TreeMap<String, Map<String, String>>();
+		Map<String, Map<String, String>> beansAndAttributes = new TreeMap<>();
 
 		try (Metrics metrics = new Metrics()) {
 			for (MetricNameTemplate template : allMetrics) {
@@ -195,7 +266,7 @@
 				MetricName metricName = metrics.metricName(template.name(), template.group(), template.description(), tags);
 				String mBeanName = JmxReporter.getMBeanName(domain, metricName);
 				if (!beansAndAttributes.containsKey(mBeanName)) {
-					beansAndAttributes.put(mBeanName, new TreeMap<String, String>());
+					beansAndAttributes.put(mBeanName, new TreeMap<>());
 				}
 				Map<String, String> attrAndDesc = beansAndAttributes.get(mBeanName);
 				if (!attrAndDesc.containsKey(template.name())) {
@@ -241,71 +312,14 @@
 
 	}
 
-	/**
-	 * Create a MetricName with the given name, group, description and tags, plus default tags specified in the metric
-	 * configuration. Tag in tags takes precedence if the same tag key is specified in the default metric configuration.
-	 * @param name        The name of the metric
-	 * @param group       logical group name of the metrics to which this metric belongs
-	 * @param description A human-readable description to include in the metric
-	 * @param tags        additional key/value attributes of the metric
-	 */
-	public MetricName metricName(String name, String group, String description, Map<String, String> tags) {
-		Map<String, String> combinedTag = new LinkedHashMap<>(config.tags());
-		combinedTag.putAll(tags);
-		return new MetricName(name, group, description, combinedTag);
-	}
-
-	/**
-	 * Create a MetricName with the given name, group, description, and default tags
-	 * specified in the metric configuration.
-	 * @param name        The name of the metric
-	 * @param group       logical group name of the metrics to which this metric belongs
-	 * @param description A human-readable description to include in the metric
-	 */
-	public MetricName metricName(String name, String group, String description) {
-		return metricName(name, group, description, new HashMap<String, String>());
-	}
-
-	/**
-	 * Create a MetricName with the given name, group and default tags specified in the metric configuration.
-	 * @param name  The name of the metric
-	 * @param group logical group name of the metrics to which this metric belongs
-	 */
-	public MetricName metricName(String name, String group) {
-		return metricName(name, group, "", new HashMap<String, String>());
-	}
-
-	/**
-	 * Create a MetricName with the given name, group, description, and keyValue as tags,  plus default tags specified in the metric
-	 * configuration. Tag in keyValue takes precedence if the same tag key is specified in the default metric configuration.
-	 * @param name        The name of the metric
-	 * @param group       logical group name of the metrics to which this metric belongs
-	 * @param description A human-readable description to include in the metric
-	 * @param keyValue    additional key/value attributes of the metric (must come in pairs)
-	 */
-	public MetricName metricName(String name, String group, String description, String... keyValue) {
-		return metricName(name, group, description, getTags(keyValue));
-	}
-
-	/**
-	 * Create a MetricName with the given name, group and tags, plus default tags specified in the metric
-	 * configuration. Tag in tags takes precedence if the same tag key is specified in the default metric configuration.
-	 * @param name  The name of the metric
-	 * @param group logical group name of the metrics to which this metric belongs
-	 * @param tags  key/value attributes of the metric
-	 */
-	public MetricName metricName(String name, String group, Map<String, String> tags) {
-		return metricName(name, group, "", tags);
-	}
-
 	public MetricConfig config() {
 		return config;
 	}
 
 	/**
-	 * 使用给定的名称获取sensor
-	 * @param name sensor的名称
-	 * @return sensor，没有则返回null
+	 * Get the sensor with the given name if it exists
+	 * @param name The name of the sensor
+	 * @return Return the sensor or null if no such sensor exists
 	 */
 	public Sensor getSensor(String name) {
 		return this.sensors.get(Objects.requireNonNull(name));
@@ -324,7 +338,7 @@
 	/**
 	 * Get or create a sensor with the given unique name and no parent sensors and with a given
 	 * recording level.
-	 * @param name           The sensor name.
+	 * @param name The sensor name.
 	 * @param recordingLevel The recording level.
 	 * @return The sensor
 	 */
@@ -336,7 +350,7 @@
 	/**
 	 * Get or create a sensor with the given unique name and zero or more parent sensors. All parent sensors will
 	 * receive every value recorded with this sensor. This uses a default recording level of INFO.
-	 * @param name    The name of the sensor
+	 * @param name The name of the sensor
 	 * @param parents The parent sensors
 	 * @return The sensor that is created
 	 */
@@ -347,8 +361,8 @@
 	/**
 	 * Get or create a sensor with the given unique name and zero or more parent sensors. All parent sensors will
 	 * receive every value recorded with this sensor.
-	 * @param name           The name of the sensor.
-	 * @param parents        The parent sensors.
+	 * @param name The name of the sensor.
+	 * @param parents The parent sensors.
 	 * @param recordingLevel The recording level.
 	 * @return The sensor that is created
 	 */
@@ -359,8 +373,8 @@
 	/**
 	 * Get or create a sensor with the given unique name and zero or more parent sensors. All parent sensors will
 	 * receive every value recorded with this sensor. This uses a default recording level of INFO.
-	 * @param name    The name of the sensor
-	 * @param config  A default configuration to use for this sensor for metrics that don't have their own config
+	 * @param name The name of the sensor
+	 * @param config A default configuration to use for this sensor for metrics that don't have their own config
 	 * @param parents The parent sensors
 	 * @return The sensor that is created
 	 */
@@ -372,10 +386,10 @@
 	/**
 	 * Get or create a sensor with the given unique name and zero or more parent sensors. All parent sensors will
 	 * receive every value recorded with this sensor.
-	 * @param name           The name of the sensor
-	 * @param config         A default configuration to use for this sensor for metrics that don't have their own config
+	 * @param name The name of the sensor
+	 * @param config A default configuration to use for this sensor for metrics that don't have their own config
 	 * @param recordingLevel The recording level.
-	 * @param parents        The parent sensors
+	 * @param parents The parent sensors
 	 * @return The sensor that is created
 	 */
 	public synchronized Sensor sensor(String name, MetricConfig config, Sensor.RecordingLevel recordingLevel, Sensor... parents) {
@@ -383,48 +397,41 @@
 	}
 
 	/**
-	 * 使用给定的唯一名称和非必须的父sensor，获取或创建一个sensor
-	 * 所有的父sensor会接收到此sensor记录的每个值
-	 * @param name                                sensor的唯一名称
-	 * @param config                              sensor的默认配置，用于没有独有配置的度量标准
-	 * @param inactiveSensorExpirationTimeSeconds 如果在这段时间内没有在sensor上记录任何值，则可以删除该值
-	 * @param parents                             父sensor
-	 * @param recordingLevel                      记录等级
-	 * @return 创建的sensor
+	 * Get or create a sensor with the given unique name and zero or more parent sensors. All parent sensors will
+	 * receive every value recorded with this sensor.
+	 * @param name The name of the sensor
+	 * @param config A default configuration to use for this sensor for metrics that don't have their own config
+	 * @param inactiveSensorExpirationTimeSeconds If no value if recorded on the Sensor for this duration of time,
+	 *                                        it is eligible for removal
+	 * @param parents The parent sensors
+	 * @param recordingLevel The recording level.
+	 * @return The sensor that is created
 	 */
 	public synchronized Sensor sensor(String name, MetricConfig config, long inactiveSensorExpirationTimeSeconds, Sensor.RecordingLevel recordingLevel, Sensor... parents) {
-		// 先从已创建的sensor集合中获取sensor
 		Sensor s = getSensor(name);
 		if (s == null) {
-			// 没有则使用入参配置信息创建新sensor，并放入已创建的sensor中
 			s = new Sensor(this, name, parents, config == null ? this.config : config, time, inactiveSensorExpirationTimeSeconds, recordingLevel);
 			this.sensors.put(name, s);
-			// 如果需要指定 父类sensor
 			if (parents != null) {
 				for (Sensor parent : parents) {
-					// 看看是不是已经有给定sensor的父sensor集合
-					List<Sensor> children = childrenSensors.get(parent);
-					if (children == null) {
-						// 没有的话创建集合并放入
-						children = new ArrayList<>();
-						childrenSensors.put(parent, children);
-					}
+					List<Sensor> children = childrenSensors.computeIfAbsent(parent, k -> new ArrayList<>());
 					children.add(s);
 				}
 			}
-			log.debug("Added sensor with name {}", name);
+			log.trace("Added sensor with name {}", name);
 		}
 		return s;
 	}
 
 	/**
-	 * 使用给定的唯一名称和非必须的父sensor，获取或创建一个sensor
-	 * 所有的父sensor会接收到此sensor记录的每个值，默认的记录等级是INFO
-	 * @param name                                sensor的唯一名称
-	 * @param config                              sensor的默认配置，用于没有独有配置的度量标准
-	 * @param inactiveSensorExpirationTimeSeconds 如果在这段时间内没有在sensor上记录任何值，则可以删除该值
-	 * @param parents                             父sensor
-	 * @return 创建的sensor
+	 * Get or create a sensor with the given unique name and zero or more parent sensors. All parent sensors will
+	 * receive every value recorded with this sensor. This uses a default recording level of INFO.
+	 * @param name The name of the sensor
+	 * @param config A default configuration to use for this sensor for metrics that don't have their own config
+	 * @param inactiveSensorExpirationTimeSeconds If no value if recorded on the Sensor for this duration of time,
+	 *                                        it is eligible for removal
+	 * @param parents The parent sensors
+	 * @return The sensor that is created
 	 */
 	public synchronized Sensor sensor(String name, MetricConfig config, long inactiveSensorExpirationTimeSeconds, Sensor... parents) {
 		return this.sensor(name, config, inactiveSensorExpirationTimeSeconds, Sensor.RecordingLevel.INFO, parents);
@@ -432,6 +439,7 @@
 
 	/**
 	 * Remove a sensor (if it exists), associated metrics and its children.
+	 *
 	 * @param name The name of the sensor to be removed
 	 */
 	public void removeSensor(String name) {
@@ -443,7 +451,7 @@
 					if (sensors.remove(name, sensor)) {
 						for (KafkaMetric metric : sensor.metrics())
 							removeMetric(metric.metricName());
-						log.debug("Removed sensor with name {}", name);
+						log.trace("Removed sensor with name {}", name);
 						childSensors = childrenSensors.remove(sensor);
 						for (final Sensor parent : sensor.parents()) {
 							childrenSensors.getOrDefault(parent, emptyList()).remove(sensor);
@@ -461,9 +469,10 @@
 	/**
 	 * Add a metric to monitor an object that implements measurable. This metric won't be associated with any sensor.
 	 * This is a way to expose existing values as metrics.
-	 * <p>
+	 *
 	 * This method is kept for binary compatibility purposes, it has the same behaviour as
 	 * {@link #addMetric(MetricName, MetricValueProvider)}.
+	 *
 	 * @param metricName The name of the metric
 	 * @param measurable The measurable that will be measured by this metric
 	 */
@@ -474,11 +483,12 @@
 	/**
 	 * Add a metric to monitor an object that implements Measurable. This metric won't be associated with any sensor.
 	 * This is a way to expose existing values as metrics.
-	 * <p>
+	 *
 	 * This method is kept for binary compatibility purposes, it has the same behaviour as
 	 * {@link #addMetric(MetricName, MetricConfig, MetricValueProvider)}.
+	 *
 	 * @param metricName The name of the metric
-	 * @param config     The configuration to use when measuring this measurable
+	 * @param config The configuration to use when measuring this measurable
 	 * @param measurable The measurable that will be measured by this metric
 	 */
 	public void addMetric(MetricName metricName, MetricConfig config, Measurable measurable) {
@@ -489,7 +499,8 @@
 	 * Add a metric to monitor an object that implements MetricValueProvider. This metric won't be associated with any
 	 * sensor. This is a way to expose existing values as metrics. User is expected to add any additional
 	 * synchronization to update and access metric values, if required.
-	 * @param metricName          The name of the metric
+	 *
+	 * @param metricName The name of the metric
 	 * @param metricValueProvider The metric value provider associated with this metric
 	 */
 	public void addMetric(MetricName metricName, MetricConfig config, MetricValueProvider<?> metricValueProvider) {
@@ -505,7 +516,8 @@
 	 * Add a metric to monitor an object that implements MetricValueProvider. This metric won't be associated with any
 	 * sensor. This is a way to expose existing values as metrics. User is expected to add any additional
 	 * synchronization to update and access metric values, if required.
-	 * @param metricName          The name of the metric
+	 *
+	 * @param metricName The name of the metric
 	 * @param metricValueProvider The metric value provider associated with this metric
 	 */
 	public void addMetric(MetricName metricName, MetricValueProvider<?> metricValueProvider) {
@@ -515,6 +527,7 @@
 	/**
 	 * Remove a metric if it exists and return it. Return null otherwise. If a metric is removed, `metricRemoval`
 	 * will be invoked for each reporter.
+	 *
 	 * @param metricName The name of the metric
 	 * @return the removed `KafkaMetric` or null if no such metric exists
 	 */
@@ -580,59 +593,12 @@
 		return this.metrics.get(metricName);
 	}
 
-	/* For testing use only. */
-	Map<Sensor, List<Sensor>> childrenSensors() {
-		return Collections.unmodifiableMap(childrenSensors);
-	}
-
-	public MetricName metricInstance(MetricNameTemplate template, String... keyValue) {
-		return metricInstance(template, getTags(keyValue));
-	}
-
-	public MetricName metricInstance(MetricNameTemplate template, Map<String, String> tags) {
-		// check to make sure that the runtime defined tags contain all the template tags.
-		Set<String> runtimeTagKeys = new HashSet<>(tags.keySet());
-		runtimeTagKeys.addAll(config().tags().keySet());
-
-		Set<String> templateTagKeys = template.tags();
-
-		if (!runtimeTagKeys.equals(templateTagKeys)) {
-			throw new IllegalArgumentException("For '" + template.name() + "', runtime-defined metric tags do not match the tags in the template. "
-					+ "Runtime = " + runtimeTagKeys.toString() + " Template = " + templateTagKeys.toString());
-		}
-
-		return this.metricName(template.name(), template.group(), template.description(), tags);
-	}
-
-	/**
-	 * Close this metrics repository.
-	 */
-	@Override
-	public void close() {
-		if (this.metricsScheduler != null) {
-			this.metricsScheduler.shutdown();
-			try {
-				this.metricsScheduler.awaitTermination(30, TimeUnit.SECONDS);
-			} catch (InterruptedException ex) {
-				// ignore and continue shutdown
-				Thread.currentThread().interrupt();
-			}
-		}
-
-		for (MetricsReporter reporter : reporters) {
-			try {
-				reporter.close();
-			} catch (Exception e) {
-				log.error("Error when closing " + reporter.getClass().getName(), e);
-			}
-		}
-	}
-
 	/**
 	 * This iterates over every Sensor and triggers a removeSensor if it has expired
 	 * Package private for testing
 	 */
 	class ExpireSensorTask implements Runnable {
+		@Override
 		public void run() {
 			for (Map.Entry<String, Sensor> sensorEntry : sensors.entrySet()) {
 				// removeSensor also locks the sensor object. This is fine because synchronized is reentrant
@@ -652,606 +618,54 @@
 		}
 	}
 
-=======
-    private final MetricConfig config;
-    private final ConcurrentMap<MetricName, KafkaMetric> metrics;
-    private final ConcurrentMap<String, Sensor> sensors;
-    private final ConcurrentMap<Sensor, List<Sensor>> childrenSensors;
-    private final List<MetricsReporter> reporters;
-    private final Time time;
-    private final ScheduledThreadPoolExecutor metricsScheduler;
-    private static final Logger log = LoggerFactory.getLogger(Metrics.class);
-
-    /**
-     * Create a metrics repository with no metric reporters and default configuration.
-     * Expiration of Sensors is disabled.
-     */
-    public Metrics() {
-        this(new MetricConfig());
-    }
-
-    /**
-     * Create a metrics repository with no metric reporters and default configuration.
-     * Expiration of Sensors is disabled.
-     */
-    public Metrics(Time time) {
-        this(new MetricConfig(), new ArrayList<>(0), time);
-    }
-
-    /**
-     * Create a metrics repository with no metric reporters and the given default configuration.
-     * Expiration of Sensors is disabled.
-     */
-    public Metrics(MetricConfig defaultConfig, Time time) {
-        this(defaultConfig, new ArrayList<>(0), time);
-    }
-
-
-  /**
-     * Create a metrics repository with no reporters and the given default config. This config will be used for any
-     * metric that doesn't override its own config. Expiration of Sensors is disabled.
-     * @param defaultConfig The default config to use for all metrics that don't override their config
-     */
-    public Metrics(MetricConfig defaultConfig) {
-        this(defaultConfig, new ArrayList<>(0), Time.SYSTEM);
-    }
-
-    /**
-     * Create a metrics repository with a default config and the given metric reporters.
-     * Expiration of Sensors is disabled.
-     * @param defaultConfig The default config
-     * @param reporters The metrics reporters
-     * @param time The time instance to use with the metrics
-     */
-    public Metrics(MetricConfig defaultConfig, List<MetricsReporter> reporters, Time time) {
-        this(defaultConfig, reporters, time, false);
-    }
-
-    /**
-     * Create a metrics repository with a default config, metric reporters and metric context
-     * Expiration of Sensors is disabled.
-     * @param defaultConfig The default config
-     * @param reporters The metrics reporters
-     * @param time The time instance to use with the metrics
-     * @param metricsContext The metricsContext to initialize metrics reporter with
-     */
-    public Metrics(MetricConfig defaultConfig, List<MetricsReporter> reporters, Time time, MetricsContext metricsContext) {
-        this(defaultConfig, reporters, time, false, metricsContext);
-    }
-
-    /**
-     * Create a metrics repository with a default config, given metric reporters and the ability to expire eligible sensors
-     * @param defaultConfig The default config
-     * @param reporters The metrics reporters
-     * @param time The time instance to use with the metrics
-     * @param enableExpiration true if the metrics instance can garbage collect inactive sensors, false otherwise
-     */
-    public Metrics(MetricConfig defaultConfig, List<MetricsReporter> reporters, Time time, boolean enableExpiration) {
-        this(defaultConfig, reporters, time, enableExpiration, new KafkaMetricsContext(""));
-    }
-
-    /**
-     * Create a metrics repository with a default config, given metric reporters, the ability to expire eligible sensors
-     * and MetricContext
-     * @param defaultConfig The default config
-     * @param reporters The metrics reporters
-     * @param time The time instance to use with the metrics
-     * @param enableExpiration true if the metrics instance can garbage collect inactive sensors, false otherwise
-     * @param metricsContext The metricsContext to initialize metrics reporter with
-     */
-    public Metrics(MetricConfig defaultConfig, List<MetricsReporter> reporters, Time time, boolean enableExpiration,
-                   MetricsContext metricsContext) {
-        this.config = defaultConfig;
-        this.sensors = new ConcurrentHashMap<>();
-        this.metrics = new ConcurrentHashMap<>();
-        this.childrenSensors = new ConcurrentHashMap<>();
-        this.reporters = Objects.requireNonNull(reporters);
-        this.time = time;
-        for (MetricsReporter reporter : reporters) {
-            reporter.contextChange(metricsContext);
-            reporter.init(new ArrayList<>());
-        }
-
-        // Create the ThreadPoolExecutor only if expiration of Sensors is enabled.
-        if (enableExpiration) {
-            this.metricsScheduler = new ScheduledThreadPoolExecutor(1);
-            // Creating a daemon thread to not block shutdown
-            this.metricsScheduler.setThreadFactory(runnable -> KafkaThread.daemon("SensorExpiryThread", runnable));
-            this.metricsScheduler.scheduleAtFixedRate(new ExpireSensorTask(), 30, 30, TimeUnit.SECONDS);
-        } else {
-            this.metricsScheduler = null;
-        }
-
-        addMetric(metricName("count", "kafka-metrics-count", "total number of registered metrics"),
-            (config, now) -> metrics.size());
-    }
-
-    /**
-     * Create a MetricName with the given name, group, description and tags, plus default tags specified in the metric
-     * configuration. Tag in tags takes precedence if the same tag key is specified in the default metric configuration.
-     *
-     * @param name        The name of the metric
-     * @param group       logical group name of the metrics to which this metric belongs
-     * @param description A human-readable description to include in the metric
-     * @param tags        additional key/value attributes of the metric
-     */
-    public MetricName metricName(String name, String group, String description, Map<String, String> tags) {
-        Map<String, String> combinedTag = new LinkedHashMap<>(config.tags());
-        combinedTag.putAll(tags);
-        return new MetricName(name, group, description, combinedTag);
-    }
-
-    /**
-     * Create a MetricName with the given name, group, description, and default tags
-     * specified in the metric configuration.
-     *
-     * @param name        The name of the metric
-     * @param group       logical group name of the metrics to which this metric belongs
-     * @param description A human-readable description to include in the metric
-     */
-    public MetricName metricName(String name, String group, String description) {
-        return metricName(name, group, description, new HashMap<>());
-    }
-
-    /**
-     * Create a MetricName with the given name, group and default tags specified in the metric configuration.
-     *
-     * @param name        The name of the metric
-     * @param group       logical group name of the metrics to which this metric belongs
-     */
-    public MetricName metricName(String name, String group) {
-        return metricName(name, group, "", new HashMap<>());
-    }
-
-    /**
-     * Create a MetricName with the given name, group, description, and keyValue as tags,  plus default tags specified in the metric
-     * configuration. Tag in keyValue takes precedence if the same tag key is specified in the default metric configuration.
-     *
-     * @param name          The name of the metric
-     * @param group         logical group name of the metrics to which this metric belongs
-     * @param description   A human-readable description to include in the metric
-     * @param keyValue      additional key/value attributes of the metric (must come in pairs)
-     */
-    public MetricName metricName(String name, String group, String description, String... keyValue) {
-        return metricName(name, group, description, MetricsUtils.getTags(keyValue));
-    }
-
-    /**
-     * Create a MetricName with the given name, group and tags, plus default tags specified in the metric
-     * configuration. Tag in tags takes precedence if the same tag key is specified in the default metric configuration.
-     *
-     * @param name  The name of the metric
-     * @param group logical group name of the metrics to which this metric belongs
-     * @param tags  key/value attributes of the metric
-     */
-    public MetricName metricName(String name, String group, Map<String, String> tags) {
-        return metricName(name, group, "", tags);
-    }
-
-    /**
-     * Use the specified domain and metric name templates to generate an HTML table documenting the metrics. A separate table section
-     * will be generated for each of the MBeans and the associated attributes. The MBean names are lexicographically sorted to
-     * determine the order of these sections. This order is therefore dependent upon the order of the
-     * tags in each {@link MetricNameTemplate}.
-     *
-     * @param domain the domain or prefix for the JMX MBean names; may not be null
-     * @param allMetrics the collection of all {@link MetricNameTemplate} instances each describing one metric; may not be null
-     * @return the string containing the HTML table; never null
-     */
-    public static String toHtmlTable(String domain, Iterable<MetricNameTemplate> allMetrics) {
-        Map<String, Map<String, String>> beansAndAttributes = new TreeMap<>();
-    
-        try (Metrics metrics = new Metrics()) {
-            for (MetricNameTemplate template : allMetrics) {
-                Map<String, String> tags = new LinkedHashMap<>();
-                for (String s : template.tags()) {
-                    tags.put(s, "{" + s + "}");
-                }
-    
-                MetricName metricName = metrics.metricName(template.name(), template.group(), template.description(), tags);
-                String mBeanName = JmxReporter.getMBeanName(domain, metricName);
-                if (!beansAndAttributes.containsKey(mBeanName)) {
-                    beansAndAttributes.put(mBeanName, new TreeMap<>());
-                }
-                Map<String, String> attrAndDesc = beansAndAttributes.get(mBeanName);
-                if (!attrAndDesc.containsKey(template.name())) {
-                    attrAndDesc.put(template.name(), template.description());
-                } else {
-                    throw new IllegalArgumentException("mBean '" + mBeanName + "' attribute '" + template.name() + "' is defined twice.");
-                }
-            }
-        }
-        
-        StringBuilder b = new StringBuilder();
-        b.append("<table class=\"data-table\"><tbody>\n");
-    
-        for (Entry<String, Map<String, String>> e : beansAndAttributes.entrySet()) {
-            b.append("<tr>\n");
-            b.append("<td colspan=3 class=\"mbeanName\" style=\"background-color:#ccc; font-weight: bold;\">");
-            b.append(e.getKey());
-            b.append("</td>");
-            b.append("</tr>\n");
-            
-            b.append("<tr>\n");
-            b.append("<th style=\"width: 90px\"></th>\n");
-            b.append("<th>Attribute name</th>\n");
-            b.append("<th>Description</th>\n");
-            b.append("</tr>\n");
-            
-            for (Entry<String, String> e2 : e.getValue().entrySet()) {
-                b.append("<tr>\n");
-                b.append("<td></td>");
-                b.append("<td>");
-                b.append(e2.getKey());
-                b.append("</td>");
-                b.append("<td>");
-                b.append(e2.getValue());
-                b.append("</td>");
-                b.append("</tr>\n");
-            }
-    
-        }
-        b.append("</tbody></table>");
-    
-        return b.toString();
-    
-    }
-
-    public MetricConfig config() {
-        return config;
-    }
-
-    /**
-     * Get the sensor with the given name if it exists
-     * @param name The name of the sensor
-     * @return Return the sensor or null if no such sensor exists
-     */
-    public Sensor getSensor(String name) {
-        return this.sensors.get(Objects.requireNonNull(name));
-    }
-
-    /**
-     * Get or create a sensor with the given unique name and no parent sensors. This uses
-     * a default recording level of INFO.
-     * @param name The sensor name
-     * @return The sensor
-     */
-    public Sensor sensor(String name) {
-        return this.sensor(name, Sensor.RecordingLevel.INFO);
-    }
-
-    /**
-     * Get or create a sensor with the given unique name and no parent sensors and with a given
-     * recording level.
-     * @param name The sensor name.
-     * @param recordingLevel The recording level.
-     * @return The sensor
-     */
-    public Sensor sensor(String name, Sensor.RecordingLevel recordingLevel) {
-        return sensor(name, null, recordingLevel, (Sensor[]) null);
-    }
-
-
-    /**
-     * Get or create a sensor with the given unique name and zero or more parent sensors. All parent sensors will
-     * receive every value recorded with this sensor. This uses a default recording level of INFO.
-     * @param name The name of the sensor
-     * @param parents The parent sensors
-     * @return The sensor that is created
-     */
-    public Sensor sensor(String name, Sensor... parents) {
-        return this.sensor(name, Sensor.RecordingLevel.INFO, parents);
-    }
-
-    /**
-     * Get or create a sensor with the given unique name and zero or more parent sensors. All parent sensors will
-     * receive every value recorded with this sensor.
-     * @param name The name of the sensor.
-     * @param parents The parent sensors.
-     * @param recordingLevel The recording level.
-     * @return The sensor that is created
-     */
-    public Sensor sensor(String name, Sensor.RecordingLevel recordingLevel, Sensor... parents) {
-        return sensor(name, null, recordingLevel, parents);
-    }
-
-    /**
-     * Get or create a sensor with the given unique name and zero or more parent sensors. All parent sensors will
-     * receive every value recorded with this sensor. This uses a default recording level of INFO.
-     * @param name The name of the sensor
-     * @param config A default configuration to use for this sensor for metrics that don't have their own config
-     * @param parents The parent sensors
-     * @return The sensor that is created
-     */
-    public synchronized Sensor sensor(String name, MetricConfig config, Sensor... parents) {
-        return this.sensor(name, config, Sensor.RecordingLevel.INFO, parents);
-    }
-
-
-    /**
-     * Get or create a sensor with the given unique name and zero or more parent sensors. All parent sensors will
-     * receive every value recorded with this sensor.
-     * @param name The name of the sensor
-     * @param config A default configuration to use for this sensor for metrics that don't have their own config
-     * @param recordingLevel The recording level.
-     * @param parents The parent sensors
-     * @return The sensor that is created
-     */
-    public synchronized Sensor sensor(String name, MetricConfig config, Sensor.RecordingLevel recordingLevel, Sensor... parents) {
-        return sensor(name, config, Long.MAX_VALUE, recordingLevel, parents);
-    }
-
-    /**
-     * Get or create a sensor with the given unique name and zero or more parent sensors. All parent sensors will
-     * receive every value recorded with this sensor.
-     * @param name The name of the sensor
-     * @param config A default configuration to use for this sensor for metrics that don't have their own config
-     * @param inactiveSensorExpirationTimeSeconds If no value if recorded on the Sensor for this duration of time,
-     *                                        it is eligible for removal
-     * @param parents The parent sensors
-     * @param recordingLevel The recording level.
-     * @return The sensor that is created
-     */
-    public synchronized Sensor sensor(String name, MetricConfig config, long inactiveSensorExpirationTimeSeconds, Sensor.RecordingLevel recordingLevel, Sensor... parents) {
-        Sensor s = getSensor(name);
-        if (s == null) {
-            s = new Sensor(this, name, parents, config == null ? this.config : config, time, inactiveSensorExpirationTimeSeconds, recordingLevel);
-            this.sensors.put(name, s);
-            if (parents != null) {
-                for (Sensor parent : parents) {
-                    List<Sensor> children = childrenSensors.computeIfAbsent(parent, k -> new ArrayList<>());
-                    children.add(s);
-                }
-            }
-            log.trace("Added sensor with name {}", name);
-        }
-        return s;
-    }
-
-    /**
-     * Get or create a sensor with the given unique name and zero or more parent sensors. All parent sensors will
-     * receive every value recorded with this sensor. This uses a default recording level of INFO.
-     * @param name The name of the sensor
-     * @param config A default configuration to use for this sensor for metrics that don't have their own config
-     * @param inactiveSensorExpirationTimeSeconds If no value if recorded on the Sensor for this duration of time,
-     *                                        it is eligible for removal
-     * @param parents The parent sensors
-     * @return The sensor that is created
-     */
-    public synchronized Sensor sensor(String name, MetricConfig config, long inactiveSensorExpirationTimeSeconds, Sensor... parents) {
-        return this.sensor(name, config, inactiveSensorExpirationTimeSeconds, Sensor.RecordingLevel.INFO, parents);
-    }
-
-    /**
-     * Remove a sensor (if it exists), associated metrics and its children.
-     *
-     * @param name The name of the sensor to be removed
-     */
-    public void removeSensor(String name) {
-        Sensor sensor = sensors.get(name);
-        if (sensor != null) {
-            List<Sensor> childSensors = null;
-            synchronized (sensor) {
-                synchronized (this) {
-                    if (sensors.remove(name, sensor)) {
-                        for (KafkaMetric metric : sensor.metrics())
-                            removeMetric(metric.metricName());
-                        log.trace("Removed sensor with name {}", name);
-                        childSensors = childrenSensors.remove(sensor);
-                        for (final Sensor parent : sensor.parents()) {
-                            childrenSensors.getOrDefault(parent, emptyList()).remove(sensor);
-                        }
-                    }
-                }
-            }
-            if (childSensors != null) {
-                for (Sensor childSensor : childSensors)
-                    removeSensor(childSensor.name());
-            }
-        }
-    }
-
-    /**
-     * Add a metric to monitor an object that implements measurable. This metric won't be associated with any sensor.
-     * This is a way to expose existing values as metrics.
-     *
-     * This method is kept for binary compatibility purposes, it has the same behaviour as
-     * {@link #addMetric(MetricName, MetricValueProvider)}.
-     *
-     * @param metricName The name of the metric
-     * @param measurable The measurable that will be measured by this metric
-     */
-    public void addMetric(MetricName metricName, Measurable measurable) {
-        addMetric(metricName, null, measurable);
-    }
-
-    /**
-     * Add a metric to monitor an object that implements Measurable. This metric won't be associated with any sensor.
-     * This is a way to expose existing values as metrics.
-     *
-     * This method is kept for binary compatibility purposes, it has the same behaviour as
-     * {@link #addMetric(MetricName, MetricConfig, MetricValueProvider)}.
-     *
-     * @param metricName The name of the metric
-     * @param config The configuration to use when measuring this measurable
-     * @param measurable The measurable that will be measured by this metric
-     */
-    public void addMetric(MetricName metricName, MetricConfig config, Measurable measurable) {
-        addMetric(metricName, config, (MetricValueProvider<?>) measurable);
-    }
-
-    /**
-     * Add a metric to monitor an object that implements MetricValueProvider. This metric won't be associated with any
-     * sensor. This is a way to expose existing values as metrics. User is expected to add any additional
-     * synchronization to update and access metric values, if required.
-     *
-     * @param metricName The name of the metric
-     * @param metricValueProvider The metric value provider associated with this metric
-     */
-    public void addMetric(MetricName metricName, MetricConfig config, MetricValueProvider<?> metricValueProvider) {
-        KafkaMetric m = new KafkaMetric(new Object(),
-                                        Objects.requireNonNull(metricName),
-                                        Objects.requireNonNull(metricValueProvider),
-                                        config == null ? this.config : config,
-                                        time);
-        registerMetric(m);
-    }
-
-    /**
-     * Add a metric to monitor an object that implements MetricValueProvider. This metric won't be associated with any
-     * sensor. This is a way to expose existing values as metrics. User is expected to add any additional
-     * synchronization to update and access metric values, if required.
-     *
-     * @param metricName The name of the metric
-     * @param metricValueProvider The metric value provider associated with this metric
-     */
-    public void addMetric(MetricName metricName, MetricValueProvider<?> metricValueProvider) {
-        addMetric(metricName, null, metricValueProvider);
-    }
-
-    /**
-     * Remove a metric if it exists and return it. Return null otherwise. If a metric is removed, `metricRemoval`
-     * will be invoked for each reporter.
-     *
-     * @param metricName The name of the metric
-     * @return the removed `KafkaMetric` or null if no such metric exists
-     */
-    public synchronized KafkaMetric removeMetric(MetricName metricName) {
-        KafkaMetric metric = this.metrics.remove(metricName);
-        if (metric != null) {
-            for (MetricsReporter reporter : reporters) {
-                try {
-                    reporter.metricRemoval(metric);
-                } catch (Exception e) {
-                    log.error("Error when removing metric from " + reporter.getClass().getName(), e);
-                }
-            }
-            log.trace("Removed metric named {}", metricName);
-        }
-        return metric;
-    }
-
-    /**
-     * Add a MetricReporter
-     */
-    public synchronized void addReporter(MetricsReporter reporter) {
-        Objects.requireNonNull(reporter).init(new ArrayList<>(metrics.values()));
-        this.reporters.add(reporter);
-    }
-
-    /**
-     * Remove a MetricReporter
-     */
-    public synchronized void removeReporter(MetricsReporter reporter) {
-        if (this.reporters.remove(reporter)) {
-            reporter.close();
-        }
-    }
-
-    synchronized void registerMetric(KafkaMetric metric) {
-        MetricName metricName = metric.metricName();
-        if (this.metrics.containsKey(metricName))
-            throw new IllegalArgumentException("A metric named '" + metricName + "' already exists, can't register another one.");
-        this.metrics.put(metricName, metric);
-        for (MetricsReporter reporter : reporters) {
-            try {
-                reporter.metricChange(metric);
-            } catch (Exception e) {
-                log.error("Error when registering metric on " + reporter.getClass().getName(), e);
-            }
-        }
-        log.trace("Registered metric named {}", metricName);
-    }
-
-    /**
-     * Get all the metrics currently maintained indexed by metricName
-     */
-    public Map<MetricName, KafkaMetric> metrics() {
-        return this.metrics;
-    }
-
-    public List<MetricsReporter> reporters() {
-        return this.reporters;
-    }
-
-    public KafkaMetric metric(MetricName metricName) {
-        return this.metrics.get(metricName);
-    }
-
-    /**
-     * This iterates over every Sensor and triggers a removeSensor if it has expired
-     * Package private for testing
-     */
-    class ExpireSensorTask implements Runnable {
-        @Override
-        public void run() {
-            for (Map.Entry<String, Sensor> sensorEntry : sensors.entrySet()) {
-                // removeSensor also locks the sensor object. This is fine because synchronized is reentrant
-                // There is however a minor race condition here. Assume we have a parent sensor P and child sensor C.
-                // Calling record on C would cause a record on P as well.
-                // So expiration time for P == expiration time for C. If the record on P happens via C just after P is removed,
-                // that will cause C to also get removed.
-                // Since the expiration time is typically high it is not expected to be a significant concern
-                // and thus not necessary to optimize
-                synchronized (sensorEntry.getValue()) {
-                    if (sensorEntry.getValue().hasExpired()) {
-                        log.debug("Removing expired sensor {}", sensorEntry.getKey());
-                        removeSensor(sensorEntry.getKey());
-                    }
-                }
-            }
-        }
-    }
-
-    /* For testing use only. */
-    Map<Sensor, List<Sensor>> childrenSensors() {
-        return Collections.unmodifiableMap(childrenSensors);
-    }
-
-    public MetricName metricInstance(MetricNameTemplate template, String... keyValue) {
-        return metricInstance(template, MetricsUtils.getTags(keyValue));
-    }
-
-    public MetricName metricInstance(MetricNameTemplate template, Map<String, String> tags) {
-        // check to make sure that the runtime defined tags contain all the template tags.
-        Set<String> runtimeTagKeys = new HashSet<>(tags.keySet());
-        runtimeTagKeys.addAll(config().tags().keySet());
-        
-        Set<String> templateTagKeys = template.tags();
-        
-        if (!runtimeTagKeys.equals(templateTagKeys)) {
-            throw new IllegalArgumentException("For '" + template.name() + "', runtime-defined metric tags do not match the tags in the template. "
-                    + "Runtime = " + runtimeTagKeys.toString() + " Template = " + templateTagKeys.toString());
-        }
-                
-        return this.metricName(template.name(), template.group(), template.description(), tags);
-    }
-
-    /**
-     * Close this metrics repository.
-     */
-    @Override
-    public void close() {
-        if (this.metricsScheduler != null) {
-            this.metricsScheduler.shutdown();
-            try {
-                this.metricsScheduler.awaitTermination(30, TimeUnit.SECONDS);
-            } catch (InterruptedException ex) {
-                // ignore and continue shutdown
-                Thread.currentThread().interrupt();
-            }
-        }
-        log.info("Metrics scheduler closed");
-
-        for (MetricsReporter reporter : reporters) {
-            try {
-                log.info("Closing reporter {}", reporter.getClass().getName());
-                reporter.close();
-            } catch (Exception e) {
-                log.error("Error when closing " + reporter.getClass().getName(), e);
-            }
-        }
-        log.info("Metrics reporters closed");
-    }
->>>>>>> 031b7208
+	/* For testing use only. */
+	Map<Sensor, List<Sensor>> childrenSensors() {
+		return Collections.unmodifiableMap(childrenSensors);
+	}
+
+	public MetricName metricInstance(MetricNameTemplate template, String... keyValue) {
+		return metricInstance(template, MetricsUtils.getTags(keyValue));
+	}
+
+	public MetricName metricInstance(MetricNameTemplate template, Map<String, String> tags) {
+		// check to make sure that the runtime defined tags contain all the template tags.
+		Set<String> runtimeTagKeys = new HashSet<>(tags.keySet());
+		runtimeTagKeys.addAll(config().tags().keySet());
+
+		Set<String> templateTagKeys = template.tags();
+
+		if (!runtimeTagKeys.equals(templateTagKeys)) {
+			throw new IllegalArgumentException("For '" + template.name() + "', runtime-defined metric tags do not match the tags in the template. "
+					+ "Runtime = " + runtimeTagKeys.toString() + " Template = " + templateTagKeys.toString());
+		}
+
+		return this.metricName(template.name(), template.group(), template.description(), tags);
+	}
+
+	/**
+	 * Close this metrics repository.
+	 */
+	@Override
+	public void close() {
+		if (this.metricsScheduler != null) {
+			this.metricsScheduler.shutdown();
+			try {
+				this.metricsScheduler.awaitTermination(30, TimeUnit.SECONDS);
+			} catch (InterruptedException ex) {
+				// ignore and continue shutdown
+				Thread.currentThread().interrupt();
+			}
+		}
+		log.info("Metrics scheduler closed");
+
+		for (MetricsReporter reporter : reporters) {
+			try {
+				log.info("Closing reporter {}", reporter.getClass().getName());
+				reporter.close();
+			} catch (Exception e) {
+				log.error("Error when closing " + reporter.getClass().getName(), e);
+			}
+		}
+		log.info("Metrics reporters closed");
+	}
 }