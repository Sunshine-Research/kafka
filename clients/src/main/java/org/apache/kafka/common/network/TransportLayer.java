/*
 * Licensed to the Apache Software Foundation (ASF) under one or more
 * contributor license agreements. See the NOTICE file distributed with
 * this work for additional information regarding copyright ownership.
 * The ASF licenses this file to You under the Apache License, Version 2.0
 * (the "License"); you may not use this file except in compliance with
 * the License. You may obtain a copy of the License at
 *
 *    http://www.apache.org/licenses/LICENSE-2.0
 *
 * Unless required by applicable law or agreed to in writing, software
 * distributed under the License is distributed on an "AS IS" BASIS,
 * WITHOUT WARRANTIES OR CONDITIONS OF ANY KIND, either express or implied.
 * See the License for the specific language governing permissions and
 * limitations under the License.
 */
package org.apache.kafka.common.network;

<<<<<<< HEAD
import org.apache.kafka.common.errors.AuthenticationException;

import java.io.IOException;
import java.nio.channels.FileChannel;
import java.nio.channels.GatheringByteChannel;
=======
/*
 * Transport layer for underlying communication.
 * At very basic level it is wrapper around SocketChannel and can be used as substitute for SocketChannel
 * and other network Channel implementations.
 * As NetworkClient replaces BlockingChannel and other implementations we will be using KafkaChannel as
 * a network I/O channel.
 */

import org.apache.kafka.common.errors.AuthenticationException;

import java.io.IOException;
>>>>>>> 031b7208
import java.nio.channels.ScatteringByteChannel;
import java.nio.channels.SelectionKey;
import java.nio.channels.SocketChannel;
import java.security.Principal;

<<<<<<< HEAD
/*
 * 核心传输层
 * 在最基本的层次上，它是SocketChannel的包装，并且可以作为SocketChannel的替代品，已经其他Network Channel的实现
 * 我们使用NetworkClient替代了BlockingChannel和其他实现，我们也将使用KafkaChannel作为网络IO的channel
 */
public interface TransportLayer extends ScatteringByteChannel, GatheringByteChannel {

	/**
	 * 在握手及验证完成的情况下，返回true
	 */
	boolean ready();

	/**
	 * 判断是否结束和一个socket channel的连接进程
	 */
	boolean finishConnect() throws IOException;

	/**
	 * 断开和socket channel的链接
	 */
	void disconnect();

	/**
	 * Tells whether or not this channel's network socket is connected.
	 * 判断channel的网络socket是否连接
	 */
	boolean isConnected();

	/**
	 * 返回潜在的socket channel
	 */
	SocketChannel socketChannel();

	/**
	 * 获取潜在的selection key
	 */
	SelectionKey selectionKey();

	/**
	 * 这对于非安全的纯文本来说是一个无操作
	 * 对于SSL，将使用SSL握手方式，在使用{@link org.apache.kafka.common.config.SslConfigs#SSL_CLIENT_AUTH_CONFIG}的情况下，SSL握手方式包括客户端身份验证
	 * @throws AuthenticationException 如果握手失败是由于一个 {@link javax.net.ssl.SSLException}异常，抛出身份验证失败异常
	 * @throws IOException             读写失败抛出IO异常
	 */
	void handshake() throws AuthenticationException, IOException;

	/**
	 * 判断是否存在待定的写入
	 */
	boolean hasPendingWrites();

	/**
	 * 如果是一个SslTransportLayer并且已经拥有一个已验证的节点，返回SSLSession.getPeerPrincipal()结果
	 * 其他情况下返回KafkaPrincipal.ANONYMOUS
	 */
	Principal peerPrincipal() throws IOException;

	void addInterestOps(int ops);

	void removeInterestOps(int ops);

	boolean isMute();

	/**
	 * @return 在channel有需要读取的在中间层buffer的字节时，返回true
	 * 中间层buffer可能不会读取网络传输中的额外数据
	 */
	boolean hasBytesBuffered();

	/**
	 * 将字节从fileChannel传输到当前的TransportLayer
	 * 这个方法将会代理{@link FileChannel#transferTo(long, long, java.nio.channels.WritableByteChannel)}方法
	 * 但是在可能的情况下，它将会打开目的地的channel，目的是为了利用零拷贝的优势
	 * 这是必需的，因为只有目标缓冲区从内部JDK类继承时，才会执行“transferTo”的快速路径
	 * @param fileChannel 资源的channel
	 * @param position    传输开始的位置，必须为非负数
	 * @param count       传输字节数的最大值，必须为非负数
	 * @return 真是传输的字节数，可能为0
	 * @see FileChannel#transferTo(long, long, java.nio.channels.WritableByteChannel)
	 */
	long transferFrom(FileChannel fileChannel, long position, long count) throws IOException;
=======
public interface TransportLayer extends ScatteringByteChannel, TransferableChannel {

    /**
     * Returns true if the channel has handshake and authentication done.
     */
    boolean ready();

    /**
     * Finishes the process of connecting a socket channel.
     */
    boolean finishConnect() throws IOException;

    /**
     * disconnect socketChannel
     */
    void disconnect();

    /**
     * Tells whether or not this channel's network socket is connected.
     */
    boolean isConnected();

    /**
     * returns underlying socketChannel
     */
    SocketChannel socketChannel();

    /**
     * Get the underlying selection key
     */
    SelectionKey selectionKey();

    /**
     * This a no-op for the non-secure PLAINTEXT implementation. For SSL, this performs
     * SSL handshake. The SSL handshake includes client authentication if configured using
     * {@link org.apache.kafka.common.config.SslConfigs#SSL_CLIENT_AUTH_CONFIG}.
     * @throws AuthenticationException if handshake fails due to an {@link javax.net.ssl.SSLException}.
     * @throws IOException if read or write fails with an I/O error.
    */
    void handshake() throws AuthenticationException, IOException;

    /**
     * Returns `SSLSession.getPeerPrincipal()` if this is an SslTransportLayer and there is an authenticated peer,
     * `KafkaPrincipal.ANONYMOUS` is returned otherwise.
     */
    Principal peerPrincipal() throws IOException;

    void addInterestOps(int ops);

    void removeInterestOps(int ops);

    boolean isMute();

    /**
     * @return true if channel has bytes to be read in any intermediate buffers
     * which may be processed without reading additional data from the network.
     */
    boolean hasBytesBuffered();
>>>>>>> 031b7208
}<|MERGE_RESOLUTION|>--- conflicted
+++ resolved
@@ -16,13 +16,6 @@
  */
 package org.apache.kafka.common.network;
 
-<<<<<<< HEAD
-import org.apache.kafka.common.errors.AuthenticationException;
-
-import java.io.IOException;
-import java.nio.channels.FileChannel;
-import java.nio.channels.GatheringByteChannel;
-=======
 /*
  * Transport layer for underlying communication.
  * At very basic level it is wrapper around SocketChannel and can be used as substitute for SocketChannel
@@ -34,67 +27,55 @@
 import org.apache.kafka.common.errors.AuthenticationException;
 
 import java.io.IOException;
->>>>>>> 031b7208
 import java.nio.channels.ScatteringByteChannel;
 import java.nio.channels.SelectionKey;
 import java.nio.channels.SocketChannel;
 import java.security.Principal;
 
-<<<<<<< HEAD
-/*
- * 核心传输层
- * 在最基本的层次上，它是SocketChannel的包装，并且可以作为SocketChannel的替代品，已经其他Network Channel的实现
- * 我们使用NetworkClient替代了BlockingChannel和其他实现，我们也将使用KafkaChannel作为网络IO的channel
- */
-public interface TransportLayer extends ScatteringByteChannel, GatheringByteChannel {
+public interface TransportLayer extends ScatteringByteChannel, TransferableChannel {
 
 	/**
-	 * 在握手及验证完成的情况下，返回true
+	 * Returns true if the channel has handshake and authentication done.
 	 */
 	boolean ready();
 
 	/**
-	 * 判断是否结束和一个socket channel的连接进程
+	 * Finishes the process of connecting a socket channel.
 	 */
 	boolean finishConnect() throws IOException;
 
 	/**
-	 * 断开和socket channel的链接
+	 * disconnect socketChannel
 	 */
 	void disconnect();
 
 	/**
 	 * Tells whether or not this channel's network socket is connected.
-	 * 判断channel的网络socket是否连接
 	 */
 	boolean isConnected();
 
 	/**
-	 * 返回潜在的socket channel
+	 * returns underlying socketChannel
 	 */
 	SocketChannel socketChannel();
 
 	/**
-	 * 获取潜在的selection key
+	 * Get the underlying selection key
 	 */
 	SelectionKey selectionKey();
 
 	/**
-	 * 这对于非安全的纯文本来说是一个无操作
-	 * 对于SSL，将使用SSL握手方式，在使用{@link org.apache.kafka.common.config.SslConfigs#SSL_CLIENT_AUTH_CONFIG}的情况下，SSL握手方式包括客户端身份验证
-	 * @throws AuthenticationException 如果握手失败是由于一个 {@link javax.net.ssl.SSLException}异常，抛出身份验证失败异常
-	 * @throws IOException             读写失败抛出IO异常
+	 * This a no-op for the non-secure PLAINTEXT implementation. For SSL, this performs
+	 * SSL handshake. The SSL handshake includes client authentication if configured using
+	 * {@link org.apache.kafka.common.config.SslConfigs#SSL_CLIENT_AUTH_CONFIG}.
+	 * @throws AuthenticationException if handshake fails due to an {@link javax.net.ssl.SSLException}.
+	 * @throws IOException             if read or write fails with an I/O error.
 	 */
 	void handshake() throws AuthenticationException, IOException;
 
 	/**
-	 * 判断是否存在待定的写入
-	 */
-	boolean hasPendingWrites();
-
-	/**
-	 * 如果是一个SslTransportLayer并且已经拥有一个已验证的节点，返回SSLSession.getPeerPrincipal()结果
-	 * 其他情况下返回KafkaPrincipal.ANONYMOUS
+	 * Returns `SSLSession.getPeerPrincipal()` if this is an SslTransportLayer and there is an authenticated peer,
+	 * `KafkaPrincipal.ANONYMOUS` is returned otherwise.
 	 */
 	Principal peerPrincipal() throws IOException;
 
@@ -105,81 +86,8 @@
 	boolean isMute();
 
 	/**
-	 * @return 在channel有需要读取的在中间层buffer的字节时，返回true
-	 * 中间层buffer可能不会读取网络传输中的额外数据
+	 * @return true if channel has bytes to be read in any intermediate buffers
+	 * which may be processed without reading additional data from the network.
 	 */
 	boolean hasBytesBuffered();
-
-	/**
-	 * 将字节从fileChannel传输到当前的TransportLayer
-	 * 这个方法将会代理{@link FileChannel#transferTo(long, long, java.nio.channels.WritableByteChannel)}方法
-	 * 但是在可能的情况下，它将会打开目的地的channel，目的是为了利用零拷贝的优势
-	 * 这是必需的，因为只有目标缓冲区从内部JDK类继承时，才会执行“transferTo”的快速路径
-	 * @param fileChannel 资源的channel
-	 * @param position    传输开始的位置，必须为非负数
-	 * @param count       传输字节数的最大值，必须为非负数
-	 * @return 真是传输的字节数，可能为0
-	 * @see FileChannel#transferTo(long, long, java.nio.channels.WritableByteChannel)
-	 */
-	long transferFrom(FileChannel fileChannel, long position, long count) throws IOException;
-=======
-public interface TransportLayer extends ScatteringByteChannel, TransferableChannel {
-
-    /**
-     * Returns true if the channel has handshake and authentication done.
-     */
-    boolean ready();
-
-    /**
-     * Finishes the process of connecting a socket channel.
-     */
-    boolean finishConnect() throws IOException;
-
-    /**
-     * disconnect socketChannel
-     */
-    void disconnect();
-
-    /**
-     * Tells whether or not this channel's network socket is connected.
-     */
-    boolean isConnected();
-
-    /**
-     * returns underlying socketChannel
-     */
-    SocketChannel socketChannel();
-
-    /**
-     * Get the underlying selection key
-     */
-    SelectionKey selectionKey();
-
-    /**
-     * This a no-op for the non-secure PLAINTEXT implementation. For SSL, this performs
-     * SSL handshake. The SSL handshake includes client authentication if configured using
-     * {@link org.apache.kafka.common.config.SslConfigs#SSL_CLIENT_AUTH_CONFIG}.
-     * @throws AuthenticationException if handshake fails due to an {@link javax.net.ssl.SSLException}.
-     * @throws IOException if read or write fails with an I/O error.
-    */
-    void handshake() throws AuthenticationException, IOException;
-
-    /**
-     * Returns `SSLSession.getPeerPrincipal()` if this is an SslTransportLayer and there is an authenticated peer,
-     * `KafkaPrincipal.ANONYMOUS` is returned otherwise.
-     */
-    Principal peerPrincipal() throws IOException;
-
-    void addInterestOps(int ops);
-
-    void removeInterestOps(int ops);
-
-    boolean isMute();
-
-    /**
-     * @return true if channel has bytes to be read in any intermediate buffers
-     * which may be processed without reading additional data from the network.
-     */
-    boolean hasBytesBuffered();
->>>>>>> 031b7208
 }