--- conflicted
+++ resolved
@@ -89,60 +89,35 @@
     public static final long NO_IDLE_TIMEOUT_MS = -1;
     public static final int NO_FAILED_AUTHENTICATION_DELAY = 0;
 
-    private enum CloseMode {
-        GRACEFUL(true),            // process outstanding buffered receives, notify disconnect
-        NOTIFY_ONLY(true),         // discard any outstanding receives, notify disconnect
-        DISCARD_NO_NOTIFY(false);  // discard any outstanding receives, no disconnect notification
-
-        boolean notifyDisconnect;
-
-        CloseMode(boolean notifyDisconnect) {
-            this.notifyDisconnect = notifyDisconnect;
-        }
-    }
-
-    private final Logger log;
-	/**
-	 * NIO选择器
-	 */
+	private enum CloseMode {
+		GRACEFUL(true),            // process outstanding buffered receives, notify disconnect
+		NOTIFY_ONLY(true),         // discard any outstanding receives, notify disconnect
+		DISCARD_NO_NOTIFY(false);  // discard any outstanding receives, no disconnect notification
+
+		boolean notifyDisconnect;
+
+		CloseMode(boolean notifyDisconnect) {
+			this.notifyDisconnect = notifyDisconnect;
+		}
+	}
+
+	private final Logger log;
 	private final java.nio.channels.Selector nioSelector;
-    private final Map<String, KafkaChannel> channels;
-    private final Set<KafkaChannel> explicitlyMutedChannels;
-<<<<<<< HEAD
-	/**
-	 * 已完成发送请求的集合
-	 */
-    private final List<Send> completedSends;
-	/**
-	 * 已完成接受请求的集合
-	 */
-	private final List<NetworkReceive> completedReceives;
-	/**
-	 * 断开连接的node id channel集合
-	 */
+	private final Map<String, KafkaChannel> channels;
+	private final Set<KafkaChannel> explicitlyMutedChannels;
+	private boolean outOfMemory;
+	private final List<NetworkSend> completedSends;
+	private final LinkedHashMap<String, NetworkReceive> completedReceives;
+	private final Set<SelectionKey> immediatelyConnectedKeys;
+	private final Map<String, KafkaChannel> closingChannels;
+	private Set<SelectionKey> keysWithBufferedRead;
 	private final Map<String, ChannelState> disconnected;
-    private final Map<KafkaChannel, Deque<NetworkReceive>> stagedReceives;
-=======
-    private boolean outOfMemory;
-    private final List<NetworkSend> completedSends;
-    private final LinkedHashMap<String, NetworkReceive> completedReceives;
->>>>>>> 031b7208
-    private final Set<SelectionKey> immediatelyConnectedKeys;
-    private final Map<String, KafkaChannel> closingChannels;
-    private Set<SelectionKey> keysWithBufferedRead;
-	/**
-	 * 进行连接的node id集合
-	 */
-    private final List<String> connected;
-	/**
-	 * 内存溢出标识
-	 */
-	private boolean outOfMemory;
-    private final List<String> failedSends;
-    private final Time time;
-    private final SelectorMetrics sensors;
-    private final ChannelBuilder channelBuilder;
-    private final int maxReceiveSize;
+	private final List<String> connected;
+	private final List<String> failedSends;
+	private final Time time;
+	private final SelectorMetrics sensors;
+	private final ChannelBuilder channelBuilder;
+	private final int maxReceiveSize;
     private final boolean recordTimePerConnection;
     private final IdleExpiryManager idleExpiryManager;
     private final LinkedHashMap<String, DelayedAuthenticationFailureClose> delayedClosingChannels;
@@ -190,16 +165,16 @@
         this.channels = new HashMap<>();
         this.explicitlyMutedChannels = new HashSet<>();
         this.outOfMemory = false;
-        this.completedSends = new ArrayList<>();
-        this.completedReceives = new LinkedHashMap<>();
-        this.immediatelyConnectedKeys = new HashSet<>();
+		this.completedSends = new ArrayList<>();
+		this.completedReceives = new LinkedHashMap<>();
+		this.immediatelyConnectedKeys = new HashSet<>();
         this.closingChannels = new HashMap<>();
         this.keysWithBufferedRead = new HashSet<>();
         this.connected = new ArrayList<>();
         this.disconnected = new HashMap<>();
-        this.failedSends = new ArrayList<>();
-        this.log = logContext.logger(Selector.class);
-        this.sensors = new SelectorMetrics(metrics, metricGrpPrefix, metricTags, metricsPerConnection);
+		this.failedSends = new ArrayList<>();
+		this.log = logContext.logger(Selector.class);
+		this.sensors = new SelectorMetrics(metrics, metricGrpPrefix, metricTags, metricsPerConnection);
         this.channelBuilder = channelBuilder;
         this.recordTimePerConnection = recordTimePerConnection;
         this.idleExpiryManager = connectionMaxIdleMs < 0 ? null : new IdleExpiryManager(time, connectionMaxIdleMs);
@@ -224,30 +199,30 @@
                 metricsPerConnection, recordTimePerConnection, channelBuilder, memoryPool, logContext);
     }
 
-    public Selector(int maxReceiveSize,
-                    long connectionMaxIdleMs,
-                    int failedAuthenticationDelayMs,
-                    Metrics metrics,
-                    Time time,
-                    String metricGrpPrefix,
-                    Map<String, String> metricTags,
-                    boolean metricsPerConnection,
-                    ChannelBuilder channelBuilder,
-                    LogContext logContext) {
-        this(maxReceiveSize, connectionMaxIdleMs, failedAuthenticationDelayMs, metrics, time, metricGrpPrefix, metricTags, metricsPerConnection, false, channelBuilder, MemoryPool.NONE, logContext);
-    }
-
-    public Selector(int maxReceiveSize,
-                    long connectionMaxIdleMs,
-                    Metrics metrics,
-                    Time time,
-                    String metricGrpPrefix,
-                    Map<String, String> metricTags,
-                    boolean metricsPerConnection,
-                    ChannelBuilder channelBuilder,
-                    LogContext logContext) {
-        this(maxReceiveSize, connectionMaxIdleMs, NO_FAILED_AUTHENTICATION_DELAY, metrics, time, metricGrpPrefix, metricTags, metricsPerConnection, channelBuilder, logContext);
-    }
+	public Selector(int maxReceiveSize,
+					long connectionMaxIdleMs,
+					int failedAuthenticationDelayMs,
+					Metrics metrics,
+					Time time,
+					String metricGrpPrefix,
+					Map<String, String> metricTags,
+					boolean metricsPerConnection,
+					ChannelBuilder channelBuilder,
+					LogContext logContext) {
+		this(maxReceiveSize, connectionMaxIdleMs, failedAuthenticationDelayMs, metrics, time, metricGrpPrefix, metricTags, metricsPerConnection, false, channelBuilder, MemoryPool.NONE, logContext);
+	}
+
+	public Selector(int maxReceiveSize,
+					long connectionMaxIdleMs,
+					Metrics metrics,
+					Time time,
+					String metricGrpPrefix,
+					Map<String, String> metricTags,
+					boolean metricsPerConnection,
+					ChannelBuilder channelBuilder,
+					LogContext logContext) {
+		this(maxReceiveSize, connectionMaxIdleMs, NO_FAILED_AUTHENTICATION_DELAY, metrics, time, metricGrpPrefix, metricTags, metricsPerConnection, channelBuilder, logContext);
+	}
 
     public Selector(long connectionMaxIdleMS, Metrics metrics, Time time, String metricGrpPrefix, ChannelBuilder channelBuilder, LogContext logContext) {
         this(NetworkReceive.UNLIMITED, connectionMaxIdleMS, metrics, time, metricGrpPrefix, Collections.emptyMap(), true, channelBuilder, logContext);
@@ -332,15 +307,15 @@
      * </p>
      */
     public void register(String id, SocketChannel socketChannel) throws IOException {
-        ensureNotRegistered(id);
-        registerChannel(id, socketChannel, SelectionKey.OP_READ);
-        this.sensors.connectionCreated.record();
-        // Default to empty client information as the ApiVersionsRequest is not
-        // mandatory. In this case, we still want to account for the connection.
-        ChannelMetadataRegistry metadataRegistry = this.channel(id).channelMetadataRegistry();
-        if (metadataRegistry.clientInformation() == null)
-            metadataRegistry.registerClientInformation(ClientInformation.EMPTY);
-    }
+		ensureNotRegistered(id);
+		registerChannel(id, socketChannel, SelectionKey.OP_READ);
+		this.sensors.connectionCreated.record();
+		// Default to empty client information as the ApiVersionsRequest is not
+		// mandatory. In this case, we still want to account for the connection.
+		ChannelMetadataRegistry metadataRegistry = this.channel(id).channelMetadataRegistry();
+		if (metadataRegistry.clientInformation() == null)
+			metadataRegistry.registerClientInformation(ClientInformation.EMPTY);
+	}
 
     private void ensureNotRegistered(String id) {
         if (this.channels.containsKey(id))
@@ -360,11 +335,11 @@
 
     private KafkaChannel buildAndAttachKafkaChannel(SocketChannel socketChannel, String id, SelectionKey key) throws IOException {
         try {
-            KafkaChannel channel = channelBuilder.buildChannel(id, key, maxReceiveSize, memoryPool,
-                new SelectorChannelMetadataRegistry());
-            key.attach(channel);
-            return channel;
-        } catch (Exception e) {
+			KafkaChannel channel = channelBuilder.buildChannel(id, key, maxReceiveSize, memoryPool,
+					new SelectorChannelMetadataRegistry());
+			key.attach(channel);
+			return channel;
+		} catch (Exception e) {
             try {
                 socketChannel.close();
             } finally {
@@ -387,554 +362,364 @@
      */
     @Override
     public void close() {
-        List<String> connections = new ArrayList<>(channels.keySet());
-        AtomicReference<Throwable> firstException = new AtomicReference<>();
-        Utils.closeAllQuietly(firstException, "release connections",
-                connections.stream().map(id -> (AutoCloseable) () -> close(id)).toArray(AutoCloseable[]::new));
-        // If there is any exception thrown in close(id), we should still be able
-        // to close the remaining objects, especially the sensors because keeping
-        // the sensors may lead to failure to start up the ReplicaFetcherThread if
-        // the old sensors with the same names has not yet been cleaned up.
-        Utils.closeQuietly(nioSelector, "nioSelector", firstException);
-        Utils.closeQuietly(sensors, "sensors", firstException);
-        Utils.closeQuietly(channelBuilder, "channelBuilder", firstException);
-        Throwable exception = firstException.get();
-        if (exception instanceof RuntimeException && !(exception instanceof SecurityException)) {
-            throw (RuntimeException) exception;
-        }
-    }
-
-    /**
-     * Queue the given request for sending in the subsequent {@link #poll(long)} calls
-	 *
-     * @param send The request to send
-     */
-<<<<<<< HEAD
-    public void send(Send send) {
-		// 获取目的地的ID
-        String connectionId = send.destination();
-		// 获取传输数据的Channel
-=======
-    public void send(NetworkSend send) {
-        String connectionId = send.destinationId();
->>>>>>> 031b7208
-        KafkaChannel channel = openOrClosingChannelOrFail(connectionId);
-		// 如果当前Channel处于正在关闭状态
-        if (closingChannels.containsKey(connectionId)) {
-			// 在失败发送中添加当前node id，并保持Channel的当前状态
-            this.failedSends.add(connectionId);
-        } else {
+		List<String> connections = new ArrayList<>(channels.keySet());
+		AtomicReference<Throwable> firstException = new AtomicReference<>();
+		Utils.closeAllQuietly(firstException, "release connections",
+				connections.stream().map(id -> (AutoCloseable) () -> close(id)).toArray(AutoCloseable[]::new));
+		// If there is any exception thrown in close(id), we should still be able
+		// to close the remaining objects, especially the sensors because keeping
+		// the sensors may lead to failure to start up the ReplicaFetcherThread if
+		// the old sensors with the same names has not yet been cleaned up.
+		Utils.closeQuietly(nioSelector, "nioSelector", firstException);
+		Utils.closeQuietly(sensors, "sensors", firstException);
+		Utils.closeQuietly(channelBuilder, "channelBuilder", firstException);
+		Throwable exception = firstException.get();
+		if (exception instanceof RuntimeException && !(exception instanceof SecurityException)) {
+			throw (RuntimeException) exception;
+		}
+	}
+
+	/**
+	 * Queue the given request for sending in the subsequent {@link #poll(long)} calls
+	 * @param send The request to send
+	 */
+	public void send(NetworkSend send) {
+		String connectionId = send.destinationId();
+		KafkaChannel channel = openOrClosingChannelOrFail(connectionId);
+		if (closingChannels.containsKey(connectionId)) {
+			// ensure notification via `disconnected`, leave channel in the state in which closing was triggered
+			this.failedSends.add(connectionId);
+		} else {
 			try {
-				// 设置需要发送的模型
-				// 并注册NIO网络模型的写事件
-                channel.setSend(send);
-            } catch (Exception e) {
-				// 如果出现异常
-				// 并发更新Channel状态，channel将会在#close()后被废弃掉
-                channel.state(ChannelState.FAILED_SEND);
-				// 在下一次#poll()处理#failedSends()时，确保#disconnected()的通知
-                this.failedSends.add(connectionId);
-				// 关闭异常channel
-                close(channel, CloseMode.DISCARD_NO_NOTIFY);
-				// 非 {@link CancelledKeyException} 异常记录日志，并抛出
-                if (!(e instanceof CancelledKeyException)) {
-                    log.error("Unexpected exception during send, closing connection {} and rethrowing exception {}",
-                            connectionId, e);
-                    throw e;
-                }
-            }
-<<<<<<< HEAD
+				channel.setSend(send);
+			} catch (Exception e) {
+				// update the state for consistency, the channel will be discarded after `close`
+				channel.state(ChannelState.FAILED_SEND);
+				// ensure notification via `disconnected` when `failedSends` are processed in the next poll
+				this.failedSends.add(connectionId);
+				close(channel, CloseMode.DISCARD_NO_NOTIFY);
+				if (!(e instanceof CancelledKeyException)) {
+					log.error("Unexpected exception during send, closing connection {} and rethrowing exception {}",
+							connectionId, e);
+					throw e;
+				}
+			}
 		}
 	}
 
 	/**
-	 * 在非阻塞的情况下，做IO所能做的事情，包括完成连接，完成断连，初始化新的数据发送，或者进行数据发送和接收数据
-	 *
-	 * 当本次调用完成时，开发者可以使用{@link #completedSends()}检查发送是否完成，{@link #completedReceives()}检查响应是否接收
-	 * {@link #connected()}检查连接是否连接，{@link #disconnected()}检查连接是否断开
-	 * 这些数据会在每次poll()方法调用之前被清除，然后在调用时通过IO操作重新填充
-	 *
-	 * 在明文设置中，我们使用SocketChannel来进行网络读写，但是对于SSL设置，我们需要在使用SocketChannel向网络写数据之前，对数据进行加密，在返回响应的时候进行解密
-	 * 这需要额外的buffer来保证我们从网络中读取到的数据，由于网路上的数据已经加密，所以我们无法通过Kafka的协议需求来读取真正的字节数据
-	 * 在不超过SSL引擎阈值的情况下，我们可以读取尽可能多的数据，这意味着我们可能会读取比请求大小更多的数据
-	 * 如果没有要从SocketChannel Selector中读取的其他数据，则不会继续调用该Channel，并且buffer中还有额外字节
-	 * 我们通过添加stagedReceives map来避免这个问题，这个集合中包含了每个channel的双向队列
-	 * 当我们从一个channel中读取数据时，我们尽可能多的读取响应，然后将它们存储在stagedReceives中，然后在poll()方法调用过程中，pop出一个放入到completedReceives集合中
-	 * 如果在stagedReceives中存在任何活跃的channel，我们将等待时间设置为0，并且pop出响应信息，放入到completedReceives中
-	 *
-	 * 在每次poll()方法调用时，每个channel最多只会添加一个元素到completedReceives列表中，这是必要的，以确保来自channel的请求会在broker上按照顺序进行处理
-	 * 因为SocketServer添加到请求队列中的未完成的请求，可能会被不同的请求处理线程进行处理，所以每个channel上的请求必须保证每次处理一个来保证顺序性
-	 * @param timeout 等待时间，单位毫秒，非负数
-	 * @throws IllegalArgumentException timeout为负数时抛出的异常
-	 * @throws IllegalStateException 一个给定的发送没有连接，或者已经处于发送状态
-=======
-        }
-    }
-
-    /**
-     * Do whatever I/O can be done on each connection without blocking. This includes completing connections, completing
-     * disconnections, initiating new sends, or making progress on in-progress sends or receives.
-     *
-     * When this call is completed the user can check for completed sends, receives, connections or disconnects using
-     * {@link #completedSends()}, {@link #completedReceives()}, {@link #connected()}, {@link #disconnected()}. These
-     * lists will be cleared at the beginning of each `poll` call and repopulated by the call if there is
-     * any completed I/O.
-     *
-     * In the "Plaintext" setting, we are using socketChannel to read & write to the network. But for the "SSL" setting,
-     * we encrypt the data before we use socketChannel to write data to the network, and decrypt before we return the responses.
-     * This requires additional buffers to be maintained as we are reading from network, since the data on the wire is encrypted
-     * we won't be able to read exact no.of bytes as kafka protocol requires. We read as many bytes as we can, up to SSLEngine's
-     * application buffer size. This means we might be reading additional bytes than the requested size.
-     * If there is no further data to read from socketChannel selector won't invoke that channel and we have additional bytes
-     * in the buffer. To overcome this issue we added "keysWithBufferedRead" map which tracks channels which have data in the SSL
-     * buffers. If there are channels with buffered data that can by processed, we set "timeout" to 0 and process the data even
-     * if there is no more data to read from the socket.
-     *
-     * Atmost one entry is added to "completedReceives" for a channel in each poll. This is necessary to guarantee that
-     * requests from a channel are processed on the broker in the order they are sent. Since outstanding requests added
-     * by SocketServer to the request queue may be processed by different request handler threads, requests on each
-     * channel must be processed one-at-a-time to guarantee ordering.
-     *
-     * @param timeout The amount of time to wait, in milliseconds, which must be non-negative
-     * @throws IllegalArgumentException If `timeout` is negative
-     * @throws IllegalStateException If a send is given for which we have no existing connection or for which there is
-     *         already an in-progress send
->>>>>>> 031b7208
-     */
-    @Override
-    public void poll(long timeout) throws IOException {
-        if (timeout < 0)
-            throw new IllegalArgumentException("timeout should be >= 0");
-		// 上一次是否进行读操作调用
-        boolean madeReadProgressLastCall = madeReadProgressLastPoll;
-		// 发送之前，先清除内部集合
+	 * Do whatever I/O can be done on each connection without blocking. This includes completing connections, completing
+	 * disconnections, initiating new sends, or making progress on in-progress sends or receives.
+	 * <p>
+	 * When this call is completed the user can check for completed sends, receives, connections or disconnects using
+	 * {@link #completedSends()}, {@link #completedReceives()}, {@link #connected()}, {@link #disconnected()}. These
+	 * lists will be cleared at the beginning of each `poll` call and repopulated by the call if there is
+	 * any completed I/O.
+	 * <p>
+	 * In the "Plaintext" setting, we are using socketChannel to read & write to the network. But for the "SSL" setting,
+	 * we encrypt the data before we use socketChannel to write data to the network, and decrypt before we return the responses.
+	 * This requires additional buffers to be maintained as we are reading from network, since the data on the wire is encrypted
+	 * we won't be able to read exact no.of bytes as kafka protocol requires. We read as many bytes as we can, up to SSLEngine's
+	 * application buffer size. This means we might be reading additional bytes than the requested size.
+	 * If there is no further data to read from socketChannel selector won't invoke that channel and we have additional bytes
+	 * in the buffer. To overcome this issue we added "keysWithBufferedRead" map which tracks channels which have data in the SSL
+	 * buffers. If there are channels with buffered data that can by processed, we set "timeout" to 0 and process the data even
+	 * if there is no more data to read from the socket.
+	 * <p>
+	 * Atmost one entry is added to "completedReceives" for a channel in each poll. This is necessary to guarantee that
+	 * requests from a channel are processed on the broker in the order they are sent. Since outstanding requests added
+	 * by SocketServer to the request queue may be processed by different request handler threads, requests on each
+	 * channel must be processed one-at-a-time to guarantee ordering.
+	 * @param timeout The amount of time to wait, in milliseconds, which must be non-negative
+	 * @throws IllegalArgumentException If `timeout` is negative
+	 * @throws IllegalStateException    If a send is given for which we have no existing connection or for which there is
+	 *                                  already an in-progress send
+	 */
+	@Override
+	public void poll(long timeout) throws IOException {
+		if (timeout < 0)
+			throw new IllegalArgumentException("timeout should be >= 0");
+
+		boolean madeReadProgressLastCall = madeReadProgressLastPoll;
 		clear();
-		// buffer中是否还有数据
-        boolean dataInBuffers = !keysWithBufferedRead.isEmpty();
-<<<<<<< HEAD
-		// 如果channel处于分阶段提交状态，或者需要立即连接的selection key，或者buffer中有数据并且上次调用进行过读取操作
-		// 上述三种情况满足之一，超时时间设置为0
-        if (hasStagedReceives() || !immediatelyConnectedKeys.isEmpty() || (madeReadProgressLastCall && dataInBuffers))
+
+		boolean dataInBuffers = !keysWithBufferedRead.isEmpty();
+
+		if (!immediatelyConnectedKeys.isEmpty() || (madeReadProgressLastCall && dataInBuffers))
 			timeout = 0;
-		// 如果内存池没有超出内存，但是当前Selector线程超出了内存
-=======
-
-        if (!immediatelyConnectedKeys.isEmpty() || (madeReadProgressLastCall && dataInBuffers))
-            timeout = 0;
-
->>>>>>> 031b7208
-        if (!memoryPool.isOutOfMemory() && outOfMemory) {
-			// 我们已经从内存压力中恢复过来，将因为不明确地原因mute掉的channel进行unmute
-            log.trace("Broker no longer low on memory - unmuting incoming sockets");
-            for (KafkaChannel channel : channels.values()) {
-                if (channel.isInMutableState() && !explicitlyMutedChannels.contains(channel)) {
-                    channel.maybeUnmute();
+
+		if (!memoryPool.isOutOfMemory() && outOfMemory) {
+			//we have recovered from memory pressure. unmute any channel not explicitly muted for other reasons
+			log.trace("Broker no longer low on memory - unmuting incoming sockets");
+			for (KafkaChannel channel : channels.values()) {
+				if (channel.isInMutableState() && !explicitlyMutedChannels.contains(channel)) {
+					channel.maybeUnmute();
 				}
 			}
-			// 已经恢复了，内存溢出标识设为false
-            outOfMemory = false;
-		}
-
-		// 获取开始进行选取的时间戳
+			outOfMemory = false;
+		}
+
+        /* check ready keys */
         long startSelect = time.nanoseconds();
-		// 获取处于就绪状态的selection key
         int numReadyKeys = select(timeout);
-		// 获得结束选取的时间戳
         long endSelect = time.nanoseconds();
-		// 记录选择器选取的时间
         this.sensors.selectTime.record(endSelect - startSelect, time.milliseconds());
-		// 如果有selection key处于就绪状态，或者有selection key需要立即连接，或者buffer中有数据的情况下
+
         if (numReadyKeys > 0 || !immediatelyConnectedKeys.isEmpty() || dataInBuffers) {
             Set<SelectionKey> readyKeys = this.nioSelector.selectedKeys();
 
-			// 在buffer中有数据的情况下，从channel中轮询数据
+			// Poll from channels that have buffered data (but nothing more from the underlying socket)
             if (dataInBuffers) {
                 keysWithBufferedRead.removeAll(readyKeys); //so no channel gets polled twice
                 Set<SelectionKey> toPoll = keysWithBufferedRead;
                 keysWithBufferedRead = new HashSet<>(); //poll() calls will repopulate if needed
-                pollSelectionKeys(toPoll, false, endSelect);
-			}
-
-			// 轮询那些潜在拥有更多数据的channel
-            pollSelectionKeys(readyKeys, false, endSelect);
-			// 就绪状态的selection key轮询完毕，清除就绪状态的selection key
-            readyKeys.clear();
-			// 需要进行立即连接的selection key轮询完毕，清除需要进行立即连接的selection key
-            pollSelectionKeys(immediatelyConnectedKeys, true, endSelect);
-            immediatelyConnectedKeys.clear();
+				pollSelectionKeys(toPoll, false, endSelect);
+			}
+
+			// Poll from channels where the underlying socket has more data
+			pollSelectionKeys(readyKeys, false, endSelect);
+			// Clear all selected keys so that they are included in the ready count for the next select
+			readyKeys.clear();
+
+			pollSelectionKeys(immediatelyConnectedKeys, true, endSelect);
+			immediatelyConnectedKeys.clear();
 		} else {
-			// 如果没有轮询，记为本次轮询状态为读状态
-			madeReadProgressLastPoll = true;
-        }
-
-        long endIo = time.nanoseconds();
-        this.sensors.ioTime.record(endIo - endSelect, time.milliseconds());
-
-        // Close channels that were delayed and are now ready to be closed
-        completeDelayedChannelClose(endIo);
-
-        // we use the time at the end of select to ensure that we don't close any connections that
-        // have just been processed in pollSelectionKeys
-        maybeCloseOldestConnection(endSelect);
-<<<<<<< HEAD
-
-        // Add to completedReceives after closing expired connections to avoid removing
-        // channels with completed receives until all staged receives are completed.
-        addToCompletedReceives();
-	}
-=======
-    }
->>>>>>> 031b7208
+			madeReadProgressLastPoll = true; //no work is also "progress"
+        }
+
+		long endIo = time.nanoseconds();
+		this.sensors.ioTime.record(endIo - endSelect, time.milliseconds());
+
+		// Close channels that were delayed and are now ready to be closed
+		completeDelayedChannelClose(endIo);
+
+		// we use the time at the end of select to ensure that we don't close any connections that
+		// have just been processed in pollSelectionKeys
+		maybeCloseOldestConnection(endSelect);
+	}
 
 	/**
-	 * 处理selection key集合中的IO操作
-	 * @param selectionKeys 需要处理的selection key
-	 * @param isImmediatelyConnected 是否是立即连接
-	 * @param currentTimeNanos 当前的纳秒时间戳
-     */
-    void pollSelectionKeys(Set<SelectionKey> selectionKeys,
-                           boolean isImmediatelyConnected,
-                           long currentTimeNanos) {
-		// selection key是否需要进行重新洗牌
-        for (SelectionKey key : determineHandlingOrder(selectionKeys)) {
-			// 获取selection key关联的channel
-            KafkaChannel channel = channel(key);
-			// channel开始连接时的时间戳
-            long channelStartTimeNanos = recordTimePerConnection ? time.nanoseconds() : 0;
-			// 发送失败标识
-            boolean sendFailed = false;
-            String nodeId = channel.id();
-
-<<<<<<< HEAD
-			// 根据channel id注册每个连接的计数器
-            sensors.maybeRegisterConnectionMetrics(channel.id());
-=======
-            // register all per-connection metrics at once
-            sensors.maybeRegisterConnectionMetrics(nodeId);
->>>>>>> 031b7208
-            if (idleExpiryManager != null)
-                idleExpiryManager.update(nodeId, currentTimeNanos);
-
-            try {
-                /* complete any connections that have finished their handshake (either normally or immediately) */
-				// 在需要立即连接的情况下，或者selection key处于可连接状态
-                if (isImmediatelyConnected || key.isConnectable()) {
-					// 如果channel已经完成连接
-                    if (channel.finishConnect()) {
-<<<<<<< HEAD
-						// 已连接channel中添加当前的channel
-                        this.connected.add(channel.id());
-						// Selector计数器记录当前channel已经创建
-                        this.sensors.connectionCreated.record();
-						// 获取selection key的channel，并日志记录信息
-=======
-                        this.connected.add(nodeId);
-                        this.sensors.connectionCreated.record();
-
->>>>>>> 031b7208
+	 * handle any ready I/O on a set of selection keys
+	 * @param selectionKeys          set of keys to handle
+	 * @param isImmediatelyConnected true if running over a set of keys for just-connected sockets
+	 * @param currentTimeNanos       time at which set of keys was determined
+	 */
+	// package-private for testing
+	void pollSelectionKeys(Set<SelectionKey> selectionKeys,
+						   boolean isImmediatelyConnected,
+						   long currentTimeNanos) {
+		for (SelectionKey key : determineHandlingOrder(selectionKeys)) {
+			KafkaChannel channel = channel(key);
+			long channelStartTimeNanos = recordTimePerConnection ? time.nanoseconds() : 0;
+			boolean sendFailed = false;
+			String nodeId = channel.id();
+
+			// register all per-connection metrics at once
+			sensors.maybeRegisterConnectionMetrics(nodeId);
+			if (idleExpiryManager != null)
+				idleExpiryManager.update(nodeId, currentTimeNanos);
+
+			try {
+				/* complete any connections that have finished their handshake (either normally or immediately) */
+				if (isImmediatelyConnected || key.isConnectable()) {
+					if (channel.finishConnect()) {
+						this.connected.add(nodeId);
+						this.sensors.connectionCreated.record();
+
                         SocketChannel socketChannel = (SocketChannel) key.channel();
-                        log.debug("Created socket with SO_RCVBUF = {}, SO_SNDBUF = {}, SO_TIMEOUT = {} to node {}",
-                                socketChannel.socket().getReceiveBufferSize(),
-                                socketChannel.socket().getSendBufferSize(),
-                                socketChannel.socket().getSoTimeout(),
-<<<<<<< HEAD
-								channel.id());
-						// 还没有完成连接，遍历下一个selection key
-=======
+						log.debug("Created socket with SO_RCVBUF = {}, SO_SNDBUF = {}, SO_TIMEOUT = {} to node {}",
+								socketChannel.socket().getReceiveBufferSize(),
+								socketChannel.socket().getSendBufferSize(),
+								socketChannel.socket().getSoTimeout(),
                                 nodeId);
->>>>>>> 031b7208
                     } else {
-                        continue;
-                    }
+						continue;
+					}
 				}
 
-				// 如果channel已经连接，但是还没有就绪
+				/* if channel is not ready finish prepare */
                 if (channel.isConnected() && !channel.ready()) {
-					// 完成channel的准备，正常执行下，channel会处于就绪状态
                     channel.prepare();
-					// 如果此时channel处于就绪状态
                     if (channel.ready()) {
-						// 获取channel就绪的时间戳
                         long readyTimeMs = time.milliseconds();
-						// channel是否进行了多次验证
                         boolean isReauthentication = channel.successfulAuthentications() > 1;
                         if (isReauthentication) {
-							// 计数器记录成功重复验证的数据
                             sensors.successfulReauthentication.record(1.0, readyTimeMs);
                             if (channel.reauthenticationLatencyMs() == null)
                                 log.warn(
                                     "Should never happen: re-authentication latency for a re-authenticated channel was null; continuing...");
-                            else
-                                sensors.reauthenticationLatency
-                                    .record(channel.reauthenticationLatencyMs().doubleValue(), readyTimeMs);
-                        } else {
-                            sensors.successfulAuthentication.record(1.0, readyTimeMs);
-                            if (!channel.connectedClientSupportsReauthentication())
-                                sensors.successfulAuthenticationNoReauth.record(1.0, readyTimeMs);
-                        }
-                        log.debug("Successfully {}authenticated with {}", isReauthentication ?
-                            "re-" : "", channel.socketDescription());
-<<<<<<< HEAD
+							else
+								sensors.reauthenticationLatency
+										.record(channel.reauthenticationLatencyMs().doubleValue(), readyTimeMs);
+						} else {
+							sensors.successfulAuthentication.record(1.0, readyTimeMs);
+							if (!channel.connectedClientSupportsReauthentication())
+								sensors.successfulAuthenticationNoReauth.record(1.0, readyTimeMs);
+						}
+						log.debug("Successfully {}authenticated with {}", isReauthentication ?
+								"re-" : "", channel.socketDescription());
 					}
-					// 如果在验证过程中收到了响应，则添加将channel和NetwordReceive添加到分阶段接收集合中
-                    List<NetworkReceive> responsesReceivedDuringReauthentication = channel
-                            .getAndClearResponsesReceivedDuringReauthentication();
-                    responsesReceivedDuringReauthentication.forEach(receive -> addToStagedReceives(channel, receive));
 				}
-				// 尝试读取数据
-                attemptRead(key, channel);
-				// 如果channel的buffer还有需要读取的数据
-                if (channel.hasBytesBuffered()) {
-					// channel中的中间层有我们读取不了的字节（可能是因为没有内存），这可能会导致潜在的socket在下一次轮询中也不会出现
-					// 所以我们就需要记住这个channel，在下一次poll的时候
-					// 如果我们在尝试处理buffer中的数据，但是没有进展，我们就会清除channel的buffer数据，以防每次都需要检查
-					// 向存在buffer的selection key集合中添加此selection key
-=======
-                    }
-                }
-                if (channel.ready() && channel.state() == ChannelState.NOT_CONNECTED)
-                    channel.state(ChannelState.READY);
-                Optional<NetworkReceive> responseReceivedDuringReauthentication = channel.pollResponseReceivedDuringReauthentication();
-                responseReceivedDuringReauthentication.ifPresent(receive -> {
-                    long currentTimeMs = time.milliseconds();
-                    addToCompletedReceives(channel, receive, currentTimeMs);
-                });
-
-                //if channel is ready and has bytes to read from socket or buffer, and has no
-                //previous completed receive then read from it
-                if (channel.ready() && (key.isReadable() || channel.hasBytesBuffered()) && !hasCompletedReceive(channel)
-                        && !explicitlyMutedChannels.contains(channel)) {
-                    attemptRead(channel);
-                }
-
-                if (channel.hasBytesBuffered() && !explicitlyMutedChannels.contains(channel)) {
-                    //this channel has bytes enqueued in intermediary buffers that we could not read
-                    //(possibly because no memory). it may be the case that the underlying socket will
-                    //not come up in the next poll() and so we need to remember this channel for the
-                    //next poll call otherwise data may be stuck in said buffers forever. If we attempt
-                    //to process buffered data and no progress is made, the channel buffered status is
-                    //cleared to avoid the overhead of checking every time.
->>>>>>> 031b7208
-                    keysWithBufferedRead.add(key);
+				if (channel.ready() && channel.state() == ChannelState.NOT_CONNECTED)
+					channel.state(ChannelState.READY);
+				Optional<NetworkReceive> responseReceivedDuringReauthentication = channel.pollResponseReceivedDuringReauthentication();
+				responseReceivedDuringReauthentication.ifPresent(receive -> {
+					long currentTimeMs = time.milliseconds();
+					addToCompletedReceives(channel, receive, currentTimeMs);
+				});
+
+				//if channel is ready and has bytes to read from socket or buffer, and has no
+				//previous completed receive then read from it
+				if (channel.ready() && (key.isReadable() || channel.hasBytesBuffered()) && !hasCompletedReceive(channel)
+						&& !explicitlyMutedChannels.contains(channel)) {
+					attemptRead(channel);
 				}
 
-<<<<<<< HEAD
-				// 如果channel准备就绪可写，并且buffer中还有写入空间，并且我们也有写入的数据
-                if (channel.ready() && key.isWritable() && !channel.maybeBeginClientReauthentication(
-                    () -> channelStartTimeNanos != 0 ? channelStartTimeNanos : currentTimeNanos)) {
-                    Send send;
-					try {
-						// 写入channel
-						// 如果写入成功，则发送时构建的Send对象，就是接收的Send对象
-                        send = channel.write();
-                    } catch (Exception e) {
-						// 写入异常，则将写入失败标识置为true
-                        sendFailed = true;
-                        throw e;
-                    }
-                    if (send != null) {
-						// 如果发送成功，证明当前发送已经完成，计数器进行记录
-                        this.completedSends.add(send);
-                        this.sensors.recordBytesSent(channel.id(), send.size());
-                    }
+				if (channel.hasBytesBuffered() && !explicitlyMutedChannels.contains(channel)) {
+					//this channel has bytes enqueued in intermediary buffers that we could not read
+					//(possibly because no memory). it may be the case that the underlying socket will
+					//not come up in the next poll() and so we need to remember this channel for the
+					//next poll call otherwise data may be stuck in said buffers forever. If we attempt
+					//to process buffered data and no progress is made, the channel buffered status is
+					//cleared to avoid the overhead of checking every time.
+					keysWithBufferedRead.add(key);
 				}
-=======
-                /* if channel is ready write to any sockets that have space in their buffer and for which we have data */
-
-                long nowNanos = channelStartTimeNanos != 0 ? channelStartTimeNanos : currentTimeNanos;
-                try {
-                    attemptWrite(key, channel, nowNanos);
-                } catch (Exception e) {
-                    sendFailed = true;
-                    throw e;
-                }
->>>>>>> 031b7208
-
-				// 取消已失效的socket
-                if (!key.isValid())
-                    close(channel, CloseMode.GRACEFUL);
+
+				/* if channel is ready write to any sockets that have space in their buffer and for which we have data */
+
+				long nowNanos = channelStartTimeNanos != 0 ? channelStartTimeNanos : currentTimeNanos;
+				try {
+					attemptWrite(key, channel, nowNanos);
+				} catch (Exception e) {
+					sendFailed = true;
+					throw e;
+				}
+
+				/* cancel any defunct sockets */
+				if (!key.isValid())
+					close(channel, CloseMode.GRACEFUL);
 
             } catch (Exception e) {
-				// 获取当前channel的socket连接地址
                 String desc = channel.socketDescription();
                 if (e instanceof IOException) {
                     log.debug("Connection with {} disconnected", desc, e);
                 } else if (e instanceof AuthenticationException) {
                     boolean isReauthentication = channel.successfulAuthentications() > 0;
-					// 根据验证情况进行记录
-                    if (isReauthentication)
-                        sensors.failedReauthentication.record();
-                    else
-                        sensors.failedAuthentication.record();
-                    String exceptionMessage = e.getMessage();
-					// 日志记录异常信息
-                    if (e instanceof DelayedResponseAuthenticationException)
-                        exceptionMessage = e.getCause().getMessage();
-                    log.info("Failed {}authentication with {} ({})", isReauthentication ? "re-" : "",
-                        desc, exceptionMessage);
-                } else {
-                    log.warn("Unexpected error from {}; closing connection", desc, e);
+					if (isReauthentication)
+						sensors.failedReauthentication.record();
+					else
+						sensors.failedAuthentication.record();
+					String exceptionMessage = e.getMessage();
+					if (e instanceof DelayedResponseAuthenticationException)
+						exceptionMessage = e.getCause().getMessage();
+					log.info("Failed {}authentication with {} ({})", isReauthentication ? "re-" : "",
+							desc, exceptionMessage);
+				} else {
+					log.warn("Unexpected error from {}; closing connection", desc, e);
 				}
-				// 如果是延迟响应验证异常
-                if (e instanceof DelayedResponseAuthenticationException)
-					// 执行
-                    maybeDelayCloseOnAuthenticationFailure(channel);
+
+				if (e instanceof DelayedResponseAuthenticationException)
+					maybeDelayCloseOnAuthenticationFailure(channel);
 				else
-					// 其他情况下，关闭channel
-                    close(channel, sendFailed ? CloseMode.NOTIFY_ONLY : CloseMode.GRACEFUL);
+					close(channel, sendFailed ? CloseMode.NOTIFY_ONLY : CloseMode.GRACEFUL);
 			} finally {
-				// 记录每次连接的时间
-                maybeRecordTimePerConnection(channel, channelStartTimeNanos);
-            }
-<<<<<<< HEAD
-		}
-	}
-
-	/**
-	 * 确定需要处理的顺序
-	 * @param selectionKeys 需要处理的selection key的顺序
-	 * @return selection key按照处理顺序排序后的集合
-	 */
+				maybeRecordTimePerConnection(channel, channelStartTimeNanos);
+			}
+		}
+	}
+
+	private void attemptWrite(SelectionKey key, KafkaChannel channel, long nowNanos) throws IOException {
+		if (channel.hasSend()
+				&& channel.ready()
+				&& key.isWritable()
+				&& !channel.maybeBeginClientReauthentication(() -> nowNanos)) {
+			write(channel);
+		}
+	}
+
+	// package-private for testing
+	void write(KafkaChannel channel) throws IOException {
+		String nodeId = channel.id();
+		long bytesSent = channel.write();
+		NetworkSend send = channel.maybeCompleteSend();
+		// We may complete the send with bytesSent < 1 if `TransportLayer.hasPendingWrites` was true and `channel.write()`
+		// caused the pending writes to be written to the socket channel buffer
+		if (bytesSent > 0 || send != null) {
+			long currentTimeMs = time.milliseconds();
+			if (bytesSent > 0)
+				this.sensors.recordBytesSent(nodeId, bytesSent, currentTimeMs);
+			if (send != null) {
+				this.completedSends.add(send);
+				this.sensors.recordCompletedSend(nodeId, send.size(), currentTimeMs);
+			}
+		}
+	}
+
 	private Collection<SelectionKey> determineHandlingOrder(Set<SelectionKey> selectionKeys) {
-		// 需要保证的是，在每次调用下，产生的排序相同的
-		// 在内存不足时，这可能会导致读取不足，为了解决这个问题，我们会在内存不足时，进行重新洗牌
-		// 在没有超出内存的情况下，剩余内存已经超过最低内存的阈值时，需要进行重新洗牌
+		//it is possible that the iteration order over selectionKeys is the same every invocation.
+		//this may cause starvation of reads when memory is low. to address this we shuffle the keys if memory is low.
 		if (!outOfMemory && memoryPool.availableMemory() < lowMemThreshold) {
 			List<SelectionKey> shuffledKeys = new ArrayList<>(selectionKeys);
-			// 随机改变排序顺序
 			Collections.shuffle(shuffledKeys);
 			return shuffledKeys;
 		} else {
-			// 返回相同的排序
 			return selectionKeys;
 		}
 	}
 
-	/**
-	 * 尝试读取数据
-	 * @param key 指定的selection key
-	 * @param channel 指定的channel
-	 * @throws IOException 读取异常，抛出IO异常
-	 */
-	private void attemptRead(SelectionKey key, KafkaChannel channel) throws IOException {
-		// 如果channel处于就绪状态，并且可以从socket或者buffer中读取字节，并且此前没有进行分阶段接收，或者channel存在于mute集合中
-		if (channel.ready() && (key.isReadable() || channel.hasBytesBuffered()) && !hasStagedReceive(channel)
-				&& !explicitlyMutedChannels.contains(channel)) {
-			NetworkReceive networkReceive;
-			// 读取内容
-			while ((networkReceive = channel.read()) != null) {
-				// 上一次轮询执行的读取操作为true
-				madeReadProgressLastPoll = true;
-				// 将接收到的数据添加到分阶段接收中
-				addToStagedReceives(channel, networkReceive);
-			}
-			// 如果channel状态变为mute
-			if (channel.isMute()) {
-				// 因为内存压力，将内存溢出标识置为true
-				outOfMemory = true;
-			} else {
-				// 如果channel没有处于mute状态，将上一次轮询为读状态的标识置为true
-				madeReadProgressLastPoll = true;
-			}
-		}
-	}
-=======
-        }
-    }
-
-    private void attemptWrite(SelectionKey key, KafkaChannel channel, long nowNanos) throws IOException {
-        if (channel.hasSend()
-                && channel.ready()
-                && key.isWritable()
-                && !channel.maybeBeginClientReauthentication(() -> nowNanos)) {
-            write(channel);
-        }
-    }
-
-    // package-private for testing
-    void write(KafkaChannel channel) throws IOException {
-        String nodeId = channel.id();
-        long bytesSent = channel.write();
-        NetworkSend send = channel.maybeCompleteSend();
-        // We may complete the send with bytesSent < 1 if `TransportLayer.hasPendingWrites` was true and `channel.write()`
-        // caused the pending writes to be written to the socket channel buffer
-        if (bytesSent > 0 || send != null) {
-            long currentTimeMs = time.milliseconds();
-            if (bytesSent > 0)
-                this.sensors.recordBytesSent(nodeId, bytesSent, currentTimeMs);
-            if (send != null) {
-                this.completedSends.add(send);
-                this.sensors.recordCompletedSend(nodeId, send.size(), currentTimeMs);
-            }
-        }
-    }
-
-    private Collection<SelectionKey> determineHandlingOrder(Set<SelectionKey> selectionKeys) {
-        //it is possible that the iteration order over selectionKeys is the same every invocation.
-        //this may cause starvation of reads when memory is low. to address this we shuffle the keys if memory is low.
-        if (!outOfMemory && memoryPool.availableMemory() < lowMemThreshold) {
-            List<SelectionKey> shuffledKeys = new ArrayList<>(selectionKeys);
-            Collections.shuffle(shuffledKeys);
-            return shuffledKeys;
-        } else {
-            return selectionKeys;
-        }
-    }
-
-    private void attemptRead(KafkaChannel channel) throws IOException {
-        String nodeId = channel.id();
-
-        long bytesReceived = channel.read();
-        if (bytesReceived != 0) {
-            long currentTimeMs = time.milliseconds();
-            sensors.recordBytesReceived(nodeId, bytesReceived, currentTimeMs);
-            madeReadProgressLastPoll = true;
-
-            NetworkReceive receive = channel.maybeCompleteReceive();
-            if (receive != null) {
-                addToCompletedReceives(channel, receive, currentTimeMs);
-            }
-        }
-        if (channel.isMuted()) {
-            outOfMemory = true; //channel has muted itself due to memory pressure.
-        } else {
-            madeReadProgressLastPoll = true;
-        }
-    }
-
-    private boolean maybeReadFromClosingChannel(KafkaChannel channel) {
-        boolean hasPending;
-        if (channel.state().state() != ChannelState.State.READY)
-            hasPending = false;
-        else if (explicitlyMutedChannels.contains(channel) || hasCompletedReceive(channel))
-            hasPending = true;
-        else {
-            try {
-                attemptRead(channel);
-                hasPending = hasCompletedReceive(channel);
-            } catch (Exception e) {
-                log.trace("Read from closing channel failed, ignoring exception", e);
-                hasPending = false;
-            }
-        }
-        return hasPending;
-    }
->>>>>>> 031b7208
-
-    // Record time spent in pollSelectionKeys for channel (moved into a method to keep checkstyle happy)
-    private void maybeRecordTimePerConnection(KafkaChannel channel, long startTimeNanos) {
-        if (recordTimePerConnection)
-            channel.addNetworkThreadTimeNanos(time.nanoseconds() - startTimeNanos);
-    }
-
-    @Override
-    public List<NetworkSend> completedSends() {
-        return this.completedSends;
-    }
-
-    @Override
-    public Collection<NetworkReceive> completedReceives() {
-        return this.completedReceives.values();
+	private void attemptRead(KafkaChannel channel) throws IOException {
+		String nodeId = channel.id();
+
+		long bytesReceived = channel.read();
+		if (bytesReceived != 0) {
+			long currentTimeMs = time.milliseconds();
+			sensors.recordBytesReceived(nodeId, bytesReceived, currentTimeMs);
+			madeReadProgressLastPoll = true;
+
+			NetworkReceive receive = channel.maybeCompleteReceive();
+			if (receive != null) {
+				addToCompletedReceives(channel, receive, currentTimeMs);
+			}
+		}
+		if (channel.isMuted()) {
+			outOfMemory = true; //channel has muted itself due to memory pressure.
+		} else {
+			madeReadProgressLastPoll = true;
+		}
+	}
+
+	private boolean maybeReadFromClosingChannel(KafkaChannel channel) {
+		boolean hasPending;
+		if (channel.state().state() != ChannelState.State.READY)
+			hasPending = false;
+		else if (explicitlyMutedChannels.contains(channel) || hasCompletedReceive(channel))
+			hasPending = true;
+		else {
+			try {
+				attemptRead(channel);
+				hasPending = hasCompletedReceive(channel);
+			} catch (Exception e) {
+				log.trace("Read from closing channel failed, ignoring exception", e);
+				hasPending = false;
+			}
+		}
+		return hasPending;
+	}
+
+	// Record time spent in pollSelectionKeys for channel (moved into a method to keep checkstyle happy)
+	private void maybeRecordTimePerConnection(KafkaChannel channel, long startTimeNanos) {
+		if (recordTimePerConnection)
+			channel.addNetworkThreadTimeNanos(time.nanoseconds() - startTimeNanos);
+	}
+
+	@Override
+	public List<NetworkSend> completedSends() {
+		return this.completedSends;
+	}
+
+	@Override
+	public Collection<NetworkReceive> completedReceives() {
+		return this.completedReceives.values();
     }
 
     @Override
@@ -954,9 +739,9 @@
     }
 
     private void mute(KafkaChannel channel) {
-        channel.mute();
-        explicitlyMutedChannels.add(channel);
-        keysWithBufferedRead.remove(channel.selectionKey());
+		channel.mute();
+		explicitlyMutedChannels.add(channel);
+		keysWithBufferedRead.remove(channel.selectionKey());
     }
 
     @Override
@@ -967,10 +752,10 @@
 
     private void unmute(KafkaChannel channel) {
         // Remove the channel from explicitlyMutedChannels only if the channel has been actually unmuted.
-        if (channel.maybeUnmute()) {
-            explicitlyMutedChannels.remove(channel);
-            if (channel.hasBytesBuffered()) {
-                keysWithBufferedRead.add(channel.selectionKey());
+		if (channel.maybeUnmute()) {
+			explicitlyMutedChannels.remove(channel);
+			if (channel.hasBytesBuffered()) {
+				keysWithBufferedRead.add(channel.selectionKey());
             }
         }
     }
@@ -1004,96 +789,86 @@
             return;
 
         Map.Entry<String, Long> expiredConnection = idleExpiryManager.pollExpiredConnection(currentTimeNanos);
-        if (expiredConnection != null) {
-            String connectionId = expiredConnection.getKey();
-            KafkaChannel channel = this.channels.get(connectionId);
-            if (channel != null) {
-                if (log.isTraceEnabled())
-                    log.trace("About to close the idle connection from {} due to being idle for {} millis",
-                            connectionId, (currentTimeNanos - expiredConnection.getValue()) / 1000 / 1000);
-                channel.state(ChannelState.EXPIRED);
-                close(channel, CloseMode.GRACEFUL);
-            }
-		}
-	}
-
-<<<<<<< HEAD
+		if (expiredConnection != null) {
+			String connectionId = expiredConnection.getKey();
+			KafkaChannel channel = this.channels.get(connectionId);
+			if (channel != null) {
+				if (log.isTraceEnabled())
+					log.trace("About to close the idle connection from {} due to being idle for {} millis",
+							connectionId, (currentTimeNanos - expiredConnection.getValue()) / 1000 / 1000);
+				channel.state(ChannelState.EXPIRED);
+				close(channel, CloseMode.GRACEFUL);
+			}
+		}
+	}
+
 	/**
-	 * 清除上一次poll()调用的结果
-=======
-    /**
-     * Clears completed receives. This is used by SocketServer to remove references to
-     * receive buffers after processing completed receives, without waiting for the next
-     * poll().
-     */
-    public void clearCompletedReceives() {
-        this.completedReceives.clear();
-    }
-
-    /**
-     * Clears completed sends. This is used by SocketServer to remove references to
-     * send buffers after processing completed sends, without waiting for the next
-     * poll().
-     */
-    public void clearCompletedSends() {
-        this.completedSends.clear();
-    }
-
-    /**
-     * Clears all the results from the previous poll. This is invoked by Selector at the start of
-     * a poll() when all the results from the previous poll are expected to have been handled.
-     * <p>
-     * SocketServer uses {@link #clearCompletedSends()} and {@link #clearCompletedReceives()} to
-     * clear `completedSends` and `completedReceives` as soon as they are processed to avoid
-     * holding onto large request/response buffers from multiple connections longer than necessary.
-     * Clients rely on Selector invoking {@link #clear()} at the start of each poll() since memory usage
-     * is less critical and clearing once-per-poll provides the flexibility to process these results in
-     * any order before the next poll.
->>>>>>> 031b7208
-     */
-    private void clear() {
-		// 清除已完成发送请求、已完成接收请求、进行连接的node id集合、断开连接的node id集合
-        this.completedSends.clear();
-        this.completedReceives.clear();
-        this.connected.clear();
-        this.disconnected.clear();
-
-<<<<<<< HEAD
-		// 移除已经关闭的channel，在这些channel中所有的分阶段请求已经处理或者已经发送任务已经请求的情况下
-=======
-        // Remove closed channels after all their buffered receives have been processed or if a send was requested
->>>>>>> 031b7208
-        for (Iterator<Map.Entry<String, KafkaChannel>> it = closingChannels.entrySet().iterator(); it.hasNext(); ) {
-            KafkaChannel channel = it.next().getValue();
-            boolean sendFailed = failedSends.remove(channel.id());
-            boolean hasPending = false;
-            if (!sendFailed)
-                hasPending = maybeReadFromClosingChannel(channel);
-            if (!hasPending || sendFailed) {
-                doClose(channel, true);
-                it.remove();
-			}
-		}
-		// 断开所有发送数据失败的channel
-        for (String channel : this.failedSends)
-            this.disconnected.put(channel, ChannelState.FAILED_SEND);
-        this.failedSends.clear();
-        this.madeReadProgressLastPoll = false;
+	 * Clears completed receives. This is used by SocketServer to remove references to
+	 * receive buffers after processing completed receives, without waiting for the next
+	 * poll().
+	 */
+	public void clearCompletedReceives() {
+		this.completedReceives.clear();
 	}
 
 	/**
-	 * 在给定的时间内，选座写入就绪的通道
-	 * @param timeoutMs 等待时间，单位ms，必须为非负数
-	 * @return 处于就绪状态的selection key的个数
-     */
-    private int select(long timeoutMs) throws IOException {
-        if (timeoutMs < 0L)
-            throw new IllegalArgumentException("timeout should be >= 0");
-
-        if (timeoutMs == 0L)
-            return this.nioSelector.selectNow();
-        else
-            return this.nioSelector.select(timeoutMs);
+	 * Clears completed sends. This is used by SocketServer to remove references to
+	 * send buffers after processing completed sends, without waiting for the next
+	 * poll().
+	 */
+	public void clearCompletedSends() {
+		this.completedSends.clear();
+	}
+
+	/**
+	 * Clears all the results from the previous poll. This is invoked by Selector at the start of
+	 * a poll() when all the results from the previous poll are expected to have been handled.
+	 * <p>
+	 * SocketServer uses {@link #clearCompletedSends()} and {@link #clearCompletedReceives()} to
+	 * clear `completedSends` and `completedReceives` as soon as they are processed to avoid
+	 * holding onto large request/response buffers from multiple connections longer than necessary.
+	 * Clients rely on Selector invoking {@link #clear()} at the start of each poll() since memory usage
+	 * is less critical and clearing once-per-poll provides the flexibility to process these results in
+	 * any order before the next poll.
+	 */
+	private void clear() {
+		this.completedSends.clear();
+		this.completedReceives.clear();
+		this.connected.clear();
+		this.disconnected.clear();
+
+		// Remove closed channels after all their buffered receives have been processed or if a send was requested
+		for (Iterator<Map.Entry<String, KafkaChannel>> it = closingChannels.entrySet().iterator(); it.hasNext(); ) {
+			KafkaChannel channel = it.next().getValue();
+			boolean sendFailed = failedSends.remove(channel.id());
+			boolean hasPending = false;
+			if (!sendFailed)
+				hasPending = maybeReadFromClosingChannel(channel);
+			if (!hasPending || sendFailed) {
+				doClose(channel, true);
+				it.remove();
+			}
+		}
+
+		for (String channel : this.failedSends)
+			this.disconnected.put(channel, ChannelState.FAILED_SEND);
+		this.failedSends.clear();
+		this.madeReadProgressLastPoll = false;
+	}
+
+	/**
+	 * Check for data, waiting up to the given timeout.
+	 * @param timeoutMs Length of time to wait, in milliseconds, which must be non-negative
+	 * @return The number of keys ready
+	 */
+	private int select(long timeoutMs) throws IOException {
+		if (timeoutMs < 0L)
+			throw new IllegalArgumentException("timeout should be >= 0");
+
+		if (timeoutMs == 0L)
+			return this.nioSelector.selectNow();
+		else
+			return this.nioSelector.select(timeoutMs);
     }
 
     /**
@@ -1101,25 +876,20 @@
      */
     public void close(String id) {
         KafkaChannel channel = this.channels.get(id);
-        if (channel != null) {
-            // There is no disconnect notification for local close, but updating
-            // channel state here anyway to avoid confusion.
-            channel.state(ChannelState.LOCAL_CLOSE);
-            close(channel, CloseMode.DISCARD_NO_NOTIFY);
-        } else {
-            KafkaChannel closingChannel = this.closingChannels.remove(id);
-            // Close any closing channel, leave the channel in the state in which closing was triggered
-            if (closingChannel != null)
-                doClose(closingChannel, false);
-		}
-	}
-
-	/**
-	 * 关闭channel
-	 * @param channel 需要关闭的channel
-	 */
+		if (channel != null) {
+			// There is no disconnect notification for local close, but updating
+			// channel state here anyway to avoid confusion.
+			channel.state(ChannelState.LOCAL_CLOSE);
+			close(channel, CloseMode.DISCARD_NO_NOTIFY);
+		} else {
+			KafkaChannel closingChannel = this.closingChannels.remove(id);
+			// Close any closing channel, leave the channel in the state in which closing was triggered
+			if (closingChannel != null)
+				doClose(closingChannel, false);
+		}
+	}
+
 	private void maybeDelayCloseOnAuthenticationFailure(KafkaChannel channel) {
-		// 封装成一个延迟关闭channel的对象，用于延迟关闭
 		DelayedAuthenticationFailureClose delayedClose = new DelayedAuthenticationFailureClose(channel, failedAuthenticationDelayMs);
 		if (delayedClosingChannels != null)
 			delayedClosingChannels.put(channel.id(), delayedClose);
@@ -1127,24 +897,24 @@
 			delayedClose.closeNow();
 	}
 
-    private void handleCloseOnAuthenticationFailure(KafkaChannel channel) {
-        try {
-            channel.completeCloseOnAuthenticationFailure();
-        } catch (Exception e) {
-            log.error("Exception handling close on authentication failure node {}", channel.id(), e);
-        } finally {
-            close(channel, CloseMode.GRACEFUL);
-        }
-    }
-
-    /**
-     * Begin closing this connection.
-     * If 'closeMode' is `CloseMode.GRACEFUL`, the channel is disconnected here, but outstanding receives
-     * are processed. The channel is closed when there are no outstanding receives or if a send is
-     * requested. For other values of `closeMode`, outstanding receives are discarded and the channel
-     * is closed immediately.
-     *
-     * The channel will be added to disconnect list when it is actually closed if `closeMode.notifyDisconnect`
+	private void handleCloseOnAuthenticationFailure(KafkaChannel channel) {
+		try {
+			channel.completeCloseOnAuthenticationFailure();
+		} catch (Exception e) {
+			log.error("Exception handling close on authentication failure node {}", channel.id(), e);
+		} finally {
+			close(channel, CloseMode.GRACEFUL);
+		}
+	}
+
+	/**
+	 * Begin closing this connection.
+	 * If 'closeMode' is `CloseMode.GRACEFUL`, the channel is disconnected here, but outstanding receives
+	 * are processed. The channel is closed when there are no outstanding receives or if a send is
+	 * requested. For other values of `closeMode`, outstanding receives are discarded and the channel
+	 * is closed immediately.
+	 *
+	 * The channel will be added to disconnect list when it is actually closed if `closeMode.notifyDisconnect`
      * is true.
      */
     private void close(KafkaChannel channel, CloseMode closeMode) {
@@ -1160,11 +930,11 @@
         // handle close(). When the remote end closes its connection, the channel is retained until
         // a send fails or all outstanding receives are processed. Mute state of disconnected channels
         // are tracked to ensure that requests are processed one-by-one by the broker to preserve ordering.
-        if (closeMode == CloseMode.GRACEFUL && maybeReadFromClosingChannel(channel)) {
-            closingChannels.put(channel.id(), channel);
-            log.debug("Tracking closing connection {} to process outstanding requests", channel.id());
-        } else {
-            doClose(channel, closeMode.notifyDisconnect);
+		if (closeMode == CloseMode.GRACEFUL && maybeReadFromClosingChannel(channel)) {
+			closingChannels.put(channel.id(), channel);
+			log.debug("Tracking closing connection {} to process outstanding requests", channel.id());
+		} else {
+			doClose(channel, closeMode.notifyDisconnect);
         }
         this.channels.remove(channel.id());
 
@@ -1192,44 +962,35 @@
         this.explicitlyMutedChannels.remove(channel);
         if (notifyDisconnect)
             this.disconnected.put(channel.id(), channel.state());
-    }
-
-    /**
-     * check if channel is ready
-	 * 判断Channel状态是否就绪
-     */
-    @Override
-    public boolean isChannelReady(String id) {
-        KafkaChannel channel = this.channels.get(id);
-        return channel != null && channel.ready();
 	}
 
 	/**
-	 * 从正在运行中的Channel集合中获取Channel，或者从正在关闭的Channel中获取指定Channel
-	 * @param id 目的地的node id
-	 * @return 指定node id的KafkaChannel
+	 * check if channel is ready
 	 */
+	@Override
+	public boolean isChannelReady(String id) {
+		KafkaChannel channel = this.channels.get(id);
+		return channel != null && channel.ready();
+	}
+
 	private KafkaChannel openOrClosingChannelOrFail(String id) {
-		// 从缓存的连接Channel中，获取KafkaChannel
 		KafkaChannel channel = this.channels.get(id);
 		if (channel == null)
-			// 当前正常连接的Channel中，没有目的地Channel，则从正在关闭的Channel中获取指定Channel
 			channel = this.closingChannels.get(id);
-		// 没有获取到Channel，则抛出异常
 		if (channel == null)
 			throw new IllegalStateException("Attempt to retrieve channel for which there is no connection. Connection id " + id + " existing connections " + channels.keySet());
 		return channel;
 	}
 
-    /**
-     * Return the selector channels.
-     */
-    public List<KafkaChannel> channels() {
-        return new ArrayList<>(channels.values());
-    }
-
-    /**
-     * Return the channel associated with this connection or `null` if there is no channel associated with the
+	/**
+	 * Return the selector channels.
+	 */
+	public List<KafkaChannel> channels() {
+		return new ArrayList<>(channels.values());
+	}
+
+	/**
+	 * Return the channel associated with this connection or `null` if there is no channel associated with the
      * connection.
      */
     public KafkaChannel channel(String id) {
@@ -1271,138 +1032,129 @@
      */
     private KafkaChannel channel(SelectionKey key) {
         return (KafkaChannel) key.attachment();
-    }
-
-    /**
-     * Check if given channel has a completed receive
-     */
-<<<<<<< HEAD
-    private boolean hasStagedReceive(KafkaChannel channel) {
-        return stagedReceives.containsKey(channel);
 	}
 
 	/**
-	 * 判断是否有分阶段的请求，这些分阶段请求的channel是否处于muted状态
-=======
-    private boolean hasCompletedReceive(KafkaChannel channel) {
-        return completedReceives.containsKey(channel.id());
-    }
-
-    /**
-     * adds a receive to completed receives
->>>>>>> 031b7208
-     */
-    private void addToCompletedReceives(KafkaChannel channel, NetworkReceive networkReceive, long currentTimeMs) {
-        if (hasCompletedReceive(channel))
-            throw new IllegalStateException("Attempting to add second completed receive to channel " + channel.id());
-
-        this.completedReceives.put(channel.id(), networkReceive);
-        sensors.recordCompletedReceive(channel.id(), networkReceive.size(), currentTimeMs);
-    }
-
-    // only for testing
-    public Set<SelectionKey> keys() {
-        return new HashSet<>(nioSelector.keys());
-    }
-
-
-    class SelectorChannelMetadataRegistry implements ChannelMetadataRegistry {
-        private CipherInformation cipherInformation;
-        private ClientInformation clientInformation;
-
-        @Override
-        public void registerCipherInformation(final CipherInformation cipherInformation) {
-            if (this.cipherInformation != null) {
-                if (this.cipherInformation.equals(cipherInformation))
-                    return;
-                sensors.connectionsByCipher.decrement(this.cipherInformation);
-            }
-
-            this.cipherInformation = cipherInformation;
-            sensors.connectionsByCipher.increment(cipherInformation);
-        }
-
-        @Override
-        public CipherInformation cipherInformation() {
-            return cipherInformation;
-        }
-
-        @Override
-        public void registerClientInformation(final ClientInformation clientInformation) {
-            if (this.clientInformation != null) {
-                if (this.clientInformation.equals(clientInformation))
-                    return;
-                sensors.connectionsByClient.decrement(this.clientInformation);
-            }
-
-            this.clientInformation = clientInformation;
-            sensors.connectionsByClient.increment(clientInformation);
-        }
-
-        @Override
-        public ClientInformation clientInformation() {
-            return clientInformation;
-        }
-
-        @Override
-        public void close() {
-            if (this.cipherInformation != null) {
-                sensors.connectionsByCipher.decrement(this.cipherInformation);
-                this.cipherInformation = null;
-            }
-
-            if (this.clientInformation != null) {
-                sensors.connectionsByClient.decrement(this.clientInformation);
-                this.clientInformation = null;
-            }
-        }
-    }
-
-    class SelectorMetrics implements AutoCloseable {
-        private final Metrics metrics;
-        private final Map<String, String> metricTags;
-        private final boolean metricsPerConnection;
-        private final String metricGrpName;
-        private final String perConnectionMetricGrpName;
-
-        public final Sensor connectionClosed;
-        public final Sensor connectionCreated;
-        public final Sensor successfulAuthentication;
-        public final Sensor successfulReauthentication;
-        public final Sensor successfulAuthenticationNoReauth;
-        public final Sensor reauthenticationLatency;
-        public final Sensor failedAuthentication;
-        public final Sensor failedReauthentication;
-        public final Sensor bytesTransferred;
-        public final Sensor bytesSent;
-        public final Sensor requestsSent;
-        public final Sensor bytesReceived;
-        public final Sensor responsesReceived;
-        public final Sensor selectTime;
-        public final Sensor ioTime;
-        public final IntGaugeSuite<CipherInformation> connectionsByCipher;
-        public final IntGaugeSuite<ClientInformation> connectionsByClient;
-
-        /* Names of metrics that are not registered through sensors */
-        private final List<MetricName> topLevelMetricNames = new ArrayList<>();
-        private final List<Sensor> sensors = new ArrayList<>();
-
-        public SelectorMetrics(Metrics metrics, String metricGrpPrefix, Map<String, String> metricTags, boolean metricsPerConnection) {
-            this.metrics = metrics;
-            this.metricTags = metricTags;
-            this.metricsPerConnection = metricsPerConnection;
-            this.metricGrpName = metricGrpPrefix + "-metrics";
-            this.perConnectionMetricGrpName = metricGrpPrefix + "-node-metrics";
-            StringBuilder tagsSuffix = new StringBuilder();
-
-            for (Map.Entry<String, String> tag: metricTags.entrySet()) {
-                tagsSuffix.append(tag.getKey());
-                tagsSuffix.append("-");
-                tagsSuffix.append(tag.getValue());
-            }
-
-            this.connectionClosed = sensor("connections-closed:" + tagsSuffix);
-            this.connectionClosed.add(createMeter(metrics, metricGrpName, metricTags,
+	 * Check if given channel has a completed receive
+	 */
+	private boolean hasCompletedReceive(KafkaChannel channel) {
+		return completedReceives.containsKey(channel.id());
+	}
+
+	/**
+	 * adds a receive to completed receives
+	 */
+	private void addToCompletedReceives(KafkaChannel channel, NetworkReceive networkReceive, long currentTimeMs) {
+		if (hasCompletedReceive(channel))
+			throw new IllegalStateException("Attempting to add second completed receive to channel " + channel.id());
+
+		this.completedReceives.put(channel.id(), networkReceive);
+		sensors.recordCompletedReceive(channel.id(), networkReceive.size(), currentTimeMs);
+	}
+
+	// only for testing
+	public Set<SelectionKey> keys() {
+		return new HashSet<>(nioSelector.keys());
+	}
+
+
+	class SelectorChannelMetadataRegistry implements ChannelMetadataRegistry {
+		private CipherInformation cipherInformation;
+		private ClientInformation clientInformation;
+
+		@Override
+		public void registerCipherInformation(final CipherInformation cipherInformation) {
+			if (this.cipherInformation != null) {
+				if (this.cipherInformation.equals(cipherInformation))
+					return;
+				sensors.connectionsByCipher.decrement(this.cipherInformation);
+			}
+
+			this.cipherInformation = cipherInformation;
+			sensors.connectionsByCipher.increment(cipherInformation);
+		}
+
+		@Override
+		public CipherInformation cipherInformation() {
+			return cipherInformation;
+		}
+
+		@Override
+		public void registerClientInformation(final ClientInformation clientInformation) {
+			if (this.clientInformation != null) {
+				if (this.clientInformation.equals(clientInformation))
+					return;
+				sensors.connectionsByClient.decrement(this.clientInformation);
+			}
+
+			this.clientInformation = clientInformation;
+			sensors.connectionsByClient.increment(clientInformation);
+		}
+
+		@Override
+		public ClientInformation clientInformation() {
+			return clientInformation;
+		}
+
+		@Override
+		public void close() {
+			if (this.cipherInformation != null) {
+				sensors.connectionsByCipher.decrement(this.cipherInformation);
+				this.cipherInformation = null;
+			}
+
+			if (this.clientInformation != null) {
+				sensors.connectionsByClient.decrement(this.clientInformation);
+				this.clientInformation = null;
+			}
+		}
+	}
+
+	class SelectorMetrics implements AutoCloseable {
+		private final Metrics metrics;
+		private final Map<String, String> metricTags;
+		private final boolean metricsPerConnection;
+		private final String metricGrpName;
+		private final String perConnectionMetricGrpName;
+
+		public final Sensor connectionClosed;
+		public final Sensor connectionCreated;
+		public final Sensor successfulAuthentication;
+		public final Sensor successfulReauthentication;
+		public final Sensor successfulAuthenticationNoReauth;
+		public final Sensor reauthenticationLatency;
+		public final Sensor failedAuthentication;
+		public final Sensor failedReauthentication;
+		public final Sensor bytesTransferred;
+		public final Sensor bytesSent;
+		public final Sensor requestsSent;
+		public final Sensor bytesReceived;
+		public final Sensor responsesReceived;
+		public final Sensor selectTime;
+		public final Sensor ioTime;
+		public final IntGaugeSuite<CipherInformation> connectionsByCipher;
+		public final IntGaugeSuite<ClientInformation> connectionsByClient;
+
+		/* Names of metrics that are not registered through sensors */
+		private final List<MetricName> topLevelMetricNames = new ArrayList<>();
+		private final List<Sensor> sensors = new ArrayList<>();
+
+		public SelectorMetrics(Metrics metrics, String metricGrpPrefix, Map<String, String> metricTags, boolean metricsPerConnection) {
+			this.metrics = metrics;
+			this.metricTags = metricTags;
+			this.metricsPerConnection = metricsPerConnection;
+			this.metricGrpName = metricGrpPrefix + "-metrics";
+			this.perConnectionMetricGrpName = metricGrpPrefix + "-node-metrics";
+			StringBuilder tagsSuffix = new StringBuilder();
+
+			for (Map.Entry<String, String> tag : metricTags.entrySet()) {
+				tagsSuffix.append(tag.getKey());
+				tagsSuffix.append("-");
+				tagsSuffix.append(tag.getValue());
+			}
+
+			this.connectionClosed = sensor("connections-closed:" + tagsSuffix);
+			this.connectionClosed.add(createMeter(metrics, metricGrpName, metricTags,
                     "connection-close", "connections closed"));
 
             this.connectionCreated = sensor("connections-created:" + tagsSuffix);
@@ -1439,66 +1191,66 @@
             this.reauthenticationLatency.add(reauthenticationLatencyMaxMetricName, new Max());
             MetricName reauthenticationLatencyAvgMetricName = metrics.metricName("reauthentication-latency-avg",
                     metricGrpName, "The average latency observed due to re-authentication",
-                    metricTags);
-            this.reauthenticationLatency.add(reauthenticationLatencyAvgMetricName, new Avg());
-
-            this.bytesTransferred = sensor("bytes-sent-received:" + tagsSuffix);
-            bytesTransferred.add(createMeter(metrics, metricGrpName, metricTags, new WindowedCount(),
-                    "network-io", "network operations (reads or writes) on all connections"));
-
-            this.bytesSent = sensor("bytes-sent:" + tagsSuffix, bytesTransferred);
-            this.bytesSent.add(createMeter(metrics, metricGrpName, metricTags,
-                    "outgoing-byte", "outgoing bytes sent to all servers"));
-
-            this.requestsSent = sensor("requests-sent:" + tagsSuffix);
-            this.requestsSent.add(createMeter(metrics, metricGrpName, metricTags, new WindowedCount(),
-                    "request", "requests sent"));
-            MetricName metricName = metrics.metricName("request-size-avg", metricGrpName, "The average size of requests sent.", metricTags);
-            this.requestsSent.add(metricName, new Avg());
-            metricName = metrics.metricName("request-size-max", metricGrpName, "The maximum size of any request sent.", metricTags);
-            this.requestsSent.add(metricName, new Max());
-
-            this.bytesReceived = sensor("bytes-received:" + tagsSuffix, bytesTransferred);
-            this.bytesReceived.add(createMeter(metrics, metricGrpName, metricTags,
-                    "incoming-byte", "bytes read off all sockets"));
-
-            this.responsesReceived = sensor("responses-received:" + tagsSuffix);
-            this.responsesReceived.add(createMeter(metrics, metricGrpName, metricTags,
-                    new WindowedCount(), "response", "responses received"));
-
-            this.selectTime = sensor("select-time:" + tagsSuffix);
-            this.selectTime.add(createMeter(metrics, metricGrpName, metricTags,
-                    new WindowedCount(), "select", "times the I/O layer checked for new I/O to perform"));
-            metricName = metrics.metricName("io-wait-time-ns-avg", metricGrpName, "The average length of time the I/O thread spent waiting for a socket ready for reads or writes in nanoseconds.", metricTags);
-            this.selectTime.add(metricName, new Avg());
-            this.selectTime.add(createIOThreadRatioMeter(metrics, metricGrpName, metricTags, "io-wait", "waiting"));
-
-            this.ioTime = sensor("io-time:" + tagsSuffix);
-            metricName = metrics.metricName("io-time-ns-avg", metricGrpName, "The average length of time for I/O per select call in nanoseconds.", metricTags);
-            this.ioTime.add(metricName, new Avg());
-            this.ioTime.add(createIOThreadRatioMeter(metrics, metricGrpName, metricTags, "io", "doing I/O"));
-
-            this.connectionsByCipher = new IntGaugeSuite<>(log, "sslCiphers", metrics,
-                cipherInformation -> {
-                    Map<String, String> tags = new LinkedHashMap<>();
-                    tags.put("cipher", cipherInformation.cipher());
-                    tags.put("protocol", cipherInformation.protocol());
-                    tags.putAll(metricTags);
-                    return metrics.metricName("connections", metricGrpName, "The number of connections with this SSL cipher and protocol.", tags);
-                }, 100);
-
-            this.connectionsByClient = new IntGaugeSuite<>(log, "clients", metrics,
-                clientInformation -> {
-                    Map<String, String> tags = new LinkedHashMap<>();
-                    tags.put("clientSoftwareName", clientInformation.softwareName());
-                    tags.put("clientSoftwareVersion", clientInformation.softwareVersion());
-                    tags.putAll(metricTags);
-                    return metrics.metricName("connections", metricGrpName, "The number of connections with this client and version.", tags);
-                }, 100);
-
-            metricName = metrics.metricName("connection-count", metricGrpName, "The current number of active connections.", metricTags);
-            topLevelMetricNames.add(metricName);
-            this.metrics.addMetric(metricName, (config, now) -> channels.size());
+					metricTags);
+			this.reauthenticationLatency.add(reauthenticationLatencyAvgMetricName, new Avg());
+
+			this.bytesTransferred = sensor("bytes-sent-received:" + tagsSuffix);
+			bytesTransferred.add(createMeter(metrics, metricGrpName, metricTags, new WindowedCount(),
+					"network-io", "network operations (reads or writes) on all connections"));
+
+			this.bytesSent = sensor("bytes-sent:" + tagsSuffix, bytesTransferred);
+			this.bytesSent.add(createMeter(metrics, metricGrpName, metricTags,
+					"outgoing-byte", "outgoing bytes sent to all servers"));
+
+			this.requestsSent = sensor("requests-sent:" + tagsSuffix);
+			this.requestsSent.add(createMeter(metrics, metricGrpName, metricTags, new WindowedCount(),
+					"request", "requests sent"));
+			MetricName metricName = metrics.metricName("request-size-avg", metricGrpName, "The average size of requests sent.", metricTags);
+			this.requestsSent.add(metricName, new Avg());
+			metricName = metrics.metricName("request-size-max", metricGrpName, "The maximum size of any request sent.", metricTags);
+			this.requestsSent.add(metricName, new Max());
+
+			this.bytesReceived = sensor("bytes-received:" + tagsSuffix, bytesTransferred);
+			this.bytesReceived.add(createMeter(metrics, metricGrpName, metricTags,
+					"incoming-byte", "bytes read off all sockets"));
+
+			this.responsesReceived = sensor("responses-received:" + tagsSuffix);
+			this.responsesReceived.add(createMeter(metrics, metricGrpName, metricTags,
+					new WindowedCount(), "response", "responses received"));
+
+			this.selectTime = sensor("select-time:" + tagsSuffix);
+			this.selectTime.add(createMeter(metrics, metricGrpName, metricTags,
+					new WindowedCount(), "select", "times the I/O layer checked for new I/O to perform"));
+			metricName = metrics.metricName("io-wait-time-ns-avg", metricGrpName, "The average length of time the I/O thread spent waiting for a socket ready for reads or writes in nanoseconds.", metricTags);
+			this.selectTime.add(metricName, new Avg());
+			this.selectTime.add(createIOThreadRatioMeter(metrics, metricGrpName, metricTags, "io-wait", "waiting"));
+
+			this.ioTime = sensor("io-time:" + tagsSuffix);
+			metricName = metrics.metricName("io-time-ns-avg", metricGrpName, "The average length of time for I/O per select call in nanoseconds.", metricTags);
+			this.ioTime.add(metricName, new Avg());
+			this.ioTime.add(createIOThreadRatioMeter(metrics, metricGrpName, metricTags, "io", "doing I/O"));
+
+			this.connectionsByCipher = new IntGaugeSuite<>(log, "sslCiphers", metrics,
+					cipherInformation -> {
+						Map<String, String> tags = new LinkedHashMap<>();
+						tags.put("cipher", cipherInformation.cipher());
+						tags.put("protocol", cipherInformation.protocol());
+						tags.putAll(metricTags);
+						return metrics.metricName("connections", metricGrpName, "The number of connections with this SSL cipher and protocol.", tags);
+					}, 100);
+
+			this.connectionsByClient = new IntGaugeSuite<>(log, "clients", metrics,
+					clientInformation -> {
+						Map<String, String> tags = new LinkedHashMap<>();
+						tags.put("clientSoftwareName", clientInformation.softwareName());
+						tags.put("clientSoftwareVersion", clientInformation.softwareVersion());
+						tags.putAll(metricTags);
+						return metrics.metricName("connections", metricGrpName, "The number of connections with this client and version.", tags);
+					}, 100);
+
+			metricName = metrics.metricName("connection-count", metricGrpName, "The current number of active connections.", metricTags);
+			topLevelMetricNames.add(metricName);
+			this.metrics.addMetric(metricName, (config, now) -> channels.size());
         }
 
         private Meter createMeter(Metrics metrics, String groupName, Map<String, String> metricTags,
@@ -1537,109 +1289,104 @@
             if (!connectionId.isEmpty() && metricsPerConnection) {
                 // if one sensor of the metrics has been registered for the connection,
                 // then all other sensors should have been registered; and vice versa
-                String nodeRequestName = "node-" + connectionId + ".requests-sent";
-                Sensor nodeRequest = this.metrics.getSensor(nodeRequestName);
-                if (nodeRequest == null) {
-                    Map<String, String> tags = new LinkedHashMap<>(metricTags);
-                    tags.put("node-id", "node-" + connectionId);
-
-                    nodeRequest = sensor(nodeRequestName);
-                    nodeRequest.add(createMeter(metrics, perConnectionMetricGrpName, tags, new WindowedCount(), "request", "requests sent"));
-                    MetricName metricName = metrics.metricName("request-size-avg", perConnectionMetricGrpName, "The average size of requests sent.", tags);
-                    nodeRequest.add(metricName, new Avg());
-                    metricName = metrics.metricName("request-size-max", perConnectionMetricGrpName, "The maximum size of any request sent.", tags);
-                    nodeRequest.add(metricName, new Max());
-
-                    String bytesSentName = "node-" + connectionId + ".bytes-sent";
-                    Sensor bytesSent = sensor(bytesSentName);
-                    bytesSent.add(createMeter(metrics, perConnectionMetricGrpName, tags, "outgoing-byte", "outgoing bytes"));
-
-                    String nodeResponseName = "node-" + connectionId + ".responses-received";
-                    Sensor nodeResponse = sensor(nodeResponseName);
-                    nodeResponse.add(createMeter(metrics, perConnectionMetricGrpName, tags, new WindowedCount(), "response", "responses received"));
-
-                    String bytesReceivedName = "node-" + connectionId + ".bytes-received";
-                    Sensor bytesReceive = sensor(bytesReceivedName);
-                    bytesReceive.add(createMeter(metrics, perConnectionMetricGrpName, tags, "incoming-byte", "incoming bytes"));
-
-                    String nodeTimeName = "node-" + connectionId + ".latency";
-                    Sensor nodeRequestTime = sensor(nodeTimeName);
-                    metricName = metrics.metricName("request-latency-avg", perConnectionMetricGrpName, tags);
-                    nodeRequestTime.add(metricName, new Avg());
-                    metricName = metrics.metricName("request-latency-max", perConnectionMetricGrpName, tags);
-                    nodeRequestTime.add(metricName, new Max());
-                }
-            }
-        }
-
-        public void recordBytesSent(String connectionId, long bytes, long currentTimeMs) {
-            this.bytesSent.record(bytes, currentTimeMs);
-            if (!connectionId.isEmpty()) {
-                String bytesSentName = "node-" + connectionId + ".bytes-sent";
-                Sensor bytesSent = this.metrics.getSensor(bytesSentName);
-                if (bytesSent != null)
-                    bytesSent.record(bytes, currentTimeMs);
-            }
-        }
-
-        public void recordCompletedSend(String connectionId, long totalBytes, long currentTimeMs) {
-            requestsSent.record(totalBytes, currentTimeMs);
-            if (!connectionId.isEmpty()) {
-                String nodeRequestName = "node-" + connectionId + ".requests-sent";
-                Sensor nodeRequest = this.metrics.getSensor(nodeRequestName);
-                if (nodeRequest != null)
-                    nodeRequest.record(totalBytes, currentTimeMs);
-            }
-        }
-
-        public void recordBytesReceived(String connectionId, long bytes, long currentTimeMs) {
-            this.bytesReceived.record(bytes, currentTimeMs);
-            if (!connectionId.isEmpty()) {
-                String bytesReceivedName = "node-" + connectionId + ".bytes-received";
-                Sensor bytesReceived = this.metrics.getSensor(bytesReceivedName);
-                if (bytesReceived != null)
-                    bytesReceived.record(bytes, currentTimeMs);
-            }
-        }
-
-        public void recordCompletedReceive(String connectionId, long totalBytes, long currentTimeMs) {
-            responsesReceived.record(totalBytes, currentTimeMs);
-            if (!connectionId.isEmpty()) {
-                String nodeRequestName = "node-" + connectionId + ".responses-received";
-                Sensor nodeRequest = this.metrics.getSensor(nodeRequestName);
-                if (nodeRequest != null)
-                    nodeRequest.record(totalBytes, currentTimeMs);
-            }
-        }
-
-        public void close() {
-            for (MetricName metricName : topLevelMetricNames)
-                metrics.removeMetric(metricName);
-            for (Sensor sensor : sensors)
-                metrics.removeSensor(sensor.name());
-<<<<<<< HEAD
-		}
-	}
-=======
-            connectionsByCipher.close();
-            connectionsByClient.close();
-        }
-    }
->>>>>>> 031b7208
+				String nodeRequestName = "node-" + connectionId + ".requests-sent";
+				Sensor nodeRequest = this.metrics.getSensor(nodeRequestName);
+				if (nodeRequest == null) {
+					Map<String, String> tags = new LinkedHashMap<>(metricTags);
+					tags.put("node-id", "node-" + connectionId);
+
+					nodeRequest = sensor(nodeRequestName);
+					nodeRequest.add(createMeter(metrics, perConnectionMetricGrpName, tags, new WindowedCount(), "request", "requests sent"));
+					MetricName metricName = metrics.metricName("request-size-avg", perConnectionMetricGrpName, "The average size of requests sent.", tags);
+					nodeRequest.add(metricName, new Avg());
+					metricName = metrics.metricName("request-size-max", perConnectionMetricGrpName, "The maximum size of any request sent.", tags);
+					nodeRequest.add(metricName, new Max());
+
+					String bytesSentName = "node-" + connectionId + ".bytes-sent";
+					Sensor bytesSent = sensor(bytesSentName);
+					bytesSent.add(createMeter(metrics, perConnectionMetricGrpName, tags, "outgoing-byte", "outgoing bytes"));
+
+					String nodeResponseName = "node-" + connectionId + ".responses-received";
+					Sensor nodeResponse = sensor(nodeResponseName);
+					nodeResponse.add(createMeter(metrics, perConnectionMetricGrpName, tags, new WindowedCount(), "response", "responses received"));
+
+					String bytesReceivedName = "node-" + connectionId + ".bytes-received";
+					Sensor bytesReceive = sensor(bytesReceivedName);
+					bytesReceive.add(createMeter(metrics, perConnectionMetricGrpName, tags, "incoming-byte", "incoming bytes"));
+
+					String nodeTimeName = "node-" + connectionId + ".latency";
+					Sensor nodeRequestTime = sensor(nodeTimeName);
+					metricName = metrics.metricName("request-latency-avg", perConnectionMetricGrpName, tags);
+					nodeRequestTime.add(metricName, new Avg());
+					metricName = metrics.metricName("request-latency-max", perConnectionMetricGrpName, tags);
+					nodeRequestTime.add(metricName, new Max());
+				}
+			}
+		}
+
+		public void recordBytesSent(String connectionId, long bytes, long currentTimeMs) {
+			this.bytesSent.record(bytes, currentTimeMs);
+			if (!connectionId.isEmpty()) {
+				String bytesSentName = "node-" + connectionId + ".bytes-sent";
+				Sensor bytesSent = this.metrics.getSensor(bytesSentName);
+				if (bytesSent != null)
+					bytesSent.record(bytes, currentTimeMs);
+			}
+		}
+
+		public void recordCompletedSend(String connectionId, long totalBytes, long currentTimeMs) {
+			requestsSent.record(totalBytes, currentTimeMs);
+			if (!connectionId.isEmpty()) {
+				String nodeRequestName = "node-" + connectionId + ".requests-sent";
+				Sensor nodeRequest = this.metrics.getSensor(nodeRequestName);
+				if (nodeRequest != null)
+					nodeRequest.record(totalBytes, currentTimeMs);
+			}
+		}
+
+		public void recordBytesReceived(String connectionId, long bytes, long currentTimeMs) {
+			this.bytesReceived.record(bytes, currentTimeMs);
+			if (!connectionId.isEmpty()) {
+				String bytesReceivedName = "node-" + connectionId + ".bytes-received";
+				Sensor bytesReceived = this.metrics.getSensor(bytesReceivedName);
+				if (bytesReceived != null)
+					bytesReceived.record(bytes, currentTimeMs);
+			}
+		}
+
+		public void recordCompletedReceive(String connectionId, long totalBytes, long currentTimeMs) {
+			responsesReceived.record(totalBytes, currentTimeMs);
+			if (!connectionId.isEmpty()) {
+				String nodeRequestName = "node-" + connectionId + ".responses-received";
+				Sensor nodeRequest = this.metrics.getSensor(nodeRequestName);
+				if (nodeRequest != null)
+					nodeRequest.record(totalBytes, currentTimeMs);
+			}
+		}
+
+		public void close() {
+			for (MetricName metricName : topLevelMetricNames)
+				metrics.removeMetric(metricName);
+			for (Sensor sensor : sensors)
+				metrics.removeSensor(sensor.name());
+			connectionsByCipher.close();
+			connectionsByClient.close();
+		}
+	}
 
 	/**
-	 * 将channel封装成DelayedAuthenticationFailureClose，用于因为验证失败，需要在一段指定的时间后，才能关闭channel
-     */
-    private class DelayedAuthenticationFailureClose {
-        private final KafkaChannel channel;
-        private final long endTimeNanos;
-        private boolean closed;
-
-        /**
-         * @param channel The channel whose close is being delayed
-         * @param delayMs The amount of time by which the operation should be delayed
-         */
-        public DelayedAuthenticationFailureClose(KafkaChannel channel, int delayMs) {
+	 * Encapsulate a channel that must be closed after a specific delay has elapsed due to authentication failure.
+	 */
+	private class DelayedAuthenticationFailureClose {
+		private final KafkaChannel channel;
+		private final long endTimeNanos;
+		private boolean closed;
+
+		/**
+		 * @param channel The channel whose close is being delayed
+		 * @param delayMs The amount of time by which the operation should be delayed
+		 */
+		public DelayedAuthenticationFailureClose(KafkaChannel channel, int delayMs) {
             this.channel = channel;
             this.endTimeNanos = time.nanoseconds() + (delayMs * 1000L * 1000L);
             this.closed = false;
