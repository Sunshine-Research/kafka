--- conflicted
+++ resolved
@@ -20,17 +20,16 @@
 import org.apache.kafka.common.Cluster;
 import org.apache.kafka.common.utils.Utils;
 
-<<<<<<< HEAD
-import java.util.List;
-=======
->>>>>>> 031b7208
 import java.util.Map;
 
 /**
- * 默认的消息分区策略：
- * 如果记录已经指定了分区，使用指定的分区编号
- * 如果没有指定分区，但是可以通过hash的方式，将key转换为选择分区的代表
- * 如果没有指定分区，或者在批处理任务已经满了的时候，key将会选择当前的粘性分区
+ * The default partitioning strategy:
+ * <ul>
+ * <li>If a partition is specified in the record, use it
+ * <li>If no partition is specified but a key is present choose a partition based on a hash of the key
+ * <li>If no partition or key is present choose the sticky partition that changes when the batch is full.
+ * <p>
+ * See KIP-480 for details about sticky partitioning.
  */
 public class DefaultPartitioner implements Partitioner {
 
@@ -38,56 +37,45 @@
 
     public void configure(Map<String, ?> configs) {}
 
-    /**
-	 * 为给定的记录计算出一个分区索引
-	 * @param topic 主题名称
-	 * @param key 需要进行分区的key
-	 * @param keyBytes 已经序列化过后的分区key
-	 * @param value 需要分区存储的value
-	 * @param valueBytes 已经序列化后的分区存储的value
-	 * @param cluster 当前集群的元数据
-     */
-    public int partition(String topic, Object key, byte[] keyBytes, Object value, byte[] valueBytes, Cluster cluster) {
-<<<<<<< HEAD
-		// 如果key为null，则使用轮询的方式获取分区
-        if (keyBytes == null) {
-            return stickyPartitionCache.partition(topic, cluster);
+	/**
+	 * Compute the partition for the given record.
+	 * @param topic      The topic name
+	 * @param key        The key to partition on (or null if no key)
+	 * @param keyBytes   serialized key to partition on (or null if no key)
+	 * @param value      The value to partition on or null
+	 * @param valueBytes serialized value to partition on or null
+	 * @param cluster    The current cluster metadata
+	 */
+	public int partition(String topic, Object key, byte[] keyBytes, Object value, byte[] valueBytes, Cluster cluster) {
+		return partition(topic, key, keyBytes, value, valueBytes, cluster, cluster.partitionsForTopic(topic).size());
+	}
+
+	/**
+	 * Compute the partition for the given record.
+	 * @param topic         The topic name
+	 * @param numPartitions The number of partitions of the given {@code topic}
+	 * @param key           The key to partition on (or null if no key)
+	 * @param keyBytes      serialized key to partition on (or null if no key)
+	 * @param value         The value to partition on or null
+	 * @param valueBytes    serialized value to partition on or null
+	 * @param cluster       The current cluster metadata
+	 */
+	public int partition(String topic, Object key, byte[] keyBytes, Object value, byte[] valueBytes, Cluster cluster,
+						 int numPartitions) {
+		if (keyBytes == null) {
+			return stickyPartitionCache.partition(topic, cluster);
 		}
-        List<PartitionInfo> partitions = cluster.partitionsForTopic(topic);
-		int numPartitions = partitions.size();
-		// 如果key不为null，则采用murmur2的hash算法来计算key的分区索引
+		// hash the keyBytes to choose a partition
 		return Utils.toPositive(Utils.murmur2(keyBytes)) % numPartitions;
-=======
-        return partition(topic, key, keyBytes, value, valueBytes, cluster, cluster.partitionsForTopic(topic).size());
-    }
+	}
 
-    /**
-     * Compute the partition for the given record.
-     *
-     * @param topic The topic name
-     * @param numPartitions The number of partitions of the given {@code topic}
-     * @param key The key to partition on (or null if no key)
-     * @param keyBytes serialized key to partition on (or null if no key)
-     * @param value The value to partition on or null
-     * @param valueBytes serialized value to partition on or null
-     * @param cluster The current cluster metadata
-     */
-    public int partition(String topic, Object key, byte[] keyBytes, Object value, byte[] valueBytes, Cluster cluster,
-                         int numPartitions) {
-        if (keyBytes == null) {
-            return stickyPartitionCache.partition(topic, cluster);
-        }
-        // hash the keyBytes to choose a partition
-        return Utils.toPositive(Utils.murmur2(keyBytes)) % numPartitions;
->>>>>>> 031b7208
-    }
+	public void close() {
+	}
 
-    public void close() {}
-    
-    /**
-	 * 如果对当前的粘性分区来说，一个批处理任务已经完成了，将会变更这个粘性的分区
-	 * 轮流地，如果没有粘性的分区，将会创建一个
-     */
+	/**
+	 * If a batch completed for the current sticky partition, change the sticky partition.
+	 * Alternately, if no sticky partition has been determined, set one.
+	 */
     public void onNewBatch(String topic, Cluster cluster, int prevPartition) {
         stickyPartitionCache.nextPartition(topic, cluster, prevPartition);
     }
