--- conflicted
+++ resolved
@@ -23,28 +23,27 @@
 import org.apache.kafka.clients.consumer.CommitFailedException;
 import org.apache.kafka.clients.consumer.ConsumerGroupMetadata;
 import org.apache.kafka.clients.consumer.OffsetAndMetadata;
-import org.apache.kafka.common.errors.InvalidPidMappingException;
-import org.apache.kafka.common.errors.InvalidProducerEpochException;
-import org.apache.kafka.common.errors.RetriableException;
-import org.apache.kafka.common.errors.UnknownProducerIdException;
-import org.apache.kafka.common.message.ApiVersionsResponseData.ApiVersion;
-import org.apache.kafka.common.protocol.ApiKeys;
-import org.apache.kafka.common.utils.ProducerIdAndEpoch;
 import org.apache.kafka.common.KafkaException;
 import org.apache.kafka.common.Node;
 import org.apache.kafka.common.TopicPartition;
 import org.apache.kafka.common.errors.AuthenticationException;
 import org.apache.kafka.common.errors.ClusterAuthorizationException;
 import org.apache.kafka.common.errors.GroupAuthorizationException;
+import org.apache.kafka.common.errors.InvalidPidMappingException;
+import org.apache.kafka.common.errors.InvalidProducerEpochException;
 import org.apache.kafka.common.errors.OutOfOrderSequenceException;
 import org.apache.kafka.common.errors.ProducerFencedException;
+import org.apache.kafka.common.errors.RetriableException;
 import org.apache.kafka.common.errors.TopicAuthorizationException;
 import org.apache.kafka.common.errors.TransactionalIdAuthorizationException;
+import org.apache.kafka.common.errors.UnknownProducerIdException;
 import org.apache.kafka.common.errors.UnsupportedVersionException;
 import org.apache.kafka.common.message.AddOffsetsToTxnRequestData;
+import org.apache.kafka.common.message.ApiVersionsResponseData.ApiVersion;
 import org.apache.kafka.common.message.EndTxnRequestData;
 import org.apache.kafka.common.message.FindCoordinatorRequestData;
 import org.apache.kafka.common.message.InitProducerIdRequestData;
+import org.apache.kafka.common.protocol.ApiKeys;
 import org.apache.kafka.common.protocol.Errors;
 import org.apache.kafka.common.record.DefaultRecordBatch;
 import org.apache.kafka.common.record.RecordBatch;
@@ -68,6 +67,7 @@
 import org.apache.kafka.common.requests.TxnOffsetCommitResponse;
 import org.apache.kafka.common.utils.LogContext;
 import org.apache.kafka.common.utils.PrimitiveRef;
+import org.apache.kafka.common.utils.ProducerIdAndEpoch;
 import org.slf4j.Logger;
 
 import java.util.ArrayList;
@@ -87,60 +87,84 @@
 import java.util.function.Supplier;
 
 /**
- * 用于保存事务状态的类，也保存了必要时确定幂等性的状态
+ * A class which maintains state for transactions. Also keeps the state necessary to ensure idempotent production.
  */
 public class TransactionManager {
-<<<<<<< HEAD
 	private static final int NO_INFLIGHT_REQUEST_CORRELATION_ID = -1;
 	private static final int NO_LAST_ACKED_SEQUENCE_NUMBER = -1;
 
 	private final Logger log;
 	private final String transactionalId;
 	private final int transactionTimeoutMs;
+	private final ApiVersions apiVersions;
+	private final boolean autoDowngradeTxnCommit;
 
 	private static class TopicPartitionBookkeeper {
 
-		private final Map<TopicPartition, TopicPartitionEntry> topicPartitionBookkeeping = new HashMap<>();
-
-		public TopicPartitionEntry getPartition(TopicPartition topic) {
-			TopicPartitionEntry ent = topicPartitionBookkeeping.get(topic);
+		private final Map<TopicPartition, TopicPartitionEntry> topicPartitions = new HashMap<>();
+
+		private TopicPartitionEntry getPartition(TopicPartition topicPartition) {
+			TopicPartitionEntry ent = topicPartitions.get(topicPartition);
 			if (ent == null)
-				throw new IllegalStateException("Trying to get the sequence number for " + topic +
+				throw new IllegalStateException("Trying to get the sequence number for " + topicPartition +
 						", but the sequence number was never set for this partition.");
 			return ent;
 		}
 
-		public void addPartition(TopicPartition topic) {
-			if (!topicPartitionBookkeeping.containsKey(topic))
-				topicPartitionBookkeeping.put(topic, new TopicPartitionEntry());
-		}
-
-		boolean contains(TopicPartition partition) {
-			return topicPartitionBookkeeping.containsKey(partition);
-		}
-
-		public void reset() {
-			topicPartitionBookkeeping.clear();
-		}
-
-		OptionalLong lastAckedOffset(TopicPartition partition) {
-			TopicPartitionEntry entry = topicPartitionBookkeeping.get(partition);
+		private TopicPartitionEntry getOrCreatePartition(TopicPartition topicPartition) {
+			TopicPartitionEntry ent = topicPartitions.get(topicPartition);
+			if (ent == null) {
+				ent = new TopicPartitionEntry();
+				topicPartitions.put(topicPartition, ent);
+			}
+			return ent;
+		}
+
+		private void addPartition(TopicPartition topicPartition) {
+			this.topicPartitions.putIfAbsent(topicPartition, new TopicPartitionEntry());
+		}
+
+		private boolean contains(TopicPartition topicPartition) {
+			return topicPartitions.containsKey(topicPartition);
+		}
+
+		private void reset() {
+			topicPartitions.clear();
+		}
+
+		private OptionalLong lastAckedOffset(TopicPartition topicPartition) {
+			TopicPartitionEntry entry = topicPartitions.get(topicPartition);
 			if (entry != null && entry.lastAckedOffset != ProduceResponse.INVALID_OFFSET)
 				return OptionalLong.of(entry.lastAckedOffset);
 			else
 				return OptionalLong.empty();
 		}
 
-		OptionalInt lastAckedSequence(TopicPartition partition) {
-			TopicPartitionEntry entry = topicPartitionBookkeeping.get(partition);
+		private OptionalInt lastAckedSequence(TopicPartition topicPartition) {
+			TopicPartitionEntry entry = topicPartitions.get(topicPartition);
 			if (entry != null && entry.lastAckedSequence != NO_LAST_ACKED_SEQUENCE_NUMBER)
 				return OptionalInt.of(entry.lastAckedSequence);
 			else
 				return OptionalInt.empty();
 		}
+
+		private void startSequencesAtBeginning(TopicPartition topicPartition, ProducerIdAndEpoch newProducerIdAndEpoch) {
+			final PrimitiveRef.IntRef sequence = PrimitiveRef.ofInt(0);
+			TopicPartitionEntry topicPartitionEntry = getPartition(topicPartition);
+			topicPartitionEntry.resetSequenceNumbers(inFlightBatch -> {
+				inFlightBatch.resetProducerState(newProducerIdAndEpoch, sequence.value, inFlightBatch.isTransactional());
+				sequence.value += inFlightBatch.recordCount;
+			});
+			topicPartitionEntry.producerIdAndEpoch = newProducerIdAndEpoch;
+			topicPartitionEntry.nextSequence = sequence.value;
+			topicPartitionEntry.lastAckedSequence = NO_LAST_ACKED_SEQUENCE_NUMBER;
+		}
 	}
 
 	private static class TopicPartitionEntry {
+
+		// The producer id/epoch being used for a given partition.
+		private ProducerIdAndEpoch producerIdAndEpoch;
 
 		// The base sequence of the next batch bound for a given partition.
 		private int nextSequence;
@@ -160,13 +184,14 @@
 		private long lastAckedOffset;
 
 		TopicPartitionEntry() {
+			this.producerIdAndEpoch = ProducerIdAndEpoch.NONE;
 			this.nextSequence = 0;
 			this.lastAckedSequence = NO_LAST_ACKED_SEQUENCE_NUMBER;
 			this.lastAckedOffset = ProduceResponse.INVALID_OFFSET;
 			this.inflightBatchesBySequence = new TreeSet<>(Comparator.comparingInt(ProducerBatch::baseSequence));
 		}
 
-		public void resetSequenceNumbers(Consumer<ProducerBatch> resetSequence) {
+		void resetSequenceNumbers(Consumer<ProducerBatch> resetSequence) {
 			TreeSet<ProducerBatch> newInflights = new TreeSet<>(Comparator.comparingInt(ProducerBatch::baseSequence));
 			for (ProducerBatch inflightBatch : inflightBatchesBySequence) {
 				resetSequence.accept(inflightBatch);
@@ -174,18 +199,26 @@
 			}
 			inflightBatchesBySequence = newInflights;
 		}
-
 	}
 
 	private final TopicPartitionBookkeeper topicPartitionBookkeeper;
 
 	private final Map<TopicPartition, CommittedOffset> pendingTxnOffsetCommits;
 
-	// 如果一个分区的，那么分区就会被认为有一个未解决的状态，我们将会把这样的分区记录在这个Set中
-	// 并且不能继续为这个分区分配更多的sequence numbers，直到解决所有未解决的状态
-	// 这种情况可能发生在其他正在发送的batch返回成功（证明失效的batch真的传送给了broker）
-	// 如果我们没有从指定分区获取任何成功的响应，但是发送中的请求数量跌至0，我们就需要重置producer id，并且同时清理数据结构
-	private final Set<TopicPartition> partitionsWithUnresolvedSequences;
+	// If a batch bound for a partition expired locally after being sent at least once, the partition has is considered
+	// to have an unresolved state. We keep track fo such partitions here, and cannot assign any more sequence numbers
+	// for this partition until the unresolved state gets cleared. This may happen if other inflight batches returned
+	// successfully (indicating that the expired batch actually made it to the broker). If we don't get any successful
+	// responses for the partition once the inflight request count falls to zero, we reset the producer id and
+	// consequently clear this data structure as well.
+	// The value of the map is the sequence number of the batch following the expired one, computed by adding its
+	// record count to its sequence number. This is used to tell if a subsequent batch is the one immediately following
+	// the expired one.
+	private final Map<TopicPartition, Integer> partitionsWithUnresolvedSequences;
+
+	// The partitions that have received an error that triggers an epoch bump. When the epoch is bumped, these
+	// partitions will have the sequences of their in-flight batches rewritten
+	private final Set<TopicPartition> partitionsToRewriteSequences;
 
 	private final PriorityQueue<TxnRequestHandler> pendingRequests;
 	private final Set<TopicPartition> newPartitionsInTransaction;
@@ -205,11 +238,13 @@
 	private int inFlightRequestCorrelationId = NO_INFLIGHT_REQUEST_CORRELATION_ID;
 	private Node transactionCoordinator;
 	private Node consumerGroupCoordinator;
+	private boolean coordinatorSupportsBumpingEpoch;
 
 	private volatile State currentState = State.UNINITIALIZED;
 	private volatile RuntimeException lastError = null;
 	private volatile ProducerIdAndEpoch producerIdAndEpoch;
 	private volatile boolean transactionStarted = false;
+	private volatile boolean epochBumpRequired = false;
 
 	private enum State {
 		UNINITIALIZED,
@@ -223,8 +258,10 @@
 
 		private boolean isTransitionValid(State source, State target) {
 			switch (target) {
+				case UNINITIALIZED:
+					return source == READY;
 				case INITIALIZING:
-					return source == UNINITIALIZED;
+					return source == UNINITIALIZED || source == ABORTING_TRANSACTION;
 				case READY:
 					return source == INITIALIZING || source == COMMITTING_TRANSACTION || source == ABORTING_TRANSACTION;
 				case IN_TRANSACTION:
@@ -247,12 +284,14 @@
 
 	// We use the priority to determine the order in which requests need to be sent out. For instance, if we have
 	// a pending FindCoordinator request, that must always go first. Next, If we need a producer id, that must go second.
-	// The endTxn request must always go last.
+	// The endTxn request must always go last, unless we are bumping the epoch (a special case of InitProducerId) as
+	// part of ending the transaction.
 	private enum Priority {
 		FIND_COORDINATOR(0),
 		INIT_PRODUCER_ID(1),
 		ADD_PARTITIONS_OR_OFFSETS(2),
-		END_TXN(3);
+		END_TXN(3),
+		EPOCH_BUMP(4);
 
 		final int priority;
 
@@ -261,8 +300,13 @@
 		}
 	}
 
-	public TransactionManager(LogContext logContext, String transactionalId, int transactionTimeoutMs, long retryBackoffMs) {
-		this.producerIdAndEpoch = new ProducerIdAndEpoch(NO_PRODUCER_ID, NO_PRODUCER_EPOCH);
+	public TransactionManager(final LogContext logContext,
+							  final String transactionalId,
+							  final int transactionTimeoutMs,
+							  final long retryBackoffMs,
+							  final ApiVersions apiVersions,
+							  final boolean autoDowngradeTxnCommit) {
+		this.producerIdAndEpoch = ProducerIdAndEpoch.NONE;
 		this.transactionalId = transactionalId;
 		this.log = logContext.logger(TransactionManager.class);
 		this.transactionTimeoutMs = transactionTimeoutMs;
@@ -273,23 +317,35 @@
 		this.partitionsInTransaction = new HashSet<>();
 		this.pendingRequests = new PriorityQueue<>(10, Comparator.comparingInt(o -> o.priority().priority));
 		this.pendingTxnOffsetCommits = new HashMap<>();
-		this.partitionsWithUnresolvedSequences = new HashSet<>();
+		this.partitionsWithUnresolvedSequences = new HashMap<>();
+		this.partitionsToRewriteSequences = new HashSet<>();
 		this.retryBackoffMs = retryBackoffMs;
 		this.topicPartitionBookkeeper = new TopicPartitionBookkeeper();
-	}
-
-	TransactionManager() {
-		this(new LogContext(), null, 0, 100L);
+		this.apiVersions = apiVersions;
+		this.autoDowngradeTxnCommit = autoDowngradeTxnCommit;
 	}
 
 	public synchronized TransactionalRequestResult initializeTransactions() {
+		return initializeTransactions(ProducerIdAndEpoch.NONE);
+	}
+
+	synchronized TransactionalRequestResult initializeTransactions(ProducerIdAndEpoch producerIdAndEpoch) {
+		boolean isEpochBump = producerIdAndEpoch != ProducerIdAndEpoch.NONE;
 		return handleCachedTransactionRequestResult(() -> {
-			transitionTo(State.INITIALIZING);
-			setProducerIdAndEpoch(ProducerIdAndEpoch.NONE);
+			// If this is an epoch bump, we will transition the state as part of handling the EndTxnRequest
+			if (!isEpochBump) {
+				transitionTo(State.INITIALIZING);
+				log.info("Invoking InitProducerId for the first time in order to acquire a producer ID");
+			} else {
+				log.info("Invoking InitProducerId with current producer ID and epoch {} in order to bump the epoch", producerIdAndEpoch);
+			}
 			InitProducerIdRequestData requestData = new InitProducerIdRequestData()
 					.setTransactionalId(transactionalId)
-					.setTransactionTimeoutMs(transactionTimeoutMs);
-			InitProducerIdHandler handler = new InitProducerIdHandler(new InitProducerIdRequest.Builder(requestData));
+					.setTransactionTimeoutMs(transactionTimeoutMs)
+					.setProducerId(producerIdAndEpoch.producerId)
+					.setProducerEpoch(producerIdAndEpoch.epoch);
+			InitProducerIdHandler handler = new InitProducerIdHandler(new InitProducerIdRequest.Builder(requestData),
+					isEpochBump);
 			enqueueRequest(handler);
 			return handler.result;
 		}, State.INITIALIZING);
@@ -324,37 +380,51 @@
 	private TransactionalRequestResult beginCompletingTransaction(TransactionResult transactionResult) {
 		if (!newPartitionsInTransaction.isEmpty())
 			enqueueRequest(addPartitionsToTransactionHandler());
-		EndTxnRequest.Builder builder = new EndTxnRequest.Builder(transactionalId, producerIdAndEpoch.producerId,
-				producerIdAndEpoch.epoch, transactionResult);
-		EndTxnHandler handler = new EndTxnHandler(builder);
-		enqueueRequest(handler);
-		return handler.result;
-	}
-
-	public synchronized TransactionalRequestResult sendOffsetsToTransaction(Map<TopicPartition, OffsetAndMetadata> offsets,
-																			String consumerGroupId) {
+
+		// If the error is an INVALID_PRODUCER_ID_MAPPING error, the server will not accept an EndTxnRequest, so skip
+		// directly to InitProducerId. Otherwise, we must first abort the transaction, because the producer will be
+		// fenced if we directly call InitProducerId.
+		if (!(lastError instanceof InvalidPidMappingException)) {
+			EndTxnRequest.Builder builder = new EndTxnRequest.Builder(
+					new EndTxnRequestData()
+							.setTransactionalId(transactionalId)
+							.setProducerId(producerIdAndEpoch.producerId)
+							.setProducerEpoch(producerIdAndEpoch.epoch)
+							.setCommitted(transactionResult.id));
+
+			EndTxnHandler handler = new EndTxnHandler(builder);
+			enqueueRequest(handler);
+			if (!epochBumpRequired) {
+				return handler.result;
+			}
+		}
+
+		return initializeTransactions(this.producerIdAndEpoch);
+	}
+
+	public synchronized TransactionalRequestResult sendOffsetsToTransaction(final Map<TopicPartition, OffsetAndMetadata> offsets,
+																			final ConsumerGroupMetadata groupMetadata) {
 		ensureTransactional();
 		maybeFailWithError();
 		if (currentState != State.IN_TRANSACTION)
 			throw new KafkaException("Cannot send offsets to transaction either because the producer is not in an " +
 					"active transaction");
 
-		log.debug("Begin adding offsets {} for consumer group {} to transaction", offsets, consumerGroupId);
-		AddOffsetsToTxnRequest.Builder builder = new AddOffsetsToTxnRequest.Builder(transactionalId,
-				producerIdAndEpoch.producerId, producerIdAndEpoch.epoch, consumerGroupId);
-		AddOffsetsToTxnHandler handler = new AddOffsetsToTxnHandler(builder, offsets);
+		log.debug("Begin adding offsets {} for consumer group {} to transaction", offsets, groupMetadata);
+		AddOffsetsToTxnRequest.Builder builder = new AddOffsetsToTxnRequest.Builder(
+				new AddOffsetsToTxnRequestData()
+						.setTransactionalId(transactionalId)
+						.setProducerId(producerIdAndEpoch.producerId)
+						.setProducerEpoch(producerIdAndEpoch.epoch)
+						.setGroupId(groupMetadata.groupId())
+		);
+		AddOffsetsToTxnHandler handler = new AddOffsetsToTxnHandler(builder, offsets, groupMetadata);
+
 		enqueueRequest(handler);
 		return handler.result;
 	}
 
-	/**
-	 * 将分区添加到事务中
-	 * 同步操作
-	 * @param topicPartition 追加record的分区
-	 */
 	public synchronized void maybeAddPartitionToTransaction(TopicPartition topicPartition) {
-		// 首先判断分区是否已经缓存在事务中了
-		// 接着判断
 		if (isPartitionAdded(topicPartition) || isPartitionPendingAdd(topicPartition))
 			return;
 
@@ -367,15 +437,11 @@
 		return lastError;
 	}
 
-	/**
-	 * 事务状态校验：在producer没有准备好进行发送时，直接失败
-	 */
 	public synchronized void failIfNotReadyForSend() {
-		// 如果partition状态处于ABORTABLE_ERROR或者FETAL_ERROR状态
 		if (hasError())
 			throw new KafkaException("Cannot perform send because at least one previous transactional or " +
 					"idempotent request has failed with errors.", lastError);
-		// 如果已经分配了transaction.id，但是没有producerId，或者是当前partition状态不处于IN_TRANSACTION状态
+
 		if (isTransactional()) {
 			if (!hasProducerId())
 				throw new IllegalStateException("Cannot perform a 'send' before completing a call to initTransactions " +
@@ -426,11 +492,18 @@
 					"aborted. Underlying exception: ", exception);
 			return;
 		}
+
+		log.info("Transiting to abortable error state due to {}", exception.toString());
 		transitionTo(State.ABORTABLE_ERROR, exception);
 	}
 
 	synchronized void transitionToFatalError(RuntimeException exception) {
+		log.info("Transiting to fatal error state due to {}", exception.toString());
 		transitionTo(State.FATAL_ERROR, exception);
+
+		if (pendingResult != null) {
+			pendingResult.fail(exception);
+		}
 	}
 
 	// visible for testing
@@ -438,9 +511,7 @@
 		return partitionsInTransaction.contains(partition);
 	}
 
-	/**
-	 * 仅适用于测试
-	 */
+	// visible for testing
 	synchronized boolean isPartitionPendingAdd(TopicPartition partition) {
 		return newPartitionsInTransaction.contains(partition) || pendingPartitionsInTransaction.contains(partition);
 	}
@@ -454,65 +525,99 @@
 		return producerIdAndEpoch;
 	}
 
-	boolean hasProducerId(long producerId) {
-		return producerIdAndEpoch.producerId == producerId;
-	}
-
-	boolean hasProducerIdAndEpoch(long producerId, short producerEpoch) {
-		ProducerIdAndEpoch idAndEpoch = this.producerIdAndEpoch;
-		return idAndEpoch.producerId == producerId && idAndEpoch.epoch == producerEpoch;
+	synchronized public void maybeUpdateProducerIdAndEpoch(TopicPartition topicPartition) {
+		if (hasStaleProducerIdAndEpoch(topicPartition) && !hasInflightBatches(topicPartition)) {
+			// If the batch was on a different ID and/or epoch (due to an epoch bump) and all its in-flight batches
+			// have completed, reset the partition sequence so that the next batch (with the new epoch) starts from 0
+			topicPartitionBookkeeper.startSequencesAtBeginning(topicPartition, this.producerIdAndEpoch);
+			log.debug("ProducerId of partition {} set to {} with epoch {}. Reinitialize sequence at beginning.",
+					topicPartition, producerIdAndEpoch.producerId, producerIdAndEpoch.epoch);
+		}
 	}
 
 	/**
 	 * Set the producer id and epoch atomically.
 	 */
-	void setProducerIdAndEpoch(ProducerIdAndEpoch producerIdAndEpoch) {
+	private void setProducerIdAndEpoch(ProducerIdAndEpoch producerIdAndEpoch) {
 		log.info("ProducerId set to {} with epoch {}", producerIdAndEpoch.producerId, producerIdAndEpoch.epoch);
 		this.producerIdAndEpoch = producerIdAndEpoch;
 	}
 
 	/**
-	 * 此方法用于producer需要重置它的内部状态，因为从broker返回了一个不可恢复的异常
-	 * <p>
-	 * 我们需要重置producer id以及关联状态，当我们需要发送一个batch到broker的时候，而此时，我们要不是收到了一个不可回收的错误，要不我们已经超过了重试次数
-	 * 或者batch已经失效，因为已经发送到了broker
-	 * <p>
-	 * 在这些情况下，我们现在既不知道batch是否已经提交到broker上，或者sequence序号已经更新
-	 * 如果我们不重置producer的状态，那么接下来的所有的消息都可能会产生OutOfOrderSequenceException异常
-	 * <p>
-	 * 注意，我们不能为事务型producer重置producer状态，因为只可能会为相同的producer id生成不同的epoch
-	 * 这可能会引起在initPidRequest请求中中断对外的事务，并且开发者并不清楚到底发生了什么
-	 * 所以对于事务型producer，最好是将producer的错误返回给开发者，并让他们来决定中断事务并直接关闭producer
+	 * This method resets the producer ID and epoch and sets the state to UNINITIALIZED, which will trigger a new
+	 * InitProducerId request. This method is only called when the producer epoch is exhausted; we will bump the epoch
+	 * instead.
 	 */
-	synchronized void resetProducerId() {
-		// producer存在transaction.id的情况下，不允许重置producer.id
+	private void resetIdempotentProducerId() {
 		if (isTransactional())
 			throw new IllegalStateException("Cannot reset producer state for a transactional producer. " +
 					"You must either abort the ongoing transaction or reinitialize the transactional producer instead");
-		// 重置producer.id
+		log.debug("Resetting idempotent producer ID. ID and epoch before reset are {}", this.producerIdAndEpoch);
 		setProducerIdAndEpoch(ProducerIdAndEpoch.NONE);
-
+		transitionTo(State.UNINITIALIZED);
+	}
+
+	private void resetSequenceForPartition(TopicPartition topicPartition) {
+		topicPartitionBookkeeper.topicPartitions.remove(topicPartition);
+		this.partitionsWithUnresolvedSequences.remove(topicPartition);
+	}
+
+	private void resetSequenceNumbers() {
 		topicPartitionBookkeeper.reset();
 		this.partitionsWithUnresolvedSequences.clear();
 	}
 
-	/**
-	 * 重置producer.id
-	 */
-	synchronized void resetProducerIdIfNeeded() {
-		if (shouldResetProducerStateAfterResolvingSequences())
-			// Check if the previous run expired batches which requires a reset of the producer state.
-			resetProducerId();
+	synchronized void requestEpochBumpForPartition(TopicPartition tp) {
+		epochBumpRequired = true;
+		this.partitionsToRewriteSequences.add(tp);
+	}
+
+	private void bumpIdempotentProducerEpoch() {
+		if (this.producerIdAndEpoch.epoch == Short.MAX_VALUE) {
+			resetIdempotentProducerId();
+		} else {
+			setProducerIdAndEpoch(new ProducerIdAndEpoch(this.producerIdAndEpoch.producerId, (short) (this.producerIdAndEpoch.epoch + 1)));
+			log.debug("Incremented producer epoch, current producer ID and epoch are now {}", this.producerIdAndEpoch);
+		}
+
+		// When the epoch is bumped, rewrite all in-flight sequences for the partition(s) that triggered the epoch bump
+		for (TopicPartition topicPartition : this.partitionsToRewriteSequences) {
+			this.topicPartitionBookkeeper.startSequencesAtBeginning(topicPartition, this.producerIdAndEpoch);
+			this.partitionsWithUnresolvedSequences.remove(topicPartition);
+		}
+		this.partitionsToRewriteSequences.clear();
+
+		epochBumpRequired = false;
+	}
+
+	synchronized void bumpIdempotentEpochAndResetIdIfNeeded() {
+		if (!isTransactional()) {
+			if (epochBumpRequired) {
+				bumpIdempotentProducerEpoch();
+			}
+			if (currentState != State.INITIALIZING && !hasProducerId()) {
+				transitionTo(State.INITIALIZING);
+				InitProducerIdRequestData requestData = new InitProducerIdRequestData()
+						.setTransactionalId(null)
+						.setTransactionTimeoutMs(Integer.MAX_VALUE);
+				InitProducerIdHandler handler = new InitProducerIdHandler(new InitProducerIdRequest.Builder(requestData), false);
+				enqueueRequest(handler);
+			}
+		}
 	}
 
 	/**
 	 * Returns the next sequence number to be written to the given TopicPartition.
 	 */
 	synchronized Integer sequenceNumber(TopicPartition topicPartition) {
-		if (!isTransactional())
-			topicPartitionBookkeeper.addPartition(topicPartition);
-
-		return topicPartitionBookkeeper.getPartition(topicPartition).nextSequence;
+		return topicPartitionBookkeeper.getOrCreatePartition(topicPartition).nextSequence;
+	}
+
+	/**
+	 * Returns the current producer id/epoch of the given TopicPartition.
+	 */
+	synchronized ProducerIdAndEpoch producerIdAndEpoch(TopicPartition topicPartition) {
+		return topicPartitionBookkeeper.getOrCreatePartition(topicPartition).producerIdAndEpoch;
 	}
 
 	synchronized void incrementSequenceNumber(TopicPartition topicPartition, int increment) {
@@ -557,14 +662,14 @@
 		}
 	}
 
-	/**
-	 * 新最近提交成功的sequence序号
-	 * @param topicPartition 指定topic-partition
-	 * @param sequence       最后一次更新的sequence序号
-	 */
-	private void maybeUpdateLastAckedSequence(TopicPartition topicPartition, int sequence) {
-		if (sequence > lastAckedSequence(topicPartition).orElse(NO_LAST_ACKED_SEQUENCE_NUMBER))
+	private int maybeUpdateLastAckedSequence(TopicPartition topicPartition, int sequence) {
+		int lastAckedSequence = lastAckedSequence(topicPartition).orElse(NO_LAST_ACKED_SEQUENCE_NUMBER);
+		if (sequence > lastAckedSequence) {
 			topicPartitionBookkeeper.getPartition(topicPartition).lastAckedSequence = sequence;
+			return sequence;
+		}
+
+		return lastAckedSequence;
 	}
 
 	synchronized OptionalInt lastAckedSequence(TopicPartition topicPartition) {
@@ -575,24 +680,17 @@
 		return topicPartitionBookkeeper.lastAckedOffset(topicPartition);
 	}
 
-	/**
-	 * 更新最近提交成功的sequence序号
-	 * @param response batch生产请求响应
-	 * @param batch    指定batch
-	 */
 	private void updateLastAckedOffset(ProduceResponse.PartitionResponse response, ProducerBatch batch) {
 		if (response.baseOffset == ProduceResponse.INVALID_OFFSET)
 			return;
-		// 计算最后一次更新的offset
 		long lastOffset = response.baseOffset + batch.recordCount - 1;
 		OptionalLong lastAckedOffset = lastAckedOffset(batch.topicPartition);
-		// 可能发生的情况：事务管理器已经在一个请求重新入队时重置，并获取了一个合法的相应
-		// 仅会在KafkaProducer在开启幂等功能（并非事务），在这种情况下，不会有任何追踪的元素，所以我们必须插入一个
+		// It might happen that the TransactionManager has been reset while a request was reenqueued and got a valid
+		// response for this. This can happen only if the producer is only idempotent (not transactional) and in
+		// this case there will be no tracked bookkeeper entry about it, so we have to insert one.
 		if (!lastAckedOffset.isPresent() && !isTransactional()) {
-			// 此时证明使用了幂等功能
 			topicPartitionBookkeeper.addPartition(batch.topicPartition);
 		}
-		// 更新最后一次更新的offset
 		if (lastOffset > lastAckedOffset.orElse(ProduceResponse.INVALID_OFFSET)) {
 			topicPartitionBookkeeper.getPartition(batch.topicPartition).lastAckedOffset = lastOffset;
 		} else {
@@ -600,27 +698,14 @@
 		}
 	}
 
-	/**
-	 * 处理事务管理器中已经发送完成的batch
-	 * @param batch    指定batch
-	 * @param response batch生产请求响应
-	 */
 	public synchronized void handleCompletedBatch(ProducerBatch batch, ProduceResponse.PartitionResponse response) {
-		if (!hasProducerIdAndEpoch(batch.producerId(), batch.producerEpoch())) {
-			log.debug("Ignoring completed batch {} with producer id {}, epoch {}, and sequence number {} " +
-							"since the producerId has been reset internally", batch, batch.producerId(),
-					batch.producerEpoch(), batch.baseSequence());
-			return;
-		}
-		// 更新最后一次提交成功的sequence序号
-		maybeUpdateLastAckedSequence(batch.topicPartition, batch.baseSequence() + batch.recordCount - 1);
+		int lastAckedSequence = maybeUpdateLastAckedSequence(batch.topicPartition, batch.lastSequence());
 		log.debug("ProducerId: {}; Set last ack'd sequence number for topic-partition {} to {}",
 				batch.producerId(),
 				batch.topicPartition,
-				lastAckedSequence(batch.topicPartition).orElse(-1));
-		// 更新最后一次提交成功的offset，在幂等或事务状态下
+				lastAckedSequence);
+
 		updateLastAckedOffset(response, batch);
-		// 移除正在发送的batch
 		removeInFlightBatch(batch);
 	}
 
@@ -631,16 +716,20 @@
 				|| exception instanceof UnsupportedVersionException) {
 			transitionToFatalError(exception);
 		} else if (isTransactional()) {
+			if (canBumpEpoch() && !isCompleting()) {
+				epochBumpRequired = true;
+			}
 			transitionToAbortableError(exception);
 		}
 	}
 
-	public synchronized void handleFailedBatch(ProducerBatch batch, RuntimeException exception, boolean adjustSequenceNumbers) {
+	synchronized void handleFailedBatch(ProducerBatch batch, RuntimeException exception, boolean adjustSequenceNumbers) {
 		maybeTransitionToErrorState(exception);
-		// 发送的batch不存在producerIdEpoch对象，无需继续处理直接返回
-		if (!hasProducerIdAndEpoch(batch.producerId(), batch.producerEpoch())) {
-			log.debug("Ignoring failed batch {} with producer id {}, epoch {}, and sequence number {} " +
-							"since the producerId has been reset internally", batch, batch.producerId(),
+		removeInFlightBatch(batch);
+
+		if (hasFatalError()) {
+			log.debug("Ignoring batch {} with producer id {}, epoch {}, and sequence number {} " +
+							"since the producer is already in fatal error state", batch, batch.producerId(),
 					batch.producerEpoch(), batch.baseSequence(), exception);
 			return;
 		}
@@ -648,13 +737,25 @@
 		if (exception instanceof OutOfOrderSequenceException && !isTransactional()) {
 			log.error("The broker returned {} for topic-partition {} with producerId {}, epoch {}, and sequence number {}",
 					exception, batch.topicPartition, batch.producerId(), batch.producerEpoch(), batch.baseSequence());
-			// 如果捕获了已经超出了sequence的序号的异常，并且当前并未处于事务中，重置producerId
-			// 也就是开启了幂等功能，但是并不是按照sequence序号发送的，很可能丢失了消息
-			resetProducerId();
+
+			// If we fail with an OutOfOrderSequenceException, we have a gap in the log. Bump the epoch for this
+			// partition, which will reset the sequence number to 0 and allow us to continue
+			requestEpochBumpForPartition(batch.topicPartition);
+		} else if (exception instanceof UnknownProducerIdException) {
+			// If we get an UnknownProducerId for a partition, then the broker has no state for that producer. It will
+			// therefore accept a write with sequence number 0. We reset the sequence number for the partition here so
+			// that the producer can continue after aborting the transaction. All inflight-requests to this partition
+			// will also fail with an UnknownProducerId error, so the sequence will remain at 0. Note that if the
+			// broker supports bumping the epoch, we will later reset all sequence numbers after calling InitProducerId
+			resetSequenceForPartition(batch.topicPartition);
 		} else {
-			removeInFlightBatch(batch);
-			if (adjustSequenceNumbers)
-				adjustSequencesDueToFailedBatch(batch);
+			if (adjustSequenceNumbers) {
+				if (!isTransactional()) {
+					requestEpochBumpForPartition(batch.topicPartition);
+				} else {
+					adjustSequencesDueToFailedBatch(batch);
+				}
+			}
 		}
 	}
 
@@ -688,26 +789,15 @@
 
 			log.info("Resetting sequence number of batch with current sequence {} for partition {} to {}", inFlightBatch.baseSequence(), batch.topicPartition, newSequence);
 			inFlightBatch.resetProducerState(new ProducerIdAndEpoch(inFlightBatch.producerId(), inFlightBatch.producerEpoch()), newSequence, inFlightBatch.isTransactional());
-
 		});
 	}
 
-	private void startSequencesAtBeginning(TopicPartition topicPartition) {
-		final PrimitiveRef.IntRef sequence = PrimitiveRef.ofInt(0);
-		topicPartitionBookkeeper.getPartition(topicPartition).resetSequenceNumbers(inFlightBatch -> {
-			log.info("Resetting sequence number of batch with current sequence {} for partition {} to {}",
-					inFlightBatch.baseSequence(), inFlightBatch.topicPartition, sequence.value);
-			inFlightBatch.resetProducerState(new ProducerIdAndEpoch(inFlightBatch.producerId(),
-					inFlightBatch.producerEpoch()), sequence.value, inFlightBatch.isTransactional());
-			sequence.value += inFlightBatch.recordCount;
-		});
-		setNextSequence(topicPartition, sequence.value);
-		topicPartitionBookkeeper.getPartition(topicPartition).lastAckedSequence = NO_LAST_ACKED_SEQUENCE_NUMBER;
-	}
-
-	private boolean hasInflightBatches(TopicPartition topicPartition) {
-		return topicPartitionBookkeeper.contains(topicPartition)
-				&& !topicPartitionBookkeeper.getPartition(topicPartition).inflightBatchesBySequence.isEmpty();
+	synchronized boolean hasInflightBatches(TopicPartition topicPartition) {
+		return !topicPartitionBookkeeper.getOrCreatePartition(topicPartition).inflightBatchesBySequence.isEmpty();
+	}
+
+	synchronized boolean hasStaleProducerIdAndEpoch(TopicPartition topicPartition) {
+		return !producerIdAndEpoch.equals(topicPartitionBookkeeper.getOrCreatePartition(topicPartition).producerIdAndEpoch);
 	}
 
 	synchronized boolean hasUnresolvedSequences() {
@@ -715,29 +805,24 @@
 	}
 
 	synchronized boolean hasUnresolvedSequence(TopicPartition topicPartition) {
-		return partitionsWithUnresolvedSequences.contains(topicPartition);
-	}
-
-	synchronized void markSequenceUnresolved(TopicPartition topicPartition) {
-		log.debug("Marking partition {} unresolved", topicPartition);
-		partitionsWithUnresolvedSequences.add(topicPartition);
-	}
-
-	/**
-	 * 如果有topic-partition已经超时了仍没有处理完，此时可能会造成sequence number不连续
-	 * 因为sequence number已经有一部分分配出去了，Kafka还没有收到这部分sequence number
-	 * Kafka集群保证幂等型的手段，只会接收sequence number+1的消息
-	 * 此时需要重置sequence number保持幂等型
-	 * @return producer id是否需要进行重置
-	 */
-	private boolean shouldResetProducerStateAfterResolvingSequences() {
-		if (isTransactional())
-			// We should not reset producer state if we are transactional. We will transition to a fatal error instead.
-			return false;
-		for (Iterator<TopicPartition> iter = partitionsWithUnresolvedSequences.iterator(); iter.hasNext(); ) {
+		return partitionsWithUnresolvedSequences.containsKey(topicPartition);
+	}
+
+	synchronized void markSequenceUnresolved(ProducerBatch batch) {
+		int nextSequence = batch.lastSequence() + 1;
+		partitionsWithUnresolvedSequences.compute(batch.topicPartition,
+				(k, v) -> v == null ? nextSequence : Math.max(v, nextSequence));
+		log.debug("Marking partition {} unresolved with next sequence number {}", batch.topicPartition,
+				partitionsWithUnresolvedSequences.get(batch.topicPartition));
+	}
+
+	// Attempts to resolve unresolved sequences. If all in-flight requests are complete and some partitions are still
+	// unresolved, either bump the epoch if possible, or transition to a fatal error
+	synchronized void maybeResolveSequences() {
+		for (Iterator<TopicPartition> iter = partitionsWithUnresolvedSequences.keySet().iterator(); iter.hasNext(); ) {
 			TopicPartition topicPartition = iter.next();
 			if (!hasInflightBatches(topicPartition)) {
-				// The partition has been fully drained. At this point, the last ack'd sequence should be once less than
+				// The partition has been fully drained. At this point, the last ack'd sequence should be one less than
 				// next sequence destined for the partition. If so, the partition is fully resolved. If not, we should
 				// reset the sequence number if necessary.
 				if (isNextSequence(topicPartition, sequenceNumber(topicPartition))) {
@@ -745,14 +830,31 @@
 					iter.remove();
 				} else {
 					// We would enter this branch if all in flight batches were ultimately expired in the producer.
-					log.info("No inflight batches remaining for {}, last ack'd sequence for partition is {}, next sequence is {}. " +
-									"Going to reset producer state.", topicPartition,
-							lastAckedSequence(topicPartition).orElse(NO_LAST_ACKED_SEQUENCE_NUMBER), sequenceNumber(topicPartition));
-					return true;
+					if (isTransactional()) {
+						// For the transactional producer, we bump the epoch if possible, otherwise we transition to a fatal error
+						String unackedMessagesErr = "The client hasn't received acknowledgment for some previously " +
+								"sent messages and can no longer retry them. ";
+						if (canBumpEpoch()) {
+							epochBumpRequired = true;
+							KafkaException exception = new KafkaException(unackedMessagesErr + "It is safe to abort " +
+									"the transaction and continue.");
+							transitionToAbortableError(exception);
+						} else {
+							KafkaException exception = new KafkaException(unackedMessagesErr + "It isn't safe to continue.");
+							transitionToFatalError(exception);
+						}
+					} else {
+						// For the idempotent producer, bump the epoch
+						log.info("No inflight batches remaining for {}, last ack'd sequence for partition is {}, next sequence is {}. " +
+										"Going to bump epoch and reset sequence numbers.", topicPartition,
+								lastAckedSequence(topicPartition).orElse(NO_LAST_ACKED_SEQUENCE_NUMBER), sequenceNumber(topicPartition));
+						requestEpochBumpForPartition(topicPartition);
+					}
+
+					iter.remove();
 				}
 			}
 		}
-		return false;
 	}
 
 	private boolean isNextSequence(TopicPartition topicPartition, int sequence) {
@@ -763,7 +865,12 @@
 		topicPartitionBookkeeper.getPartition(topicPartition).nextSequence = sequence;
 	}
 
-	synchronized TxnRequestHandler nextRequestHandler(boolean hasIncompleteBatches) {
+	private boolean isNextSequenceForUnresolvedPartition(TopicPartition topicPartition, int sequence) {
+		return this.hasUnresolvedSequence(topicPartition) &&
+				sequence == this.partitionsWithUnresolvedSequences.get(topicPartition);
+	}
+
+	synchronized TxnRequestHandler nextRequest(boolean hasIncompleteBatches) {
 		if (!newPartitionsInTransaction.isEmpty())
 			enqueueRequest(addPartitionsToTransactionHandler());
 
@@ -813,8 +920,7 @@
 		pendingRequests.forEach(handler ->
 				handler.fatalError(shutdownException));
 		if (pendingResult != null) {
-			pendingResult.setError(shutdownException);
-			pendingResult.done();
+			pendingResult.fail(shutdownException);
 		}
 	}
 
@@ -841,7 +947,7 @@
 		inFlightRequestCorrelationId = NO_INFLIGHT_REQUEST_CORRELATION_ID;
 	}
 
-	boolean hasInFlightTransactionalRequest() {
+	boolean hasInFlightRequest() {
 		return inFlightRequestCorrelationId != NO_INFLIGHT_REQUEST_CORRELATION_ID;
 	}
 
@@ -876,23 +982,16 @@
 	}
 
 	synchronized boolean canRetry(ProduceResponse.PartitionResponse response, ProducerBatch batch) {
-		if (!hasProducerIdAndEpoch(batch.producerId(), batch.producerEpoch()))
-			return false;
-
 		Errors error = response.error;
-		if (error == Errors.OUT_OF_ORDER_SEQUENCE_NUMBER && !hasUnresolvedSequence(batch.topicPartition) &&
-				(batch.sequenceHasBeenReset() || !isNextSequence(batch.topicPartition, batch.baseSequence())))
-			// We should retry the OutOfOrderSequenceException if the batch is _not_ the next batch, ie. its base
-			// sequence isn't the lastAckedSequence + 1. However, if the first in flight batch fails fatally, we will
-			// adjust the sequences of the other inflight batches to account for the 'loss' of the sequence range in
-			// the batch which failed. In this case, an inflight batch will have a base sequence which is
-			// the lastAckedSequence + 1 after adjustment. When this batch fails with an OutOfOrderSequence, we want to retry it.
-			// To account for the latter case, we check whether the sequence has been reset since the last drain.
-			// If it has, we will retry it anyway.
-			return true;
-
+
+		// An UNKNOWN_PRODUCER_ID means that we have lost the producer state on the broker. Depending on the log start
+		// offset, we may want to retry these, as described for each case below. If none of those apply, then for the
+		// idempotent producer, we will locally bump the epoch and reset the sequence numbers of in-flight batches from
+		// sequence 0, then retry the failed batch, which should now succeed. For the transactional producer, allow the
+		// batch to fail. When processing the failed batch, we will transition to an abortable error and set a flag
+		// indicating that we need to bump the epoch (if supported by the broker).
 		if (error == Errors.UNKNOWN_PRODUCER_ID) {
-			if (response.logStartOffset == -1)
+			if (response.logStartOffset == -1) {
 				// We don't know the log start offset with this response. We should just retry the request until we get it.
 				// The UNKNOWN_PRODUCER_ID error code was added along with the new ProduceResponse which includes the
 				// logStartOffset. So the '-1' sentinel is not for backward compatibility. Instead, it is possible for
@@ -901,6 +1000,7 @@
 				// response was being constructed. In these cases, we should just retry the request: we are guaranteed
 				// to eventually get a logStartOffset once things settle down.
 				return true;
+			}
 
 			if (batch.sequenceHasBeenReset()) {
 				// When the first inflight batch fails due to the truncation case, then the sequences of all the other
@@ -910,18 +1010,60 @@
 				return true;
 			} else if (lastAckedOffset(batch.topicPartition).orElse(NO_LAST_ACKED_SEQUENCE_NUMBER) < response.logStartOffset) {
 				// The head of the log has been removed, probably due to the retention time elapsing. In this case,
-				// we expect to lose the producer state. Reset the sequences of all inflight batches to be from the beginning
-				// and retry them.
-				startSequencesAtBeginning(batch.topicPartition);
+				// we expect to lose the producer state. For the transactional producer, reset the sequences of all
+				// inflight batches to be from the beginning and retry them, so that the transaction does not need to
+				// be aborted. For the idempotent producer, bump the epoch to avoid reusing (sequence, epoch) pairs
+				if (isTransactional()) {
+					topicPartitionBookkeeper.startSequencesAtBeginning(batch.topicPartition, this.producerIdAndEpoch);
+				} else {
+					requestEpochBumpForPartition(batch.topicPartition);
+				}
 				return true;
 			}
-		}
-		return false;
+
+			if (!isTransactional()) {
+				// For the idempotent producer, always retry UNKNOWN_PRODUCER_ID errors. If the batch has the current
+				// producer ID and epoch, request a bump of the epoch. Otherwise just retry the produce.
+				requestEpochBumpForPartition(batch.topicPartition);
+				return true;
+			}
+		} else if (error == Errors.OUT_OF_ORDER_SEQUENCE_NUMBER) {
+			if (!hasUnresolvedSequence(batch.topicPartition) &&
+					(batch.sequenceHasBeenReset() || !isNextSequence(batch.topicPartition, batch.baseSequence()))) {
+				// We should retry the OutOfOrderSequenceException if the batch is _not_ the next batch, ie. its base
+				// sequence isn't the lastAckedSequence + 1.
+				return true;
+			} else if (!isTransactional()) {
+				// For the idempotent producer, retry all OUT_OF_ORDER_SEQUENCE_NUMBER errors. If there are no
+				// unresolved sequences, or this batch is the one immediately following an unresolved sequence, we know
+				// there is actually a gap in the sequences, and we bump the epoch. Otherwise, retry without bumping
+				// and wait to see if the sequence resolves
+				if (!hasUnresolvedSequence(batch.topicPartition) ||
+						isNextSequenceForUnresolvedPartition(batch.topicPartition, batch.baseSequence())) {
+					requestEpochBumpForPartition(batch.topicPartition);
+				}
+				return true;
+			}
+		}
+
+		// If neither of the above cases are true, retry if the exception is retriable
+		return error.exception() instanceof RetriableException;
 	}
 
 	// visible for testing
 	synchronized boolean isReady() {
 		return isTransactional() && currentState == State.READY;
+	}
+
+	void handleCoordinatorReady() {
+		NodeApiVersions nodeApiVersions = transactionCoordinator != null ?
+				apiVersions.get(transactionCoordinator.idString()) :
+				null;
+		ApiVersion initProducerIdVersion = nodeApiVersions != null ?
+				nodeApiVersions.apiVersion(ApiKeys.INIT_PRODUCER_ID) :
+				null;
+		this.coordinatorSupportsBumpingEpoch = initProducerIdVersion != null &&
+				initProducerIdVersion.maxVersion() >= 3;
 	}
 
 	private void transitionTo(State target) {
@@ -963,6 +1105,8 @@
 			if (lastError instanceof ProducerFencedException) {
 				throw new ProducerFencedException("The producer has been rejected from the broker because " +
 						"it tried to use an old epoch with the transactionalId");
+			} else if (lastError instanceof InvalidProducerEpochException) {
+				throw new InvalidProducerEpochException("Producer attempted to produce with an old epoch " + producerIdAndEpoch);
 			} else {
 				throw new KafkaException("Cannot execute transactional method because we are in an error state", lastError);
 			}
@@ -1005,34 +1149,38 @@
 		enqueueRequest(new FindCoordinatorHandler(builder));
 	}
 
-	private void completeTransaction() {
-		transitionTo(State.READY);
-		lastError = null;
-		transactionStarted = false;
-		newPartitionsInTransaction.clear();
-		pendingPartitionsInTransaction.clear();
-		partitionsInTransaction.clear();
-	}
-
 	private TxnRequestHandler addPartitionsToTransactionHandler() {
 		pendingPartitionsInTransaction.addAll(newPartitionsInTransaction);
 		newPartitionsInTransaction.clear();
-		AddPartitionsToTxnRequest.Builder builder = new AddPartitionsToTxnRequest.Builder(transactionalId,
-				producerIdAndEpoch.producerId, producerIdAndEpoch.epoch, new ArrayList<>(pendingPartitionsInTransaction));
+		AddPartitionsToTxnRequest.Builder builder =
+				new AddPartitionsToTxnRequest.Builder(transactionalId,
+						producerIdAndEpoch.producerId,
+						producerIdAndEpoch.epoch,
+						new ArrayList<>(pendingPartitionsInTransaction));
 		return new AddPartitionsToTxnHandler(builder);
 	}
 
 	private TxnOffsetCommitHandler txnOffsetCommitHandler(TransactionalRequestResult result,
 														  Map<TopicPartition, OffsetAndMetadata> offsets,
-														  String consumerGroupId) {
+														  ConsumerGroupMetadata groupMetadata) {
 		for (Map.Entry<TopicPartition, OffsetAndMetadata> entry : offsets.entrySet()) {
 			OffsetAndMetadata offsetAndMetadata = entry.getValue();
 			CommittedOffset committedOffset = new CommittedOffset(offsetAndMetadata.offset(),
 					offsetAndMetadata.metadata(), offsetAndMetadata.leaderEpoch());
 			pendingTxnOffsetCommits.put(entry.getKey(), committedOffset);
 		}
-		TxnOffsetCommitRequest.Builder builder = new TxnOffsetCommitRequest.Builder(transactionalId, consumerGroupId,
-				producerIdAndEpoch.producerId, producerIdAndEpoch.epoch, pendingTxnOffsetCommits);
+
+		final TxnOffsetCommitRequest.Builder builder =
+				new TxnOffsetCommitRequest.Builder(transactionalId,
+						groupMetadata.groupId(),
+						producerIdAndEpoch.producerId,
+						producerIdAndEpoch.epoch,
+						pendingTxnOffsetCommits,
+						groupMetadata.memberId(),
+						groupMetadata.generationId(),
+						groupMetadata.groupInstanceId(),
+						autoDowngradeTxnCommit
+				);
 		return new TxnOffsetCommitHandler(result, builder);
 	}
 
@@ -1052,6 +1200,29 @@
 		return pendingResult;
 	}
 
+	// package-private for testing
+	boolean canBumpEpoch() {
+		if (!isTransactional()) {
+			return true;
+		}
+
+		return coordinatorSupportsBumpingEpoch;
+	}
+
+	private void completeTransaction() {
+		if (epochBumpRequired) {
+			transitionTo(State.INITIALIZING);
+		} else {
+			transitionTo(State.READY);
+		}
+		lastError = null;
+		epochBumpRequired = false;
+		transactionStarted = false;
+		newPartitionsInTransaction.clear();
+		pendingPartitionsInTransaction.clear();
+		partitionsInTransaction.clear();
+	}
+
 	abstract class TxnRequestHandler implements RequestCompletionHandler {
 		protected final TransactionalRequestResult result;
 		private boolean isRetry = false;
@@ -1065,20 +1236,26 @@
 		}
 
 		void fatalError(RuntimeException e) {
-			result.setError(e);
+			result.fail(e);
 			transitionToFatalError(e);
-			result.done();
 		}
 
 		void abortableError(RuntimeException e) {
-			result.setError(e);
+			result.fail(e);
 			transitionToAbortableError(e);
-			result.done();
+		}
+
+		void abortableErrorIfPossible(RuntimeException e) {
+			if (canBumpEpoch()) {
+				epochBumpRequired = true;
+				abortableError(e);
+			} else {
+				fatalError(e);
+			}
 		}
 
 		void fail(RuntimeException e) {
-			result.setError(e);
-			result.done();
+			result.fail(e);
 		}
 
 		void reenqueue() {
@@ -1150,10 +1327,12 @@
 
 	private class InitProducerIdHandler extends TxnRequestHandler {
 		private final InitProducerIdRequest.Builder builder;
-
-		private InitProducerIdHandler(InitProducerIdRequest.Builder builder) {
+		private final boolean isEpochBump;
+
+		private InitProducerIdHandler(InitProducerIdRequest.Builder builder, boolean isEpochBump) {
 			super("InitProducerId");
 			this.builder = builder;
+			this.isEpochBump = isEpochBump;
 		}
 
 		@Override
@@ -1163,7 +1342,16 @@
 
 		@Override
 		Priority priority() {
-			return Priority.INIT_PRODUCER_ID;
+			return this.isEpochBump ? Priority.EPOCH_BUMP : Priority.INIT_PRODUCER_ID;
+		}
+
+		@Override
+		FindCoordinatorRequest.CoordinatorType coordinatorType() {
+			if (isTransactional()) {
+				return FindCoordinatorRequest.CoordinatorType.TRANSACTION;
+			} else {
+				return null;
+			}
 		}
 
 		@Override
@@ -1172,19 +1360,27 @@
 			Errors error = initProducerIdResponse.error();
 
 			if (error == Errors.NONE) {
-				ProducerIdAndEpoch producerIdAndEpoch = new ProducerIdAndEpoch(initProducerIdResponse.data.producerId(),
-						initProducerIdResponse.data.producerEpoch());
+				ProducerIdAndEpoch producerIdAndEpoch = new ProducerIdAndEpoch(initProducerIdResponse.data().producerId(),
+						initProducerIdResponse.data().producerEpoch());
 				setProducerIdAndEpoch(producerIdAndEpoch);
 				transitionTo(State.READY);
 				lastError = null;
+				if (this.isEpochBump) {
+					resetSequenceNumbers();
+				}
 				result.done();
 			} else if (error == Errors.NOT_COORDINATOR || error == Errors.COORDINATOR_NOT_AVAILABLE) {
 				lookupCoordinator(FindCoordinatorRequest.CoordinatorType.TRANSACTION, transactionalId);
 				reenqueue();
 			} else if (error == Errors.COORDINATOR_LOAD_IN_PROGRESS || error == Errors.CONCURRENT_TRANSACTIONS) {
 				reenqueue();
-			} else if (error == Errors.TRANSACTIONAL_ID_AUTHORIZATION_FAILED) {
+			} else if (error == Errors.TRANSACTIONAL_ID_AUTHORIZATION_FAILED ||
+					error == Errors.CLUSTER_AUTHORIZATION_FAILED) {
 				fatalError(error.exception());
+			} else if (error == Errors.INVALID_PRODUCER_EPOCH || error == Errors.PRODUCER_FENCED) {
+				// We could still receive INVALID_PRODUCER_EPOCH from old versioned transaction coordinator,
+				// just treat it the same as PRODUCE_FENCED.
+				fatalError(Errors.PRODUCER_FENCED.exception());
 			} else {
 				fatalError(new KafkaException("Unexpected error in InitProducerIdResponse; " + error.message()));
 			}
@@ -1236,14 +1432,15 @@
 				} else if (error == Errors.COORDINATOR_LOAD_IN_PROGRESS || error == Errors.UNKNOWN_TOPIC_OR_PARTITION) {
 					reenqueue();
 					return;
-				} else if (error == Errors.INVALID_PRODUCER_EPOCH) {
-					fatalError(error.exception());
+				} else if (error == Errors.INVALID_PRODUCER_EPOCH || error == Errors.PRODUCER_FENCED) {
+					// We could still receive INVALID_PRODUCER_EPOCH from old versioned transaction coordinator,
+					// just treat it the same as PRODUCE_FENCED.
+					fatalError(Errors.PRODUCER_FENCED.exception());
 					return;
 				} else if (error == Errors.TRANSACTIONAL_ID_AUTHORIZATION_FAILED) {
 					fatalError(error.exception());
 					return;
-				} else if (error == Errors.INVALID_PRODUCER_ID_MAPPING
-						|| error == Errors.INVALID_TXN_STATE) {
+				} else if (error == Errors.INVALID_TXN_STATE) {
 					fatalError(new KafkaException(error.exception()));
 					return;
 				} else if (error == Errors.TOPIC_AUTHORIZATION_FAILED) {
@@ -1252,6 +1449,9 @@
 					log.debug("Did not attempt to add partition {} to transaction because other partitions in the " +
 							"batch had errors.", topicPartition);
 					hasPartitionErrors = true;
+				} else if (error == Errors.UNKNOWN_PRODUCER_ID || error == Errors.INVALID_PRODUCER_ID_MAPPING) {
+					abortableErrorIfPossible(error.exception());
+					return;
 				} else {
 					log.error("Could not add partition {} due to unexpected error {}", topicPartition, error);
 					hasPartitionErrors = true;
@@ -1338,8 +1538,10 @@
 						break;
 					case TRANSACTION:
 						transactionCoordinator = node;
+
 				}
 				result.done();
+				log.info("Discovered {} coordinator {}", coordinatorType.toString().toLowerCase(Locale.ROOT), node);
 			} else if (error == Errors.COORDINATOR_NOT_AVAILABLE) {
 				reenqueue();
 			} else if (error == Errors.TRANSACTIONAL_ID_AUTHORIZATION_FAILED) {
@@ -1347,7 +1549,7 @@
 			} else if (findCoordinatorResponse.error() == Errors.GROUP_AUTHORIZATION_FAILED) {
 				abortableError(GroupAuthorizationException.forGroupId(builder.data().key()));
 			} else {
-				fatalError(new KafkaException(String.format("Could not find a coordinator with type %s with key %s due to" +
+				fatalError(new KafkaException(String.format("Could not find a coordinator with type %s with key %s due to " +
 								"unexpected error: %s", coordinatorType, builder.data().key(),
 						findCoordinatorResponse.data().errorMessage())));
 			}
@@ -1358,7 +1560,7 @@
 		private final EndTxnRequest.Builder builder;
 
 		private EndTxnHandler(EndTxnRequest.Builder builder) {
-			super("EndTxn(" + builder.result() + ")");
+			super("EndTxn(" + builder.data.committed() + ")");
 			this.builder = builder;
 		}
 
@@ -1390,12 +1592,16 @@
 				reenqueue();
 			} else if (error == Errors.COORDINATOR_LOAD_IN_PROGRESS || error == Errors.CONCURRENT_TRANSACTIONS) {
 				reenqueue();
-			} else if (error == Errors.INVALID_PRODUCER_EPOCH) {
-				fatalError(error.exception());
+			} else if (error == Errors.INVALID_PRODUCER_EPOCH || error == Errors.PRODUCER_FENCED) {
+				// We could still receive INVALID_PRODUCER_EPOCH from old versioned transaction coordinator,
+				// just treat it the same as PRODUCE_FENCED.
+				fatalError(Errors.PRODUCER_FENCED.exception());
 			} else if (error == Errors.TRANSACTIONAL_ID_AUTHORIZATION_FAILED) {
 				fatalError(error.exception());
 			} else if (error == Errors.INVALID_TXN_STATE) {
 				fatalError(error.exception());
+			} else if (error == Errors.UNKNOWN_PRODUCER_ID || error == Errors.INVALID_PRODUCER_ID_MAPPING) {
+				abortableErrorIfPossible(error.exception());
 			} else {
 				fatalError(new KafkaException("Unhandled error in EndTxnResponse: " + error.message()));
 			}
@@ -1405,12 +1611,15 @@
 	private class AddOffsetsToTxnHandler extends TxnRequestHandler {
 		private final AddOffsetsToTxnRequest.Builder builder;
 		private final Map<TopicPartition, OffsetAndMetadata> offsets;
+		private final ConsumerGroupMetadata groupMetadata;
 
 		private AddOffsetsToTxnHandler(AddOffsetsToTxnRequest.Builder builder,
-									   Map<TopicPartition, OffsetAndMetadata> offsets) {
+									   Map<TopicPartition, OffsetAndMetadata> offsets,
+									   ConsumerGroupMetadata groupMetadata) {
 			super("AddOffsetsToTxn");
 			this.builder = builder;
 			this.offsets = offsets;
+			this.groupMetadata = groupMetadata;
 		}
 
 		@Override
@@ -1426,25 +1635,30 @@
 		@Override
 		public void handleResponse(AbstractResponse response) {
 			AddOffsetsToTxnResponse addOffsetsToTxnResponse = (AddOffsetsToTxnResponse) response;
-			Errors error = addOffsetsToTxnResponse.error();
+			Errors error = Errors.forCode(addOffsetsToTxnResponse.data().errorCode());
 
 			if (error == Errors.NONE) {
-				log.debug("Successfully added partition for consumer group {} to transaction", builder.consumerGroupId());
+				log.debug("Successfully added partition for consumer group {} to transaction", builder.data.groupId());
 
 				// note the result is not completed until the TxnOffsetCommit returns
-				pendingRequests.add(txnOffsetCommitHandler(result, offsets, builder.consumerGroupId()));
+				pendingRequests.add(txnOffsetCommitHandler(result, offsets, groupMetadata));
+
 				transactionStarted = true;
 			} else if (error == Errors.COORDINATOR_NOT_AVAILABLE || error == Errors.NOT_COORDINATOR) {
 				lookupCoordinator(FindCoordinatorRequest.CoordinatorType.TRANSACTION, transactionalId);
 				reenqueue();
 			} else if (error == Errors.COORDINATOR_LOAD_IN_PROGRESS || error == Errors.CONCURRENT_TRANSACTIONS) {
 				reenqueue();
-			} else if (error == Errors.INVALID_PRODUCER_EPOCH) {
-				fatalError(error.exception());
+			} else if (error == Errors.UNKNOWN_PRODUCER_ID || error == Errors.INVALID_PRODUCER_ID_MAPPING) {
+				abortableErrorIfPossible(error.exception());
+			} else if (error == Errors.INVALID_PRODUCER_EPOCH || error == Errors.PRODUCER_FENCED) {
+				// We could still receive INVALID_PRODUCER_EPOCH from old versioned transaction coordinator,
+				// just treat it the same as PRODUCE_FENCED.
+				fatalError(Errors.PRODUCER_FENCED.exception());
 			} else if (error == Errors.TRANSACTIONAL_ID_AUTHORIZATION_FAILED) {
 				fatalError(error.exception());
 			} else if (error == Errors.GROUP_AUTHORIZATION_FAILED) {
-				abortableError(GroupAuthorizationException.forGroupId(builder.consumerGroupId()));
+				abortableError(GroupAuthorizationException.forGroupId(builder.data.groupId()));
 			} else {
 				fatalError(new KafkaException("Unexpected error in AddOffsetsToTxnResponse: " + error.message()));
 			}
@@ -1477,7 +1691,7 @@
 
 		@Override
 		String coordinatorKey() {
-			return builder.consumerGroupId();
+			return builder.data.groupId();
 		}
 
 		@Override
@@ -1486,7 +1700,7 @@
 			boolean coordinatorReloaded = false;
 			Map<TopicPartition, Errors> errors = txnOffsetCommitResponse.errors();
 
-			log.debug("Received TxnOffsetCommit response for consumer group {}: {}", builder.consumerGroupId(),
+			log.debug("Received TxnOffsetCommit response for consumer group {}: {}", builder.data.groupId(),
 					errors);
 
 			for (Map.Entry<TopicPartition, Errors> entry : errors.entrySet()) {
@@ -1499,18 +1713,24 @@
 						|| error == Errors.REQUEST_TIMED_OUT) {
 					if (!coordinatorReloaded) {
 						coordinatorReloaded = true;
-						lookupCoordinator(FindCoordinatorRequest.CoordinatorType.GROUP, builder.consumerGroupId());
+						lookupCoordinator(FindCoordinatorRequest.CoordinatorType.GROUP, builder.data.groupId());
 					}
 				} else if (error == Errors.UNKNOWN_TOPIC_OR_PARTITION
 						|| error == Errors.COORDINATOR_LOAD_IN_PROGRESS) {
 					// If the topic is unknown or the coordinator is loading, retry with the current coordinator
 					continue;
 				} else if (error == Errors.GROUP_AUTHORIZATION_FAILED) {
-					abortableError(GroupAuthorizationException.forGroupId(builder.consumerGroupId()));
+					abortableError(GroupAuthorizationException.forGroupId(builder.data.groupId()));
 					break;
-				} else if (error == Errors.TRANSACTIONAL_ID_AUTHORIZATION_FAILED
-						|| error == Errors.INVALID_PRODUCER_EPOCH
-						|| error == Errors.UNSUPPORTED_FOR_MESSAGE_FORMAT) {
+				} else if (error == Errors.FENCED_INSTANCE_ID) {
+					abortableError(error.exception());
+					break;
+				} else if (error == Errors.UNKNOWN_MEMBER_ID
+						|| error == Errors.ILLEGAL_GENERATION) {
+					abortableError(new CommitFailedException("Transaction offset Commit failed " +
+							"due to consumer group metadata mismatch: " + error.exception().getMessage()));
+					break;
+				} else if (isFatalException(error)) {
 					fatalError(error.exception());
 					break;
 				} else {
@@ -1529,1673 +1749,11 @@
 			}
 		}
 	}
-=======
-    private static final int NO_INFLIGHT_REQUEST_CORRELATION_ID = -1;
-    private static final int NO_LAST_ACKED_SEQUENCE_NUMBER = -1;
-
-    private final Logger log;
-    private final String transactionalId;
-    private final int transactionTimeoutMs;
-    private final ApiVersions apiVersions;
-    private final boolean autoDowngradeTxnCommit;
-
-    private static class TopicPartitionBookkeeper {
-
-        private final Map<TopicPartition, TopicPartitionEntry> topicPartitions = new HashMap<>();
-
-        private TopicPartitionEntry getPartition(TopicPartition topicPartition) {
-            TopicPartitionEntry ent = topicPartitions.get(topicPartition);
-            if (ent == null)
-                throw new IllegalStateException("Trying to get the sequence number for " + topicPartition +
-                        ", but the sequence number was never set for this partition.");
-            return ent;
-        }
-
-        private TopicPartitionEntry getOrCreatePartition(TopicPartition topicPartition) {
-            TopicPartitionEntry ent = topicPartitions.get(topicPartition);
-            if (ent == null) {
-                ent = new TopicPartitionEntry();
-                topicPartitions.put(topicPartition, ent);
-            }
-            return ent;
-        }
-
-        private void addPartition(TopicPartition topicPartition) {
-            this.topicPartitions.putIfAbsent(topicPartition, new TopicPartitionEntry());
-        }
-
-        private boolean contains(TopicPartition topicPartition) {
-            return topicPartitions.containsKey(topicPartition);
-        }
-
-        private void reset() {
-            topicPartitions.clear();
-        }
-
-        private OptionalLong lastAckedOffset(TopicPartition topicPartition) {
-            TopicPartitionEntry entry = topicPartitions.get(topicPartition);
-            if (entry != null && entry.lastAckedOffset != ProduceResponse.INVALID_OFFSET)
-                return OptionalLong.of(entry.lastAckedOffset);
-            else
-                return OptionalLong.empty();
-        }
-
-        private OptionalInt lastAckedSequence(TopicPartition topicPartition) {
-            TopicPartitionEntry entry = topicPartitions.get(topicPartition);
-            if (entry != null && entry.lastAckedSequence != NO_LAST_ACKED_SEQUENCE_NUMBER)
-                return OptionalInt.of(entry.lastAckedSequence);
-            else
-                return OptionalInt.empty();
-        }
-
-        private void startSequencesAtBeginning(TopicPartition topicPartition, ProducerIdAndEpoch newProducerIdAndEpoch) {
-            final PrimitiveRef.IntRef sequence = PrimitiveRef.ofInt(0);
-            TopicPartitionEntry topicPartitionEntry = getPartition(topicPartition);
-            topicPartitionEntry.resetSequenceNumbers(inFlightBatch -> {
-                inFlightBatch.resetProducerState(newProducerIdAndEpoch, sequence.value, inFlightBatch.isTransactional());
-                sequence.value += inFlightBatch.recordCount;
-            });
-            topicPartitionEntry.producerIdAndEpoch = newProducerIdAndEpoch;
-            topicPartitionEntry.nextSequence = sequence.value;
-            topicPartitionEntry.lastAckedSequence = NO_LAST_ACKED_SEQUENCE_NUMBER;
-        }
-    }
-
-    private static class TopicPartitionEntry {
-
-        // The producer id/epoch being used for a given partition.
-        private ProducerIdAndEpoch producerIdAndEpoch;
-
-        // The base sequence of the next batch bound for a given partition.
-        private int nextSequence;
-
-        // The sequence number of the last record of the last ack'd batch from the given partition. When there are no
-        // in flight requests for a partition, the lastAckedSequence(topicPartition) == nextSequence(topicPartition) - 1.
-        private int lastAckedSequence;
-
-        // Keep track of the in flight batches bound for a partition, ordered by sequence. This helps us to ensure that
-        // we continue to order batches by the sequence numbers even when the responses come back out of order during
-        // leader failover. We add a batch to the queue when it is drained, and remove it when the batch completes
-        // (either successfully or through a fatal failure).
-        private SortedSet<ProducerBatch> inflightBatchesBySequence;
-
-        // We keep track of the last acknowledged offset on a per partition basis in order to disambiguate UnknownProducer
-        // responses which are due to the retention period elapsing, and those which are due to actual lost data.
-        private long lastAckedOffset;
-
-        TopicPartitionEntry() {
-            this.producerIdAndEpoch = ProducerIdAndEpoch.NONE;
-            this.nextSequence = 0;
-            this.lastAckedSequence = NO_LAST_ACKED_SEQUENCE_NUMBER;
-            this.lastAckedOffset = ProduceResponse.INVALID_OFFSET;
-            this.inflightBatchesBySequence = new TreeSet<>(Comparator.comparingInt(ProducerBatch::baseSequence));
-        }
-
-        void resetSequenceNumbers(Consumer<ProducerBatch> resetSequence) {
-            TreeSet<ProducerBatch> newInflights = new TreeSet<>(Comparator.comparingInt(ProducerBatch::baseSequence));
-            for (ProducerBatch inflightBatch : inflightBatchesBySequence) {
-                resetSequence.accept(inflightBatch);
-                newInflights.add(inflightBatch);
-            }
-            inflightBatchesBySequence = newInflights;
-        }
-    }
-
-    private final TopicPartitionBookkeeper topicPartitionBookkeeper;
-
-    private final Map<TopicPartition, CommittedOffset> pendingTxnOffsetCommits;
-
-    // If a batch bound for a partition expired locally after being sent at least once, the partition has is considered
-    // to have an unresolved state. We keep track fo such partitions here, and cannot assign any more sequence numbers
-    // for this partition until the unresolved state gets cleared. This may happen if other inflight batches returned
-    // successfully (indicating that the expired batch actually made it to the broker). If we don't get any successful
-    // responses for the partition once the inflight request count falls to zero, we reset the producer id and
-    // consequently clear this data structure as well.
-    // The value of the map is the sequence number of the batch following the expired one, computed by adding its
-    // record count to its sequence number. This is used to tell if a subsequent batch is the one immediately following
-    // the expired one.
-    private final Map<TopicPartition, Integer> partitionsWithUnresolvedSequences;
-
-    // The partitions that have received an error that triggers an epoch bump. When the epoch is bumped, these
-    // partitions will have the sequences of their in-flight batches rewritten
-    private final Set<TopicPartition> partitionsToRewriteSequences;
-
-    private final PriorityQueue<TxnRequestHandler> pendingRequests;
-    private final Set<TopicPartition> newPartitionsInTransaction;
-    private final Set<TopicPartition> pendingPartitionsInTransaction;
-    private final Set<TopicPartition> partitionsInTransaction;
-    private TransactionalRequestResult pendingResult;
-
-    // This is used by the TxnRequestHandlers to control how long to back off before a given request is retried.
-    // For instance, this value is lowered by the AddPartitionsToTxnHandler when it receives a CONCURRENT_TRANSACTIONS
-    // error for the first AddPartitionsRequest in a transaction.
-    private final long retryBackoffMs;
-
-    // The retryBackoff is overridden to the following value if the first AddPartitions receives a
-    // CONCURRENT_TRANSACTIONS error.
-    private static final long ADD_PARTITIONS_RETRY_BACKOFF_MS = 20L;
-
-    private int inFlightRequestCorrelationId = NO_INFLIGHT_REQUEST_CORRELATION_ID;
-    private Node transactionCoordinator;
-    private Node consumerGroupCoordinator;
-    private boolean coordinatorSupportsBumpingEpoch;
-
-    private volatile State currentState = State.UNINITIALIZED;
-    private volatile RuntimeException lastError = null;
-    private volatile ProducerIdAndEpoch producerIdAndEpoch;
-    private volatile boolean transactionStarted = false;
-    private volatile boolean epochBumpRequired = false;
-
-    private enum State {
-        UNINITIALIZED,
-        INITIALIZING,
-        READY,
-        IN_TRANSACTION,
-        COMMITTING_TRANSACTION,
-        ABORTING_TRANSACTION,
-        ABORTABLE_ERROR,
-        FATAL_ERROR;
-
-        private boolean isTransitionValid(State source, State target) {
-            switch (target) {
-                case UNINITIALIZED:
-                    return source == READY;
-                case INITIALIZING:
-                    return source == UNINITIALIZED || source == ABORTING_TRANSACTION;
-                case READY:
-                    return source == INITIALIZING || source == COMMITTING_TRANSACTION || source == ABORTING_TRANSACTION;
-                case IN_TRANSACTION:
-                    return source == READY;
-                case COMMITTING_TRANSACTION:
-                    return source == IN_TRANSACTION;
-                case ABORTING_TRANSACTION:
-                    return source == IN_TRANSACTION || source == ABORTABLE_ERROR;
-                case ABORTABLE_ERROR:
-                    return source == IN_TRANSACTION || source == COMMITTING_TRANSACTION || source == ABORTABLE_ERROR;
-                case FATAL_ERROR:
-                default:
-                    // We can transition to FATAL_ERROR unconditionally.
-                    // FATAL_ERROR is never a valid starting state for any transition. So the only option is to close the
-                    // producer or do purely non transactional requests.
-                    return true;
-            }
-        }
-    }
-
-    // We use the priority to determine the order in which requests need to be sent out. For instance, if we have
-    // a pending FindCoordinator request, that must always go first. Next, If we need a producer id, that must go second.
-    // The endTxn request must always go last, unless we are bumping the epoch (a special case of InitProducerId) as
-    // part of ending the transaction.
-    private enum Priority {
-        FIND_COORDINATOR(0),
-        INIT_PRODUCER_ID(1),
-        ADD_PARTITIONS_OR_OFFSETS(2),
-        END_TXN(3),
-        EPOCH_BUMP(4);
-
-        final int priority;
-
-        Priority(int priority) {
-            this.priority = priority;
-        }
-    }
-
-    public TransactionManager(final LogContext logContext,
-                              final String transactionalId,
-                              final int transactionTimeoutMs,
-                              final long retryBackoffMs,
-                              final ApiVersions apiVersions,
-                              final boolean autoDowngradeTxnCommit) {
-        this.producerIdAndEpoch = ProducerIdAndEpoch.NONE;
-        this.transactionalId = transactionalId;
-        this.log = logContext.logger(TransactionManager.class);
-        this.transactionTimeoutMs = transactionTimeoutMs;
-        this.transactionCoordinator = null;
-        this.consumerGroupCoordinator = null;
-        this.newPartitionsInTransaction = new HashSet<>();
-        this.pendingPartitionsInTransaction = new HashSet<>();
-        this.partitionsInTransaction = new HashSet<>();
-        this.pendingRequests = new PriorityQueue<>(10, Comparator.comparingInt(o -> o.priority().priority));
-        this.pendingTxnOffsetCommits = new HashMap<>();
-        this.partitionsWithUnresolvedSequences = new HashMap<>();
-        this.partitionsToRewriteSequences = new HashSet<>();
-        this.retryBackoffMs = retryBackoffMs;
-        this.topicPartitionBookkeeper = new TopicPartitionBookkeeper();
-        this.apiVersions = apiVersions;
-        this.autoDowngradeTxnCommit = autoDowngradeTxnCommit;
-    }
-
-    public synchronized TransactionalRequestResult initializeTransactions() {
-        return initializeTransactions(ProducerIdAndEpoch.NONE);
-    }
-
-    synchronized TransactionalRequestResult initializeTransactions(ProducerIdAndEpoch producerIdAndEpoch) {
-        boolean isEpochBump = producerIdAndEpoch != ProducerIdAndEpoch.NONE;
-        return handleCachedTransactionRequestResult(() -> {
-            // If this is an epoch bump, we will transition the state as part of handling the EndTxnRequest
-            if (!isEpochBump) {
-                transitionTo(State.INITIALIZING);
-                log.info("Invoking InitProducerId for the first time in order to acquire a producer ID");
-            } else {
-                log.info("Invoking InitProducerId with current producer ID and epoch {} in order to bump the epoch", producerIdAndEpoch);
-            }
-            InitProducerIdRequestData requestData = new InitProducerIdRequestData()
-                    .setTransactionalId(transactionalId)
-                    .setTransactionTimeoutMs(transactionTimeoutMs)
-                    .setProducerId(producerIdAndEpoch.producerId)
-                    .setProducerEpoch(producerIdAndEpoch.epoch);
-            InitProducerIdHandler handler = new InitProducerIdHandler(new InitProducerIdRequest.Builder(requestData),
-                    isEpochBump);
-            enqueueRequest(handler);
-            return handler.result;
-        }, State.INITIALIZING);
-    }
-
-    public synchronized void beginTransaction() {
-        ensureTransactional();
-        maybeFailWithError();
-        transitionTo(State.IN_TRANSACTION);
-    }
-
-    public synchronized TransactionalRequestResult beginCommit() {
-        return handleCachedTransactionRequestResult(() -> {
-            maybeFailWithError();
-            transitionTo(State.COMMITTING_TRANSACTION);
-            return beginCompletingTransaction(TransactionResult.COMMIT);
-        }, State.COMMITTING_TRANSACTION);
-    }
-
-    public synchronized TransactionalRequestResult beginAbort() {
-        return handleCachedTransactionRequestResult(() -> {
-            if (currentState != State.ABORTABLE_ERROR)
-                maybeFailWithError();
-            transitionTo(State.ABORTING_TRANSACTION);
-
-            // We're aborting the transaction, so there should be no need to add new partitions
-            newPartitionsInTransaction.clear();
-            return beginCompletingTransaction(TransactionResult.ABORT);
-        }, State.ABORTING_TRANSACTION);
-    }
-
-    private TransactionalRequestResult beginCompletingTransaction(TransactionResult transactionResult) {
-        if (!newPartitionsInTransaction.isEmpty())
-            enqueueRequest(addPartitionsToTransactionHandler());
-
-        // If the error is an INVALID_PRODUCER_ID_MAPPING error, the server will not accept an EndTxnRequest, so skip
-        // directly to InitProducerId. Otherwise, we must first abort the transaction, because the producer will be
-        // fenced if we directly call InitProducerId.
-        if (!(lastError instanceof InvalidPidMappingException)) {
-            EndTxnRequest.Builder builder = new EndTxnRequest.Builder(
-                    new EndTxnRequestData()
-                            .setTransactionalId(transactionalId)
-                            .setProducerId(producerIdAndEpoch.producerId)
-                            .setProducerEpoch(producerIdAndEpoch.epoch)
-                            .setCommitted(transactionResult.id));
-
-            EndTxnHandler handler = new EndTxnHandler(builder);
-            enqueueRequest(handler);
-            if (!epochBumpRequired) {
-                return handler.result;
-            }
-        }
-
-        return initializeTransactions(this.producerIdAndEpoch);
-    }
-
-    public synchronized TransactionalRequestResult sendOffsetsToTransaction(final Map<TopicPartition, OffsetAndMetadata> offsets,
-                                                                            final ConsumerGroupMetadata groupMetadata) {
-        ensureTransactional();
-        maybeFailWithError();
-        if (currentState != State.IN_TRANSACTION)
-            throw new KafkaException("Cannot send offsets to transaction either because the producer is not in an " +
-                    "active transaction");
-
-        log.debug("Begin adding offsets {} for consumer group {} to transaction", offsets, groupMetadata);
-        AddOffsetsToTxnRequest.Builder builder = new AddOffsetsToTxnRequest.Builder(
-            new AddOffsetsToTxnRequestData()
-                .setTransactionalId(transactionalId)
-                .setProducerId(producerIdAndEpoch.producerId)
-                .setProducerEpoch(producerIdAndEpoch.epoch)
-                .setGroupId(groupMetadata.groupId())
-        );
-        AddOffsetsToTxnHandler handler = new AddOffsetsToTxnHandler(builder, offsets, groupMetadata);
-
-        enqueueRequest(handler);
-        return handler.result;
-    }
-
-    public synchronized void maybeAddPartitionToTransaction(TopicPartition topicPartition) {
-        if (isPartitionAdded(topicPartition) || isPartitionPendingAdd(topicPartition))
-            return;
-
-        log.debug("Begin adding new partition {} to transaction", topicPartition);
-        topicPartitionBookkeeper.addPartition(topicPartition);
-        newPartitionsInTransaction.add(topicPartition);
-    }
-
-    RuntimeException lastError() {
-        return lastError;
-    }
-
-    public synchronized void failIfNotReadyForSend() {
-        if (hasError())
-            throw new KafkaException("Cannot perform send because at least one previous transactional or " +
-                    "idempotent request has failed with errors.", lastError);
-
-        if (isTransactional()) {
-            if (!hasProducerId())
-                throw new IllegalStateException("Cannot perform a 'send' before completing a call to initTransactions " +
-                        "when transactions are enabled.");
-
-            if (currentState != State.IN_TRANSACTION)
-                throw new IllegalStateException("Cannot call send in state " + currentState);
-        }
-    }
-
-    synchronized boolean isSendToPartitionAllowed(TopicPartition tp) {
-        if (hasFatalError())
-            return false;
-        return !isTransactional() || partitionsInTransaction.contains(tp);
-    }
-
-    public String transactionalId() {
-        return transactionalId;
-    }
-
-    public boolean hasProducerId() {
-        return producerIdAndEpoch.isValid();
-    }
-
-    public boolean isTransactional() {
-        return transactionalId != null;
-    }
-
-    synchronized boolean hasPartitionsToAdd() {
-        return !newPartitionsInTransaction.isEmpty() || !pendingPartitionsInTransaction.isEmpty();
-    }
-
-    synchronized boolean isCompleting() {
-        return currentState == State.COMMITTING_TRANSACTION || currentState == State.ABORTING_TRANSACTION;
-    }
-
-    synchronized boolean hasError() {
-        return currentState == State.ABORTABLE_ERROR || currentState == State.FATAL_ERROR;
-    }
-
-    synchronized boolean isAborting() {
-        return currentState == State.ABORTING_TRANSACTION;
-    }
-
-    synchronized void transitionToAbortableError(RuntimeException exception) {
-        if (currentState == State.ABORTING_TRANSACTION) {
-            log.debug("Skipping transition to abortable error state since the transaction is already being " +
-                    "aborted. Underlying exception: ", exception);
-            return;
-        }
-
-        log.info("Transiting to abortable error state due to {}", exception.toString());
-        transitionTo(State.ABORTABLE_ERROR, exception);
-    }
-
-    synchronized void transitionToFatalError(RuntimeException exception) {
-        log.info("Transiting to fatal error state due to {}", exception.toString());
-        transitionTo(State.FATAL_ERROR, exception);
-
-        if (pendingResult != null) {
-            pendingResult.fail(exception);
-        }
-    }
-
-    // visible for testing
-    synchronized boolean isPartitionAdded(TopicPartition partition) {
-        return partitionsInTransaction.contains(partition);
-    }
-
-    // visible for testing
-    synchronized boolean isPartitionPendingAdd(TopicPartition partition) {
-        return newPartitionsInTransaction.contains(partition) || pendingPartitionsInTransaction.contains(partition);
-    }
-
-    /**
-     * Get the current producer id and epoch without blocking. Callers must use {@link ProducerIdAndEpoch#isValid()} to
-     * verify that the result is valid.
-     *
-     * @return the current ProducerIdAndEpoch.
-     */
-    ProducerIdAndEpoch producerIdAndEpoch() {
-        return producerIdAndEpoch;
-    }
-
-    synchronized public void maybeUpdateProducerIdAndEpoch(TopicPartition topicPartition) {
-        if (hasStaleProducerIdAndEpoch(topicPartition) && !hasInflightBatches(topicPartition)) {
-            // If the batch was on a different ID and/or epoch (due to an epoch bump) and all its in-flight batches
-            // have completed, reset the partition sequence so that the next batch (with the new epoch) starts from 0
-            topicPartitionBookkeeper.startSequencesAtBeginning(topicPartition, this.producerIdAndEpoch);
-            log.debug("ProducerId of partition {} set to {} with epoch {}. Reinitialize sequence at beginning.",
-                      topicPartition, producerIdAndEpoch.producerId, producerIdAndEpoch.epoch);
-        }
-    }
-
-    /**
-     * Set the producer id and epoch atomically.
-     */
-    private void setProducerIdAndEpoch(ProducerIdAndEpoch producerIdAndEpoch) {
-        log.info("ProducerId set to {} with epoch {}", producerIdAndEpoch.producerId, producerIdAndEpoch.epoch);
-        this.producerIdAndEpoch = producerIdAndEpoch;
-    }
-
-    /**
-     * This method resets the producer ID and epoch and sets the state to UNINITIALIZED, which will trigger a new
-     * InitProducerId request. This method is only called when the producer epoch is exhausted; we will bump the epoch
-     * instead.
-     */
-    private void resetIdempotentProducerId() {
-        if (isTransactional())
-            throw new IllegalStateException("Cannot reset producer state for a transactional producer. " +
-                    "You must either abort the ongoing transaction or reinitialize the transactional producer instead");
-        log.debug("Resetting idempotent producer ID. ID and epoch before reset are {}", this.producerIdAndEpoch);
-        setProducerIdAndEpoch(ProducerIdAndEpoch.NONE);
-        transitionTo(State.UNINITIALIZED);
-    }
-
-    private void resetSequenceForPartition(TopicPartition topicPartition) {
-        topicPartitionBookkeeper.topicPartitions.remove(topicPartition);
-        this.partitionsWithUnresolvedSequences.remove(topicPartition);
-    }
-
-    private void resetSequenceNumbers() {
-        topicPartitionBookkeeper.reset();
-        this.partitionsWithUnresolvedSequences.clear();
-    }
-
-    synchronized void requestEpochBumpForPartition(TopicPartition tp) {
-        epochBumpRequired = true;
-        this.partitionsToRewriteSequences.add(tp);
-    }
-
-    private void bumpIdempotentProducerEpoch() {
-        if (this.producerIdAndEpoch.epoch == Short.MAX_VALUE) {
-            resetIdempotentProducerId();
-        } else {
-            setProducerIdAndEpoch(new ProducerIdAndEpoch(this.producerIdAndEpoch.producerId, (short) (this.producerIdAndEpoch.epoch + 1)));
-            log.debug("Incremented producer epoch, current producer ID and epoch are now {}", this.producerIdAndEpoch);
-        }
-
-        // When the epoch is bumped, rewrite all in-flight sequences for the partition(s) that triggered the epoch bump
-        for (TopicPartition topicPartition : this.partitionsToRewriteSequences) {
-            this.topicPartitionBookkeeper.startSequencesAtBeginning(topicPartition, this.producerIdAndEpoch);
-            this.partitionsWithUnresolvedSequences.remove(topicPartition);
-        }
-        this.partitionsToRewriteSequences.clear();
-
-        epochBumpRequired = false;
-    }
-
-    synchronized void bumpIdempotentEpochAndResetIdIfNeeded() {
-        if (!isTransactional()) {
-            if (epochBumpRequired) {
-                bumpIdempotentProducerEpoch();
-            }
-            if (currentState != State.INITIALIZING && !hasProducerId()) {
-                transitionTo(State.INITIALIZING);
-                InitProducerIdRequestData requestData = new InitProducerIdRequestData()
-                        .setTransactionalId(null)
-                        .setTransactionTimeoutMs(Integer.MAX_VALUE);
-                InitProducerIdHandler handler = new InitProducerIdHandler(new InitProducerIdRequest.Builder(requestData), false);
-                enqueueRequest(handler);
-            }
-        }
-    }
-
-    /**
-     * Returns the next sequence number to be written to the given TopicPartition.
-     */
-    synchronized Integer sequenceNumber(TopicPartition topicPartition) {
-        return topicPartitionBookkeeper.getOrCreatePartition(topicPartition).nextSequence;
-    }
-
-    /**
-     * Returns the current producer id/epoch of the given TopicPartition.
-     */
-    synchronized ProducerIdAndEpoch producerIdAndEpoch(TopicPartition topicPartition) {
-        return topicPartitionBookkeeper.getOrCreatePartition(topicPartition).producerIdAndEpoch;
-    }
-
-    synchronized void incrementSequenceNumber(TopicPartition topicPartition, int increment) {
-        Integer currentSequence = sequenceNumber(topicPartition);
-
-        currentSequence = DefaultRecordBatch.incrementSequence(currentSequence, increment);
-        topicPartitionBookkeeper.getPartition(topicPartition).nextSequence = currentSequence;
-    }
-
-    synchronized void addInFlightBatch(ProducerBatch batch) {
-        if (!batch.hasSequence())
-            throw new IllegalStateException("Can't track batch for partition " + batch.topicPartition + " when sequence is not set.");
-        topicPartitionBookkeeper.getPartition(batch.topicPartition).inflightBatchesBySequence.add(batch);
-    }
-
-    /**
-     * Returns the first inflight sequence for a given partition. This is the base sequence of an inflight batch with
-     * the lowest sequence number.
-     * @return the lowest inflight sequence if the transaction manager is tracking inflight requests for this partition.
-     *         If there are no inflight requests being tracked for this partition, this method will return
-     *         RecordBatch.NO_SEQUENCE.
-     */
-    synchronized int firstInFlightSequence(TopicPartition topicPartition) {
-        if (!hasInflightBatches(topicPartition))
-            return RecordBatch.NO_SEQUENCE;
-
-        SortedSet<ProducerBatch> inflightBatches = topicPartitionBookkeeper.getPartition(topicPartition).inflightBatchesBySequence;
-        if (inflightBatches.isEmpty())
-            return RecordBatch.NO_SEQUENCE;
-        else
-            return inflightBatches.first().baseSequence();
-    }
-
-    synchronized ProducerBatch nextBatchBySequence(TopicPartition topicPartition) {
-        SortedSet<ProducerBatch> queue = topicPartitionBookkeeper.getPartition(topicPartition).inflightBatchesBySequence;
-        return queue.isEmpty() ? null : queue.first();
-    }
-
-    synchronized void removeInFlightBatch(ProducerBatch batch) {
-        if (hasInflightBatches(batch.topicPartition)) {
-            topicPartitionBookkeeper.getPartition(batch.topicPartition).inflightBatchesBySequence.remove(batch);
-        }
-    }
-
-    private int maybeUpdateLastAckedSequence(TopicPartition topicPartition, int sequence) {
-        int lastAckedSequence = lastAckedSequence(topicPartition).orElse(NO_LAST_ACKED_SEQUENCE_NUMBER);
-        if (sequence > lastAckedSequence) {
-            topicPartitionBookkeeper.getPartition(topicPartition).lastAckedSequence = sequence;
-            return sequence;
-        }
-
-        return lastAckedSequence;
-    }
-
-    synchronized OptionalInt lastAckedSequence(TopicPartition topicPartition) {
-        return topicPartitionBookkeeper.lastAckedSequence(topicPartition);
-    }
-
-    synchronized OptionalLong lastAckedOffset(TopicPartition topicPartition) {
-        return topicPartitionBookkeeper.lastAckedOffset(topicPartition);
-    }
-
-    private void updateLastAckedOffset(ProduceResponse.PartitionResponse response, ProducerBatch batch) {
-        if (response.baseOffset == ProduceResponse.INVALID_OFFSET)
-            return;
-        long lastOffset = response.baseOffset + batch.recordCount - 1;
-        OptionalLong lastAckedOffset = lastAckedOffset(batch.topicPartition);
-        // It might happen that the TransactionManager has been reset while a request was reenqueued and got a valid
-        // response for this. This can happen only if the producer is only idempotent (not transactional) and in
-        // this case there will be no tracked bookkeeper entry about it, so we have to insert one.
-        if (!lastAckedOffset.isPresent() && !isTransactional()) {
-            topicPartitionBookkeeper.addPartition(batch.topicPartition);
-        }
-        if (lastOffset > lastAckedOffset.orElse(ProduceResponse.INVALID_OFFSET)) {
-            topicPartitionBookkeeper.getPartition(batch.topicPartition).lastAckedOffset = lastOffset;
-        } else {
-            log.trace("Partition {} keeps lastOffset at {}", batch.topicPartition, lastOffset);
-        }
-    }
-
-    public synchronized void handleCompletedBatch(ProducerBatch batch, ProduceResponse.PartitionResponse response) {
-        int lastAckedSequence = maybeUpdateLastAckedSequence(batch.topicPartition, batch.lastSequence());
-        log.debug("ProducerId: {}; Set last ack'd sequence number for topic-partition {} to {}",
-                batch.producerId(),
-                batch.topicPartition,
-                lastAckedSequence);
-
-        updateLastAckedOffset(response, batch);
-        removeInFlightBatch(batch);
-    }
-
-    private void maybeTransitionToErrorState(RuntimeException exception) {
-        if (exception instanceof ClusterAuthorizationException
-                || exception instanceof TransactionalIdAuthorizationException
-                || exception instanceof ProducerFencedException
-                || exception instanceof UnsupportedVersionException) {
-            transitionToFatalError(exception);
-        } else if (isTransactional()) {
-            if (canBumpEpoch() && !isCompleting()) {
-                epochBumpRequired = true;
-            }
-            transitionToAbortableError(exception);
-        }
-    }
-
-    synchronized void handleFailedBatch(ProducerBatch batch, RuntimeException exception, boolean adjustSequenceNumbers) {
-        maybeTransitionToErrorState(exception);
-        removeInFlightBatch(batch);
-
-        if (hasFatalError()) {
-            log.debug("Ignoring batch {} with producer id {}, epoch {}, and sequence number {} " +
-                            "since the producer is already in fatal error state", batch, batch.producerId(),
-                    batch.producerEpoch(), batch.baseSequence(), exception);
-            return;
-        }
-
-        if (exception instanceof OutOfOrderSequenceException && !isTransactional()) {
-            log.error("The broker returned {} for topic-partition {} with producerId {}, epoch {}, and sequence number {}",
-                    exception, batch.topicPartition, batch.producerId(), batch.producerEpoch(), batch.baseSequence());
-
-            // If we fail with an OutOfOrderSequenceException, we have a gap in the log. Bump the epoch for this
-            // partition, which will reset the sequence number to 0 and allow us to continue
-            requestEpochBumpForPartition(batch.topicPartition);
-        } else if (exception instanceof UnknownProducerIdException) {
-            // If we get an UnknownProducerId for a partition, then the broker has no state for that producer. It will
-            // therefore accept a write with sequence number 0. We reset the sequence number for the partition here so
-            // that the producer can continue after aborting the transaction. All inflight-requests to this partition
-            // will also fail with an UnknownProducerId error, so the sequence will remain at 0. Note that if the
-            // broker supports bumping the epoch, we will later reset all sequence numbers after calling InitProducerId
-            resetSequenceForPartition(batch.topicPartition);
-        } else {
-            if (adjustSequenceNumbers) {
-                if (!isTransactional()) {
-                    requestEpochBumpForPartition(batch.topicPartition);
-                } else {
-                    adjustSequencesDueToFailedBatch(batch);
-                }
-            }
-        }
-    }
-
-    // If a batch is failed fatally, the sequence numbers for future batches bound for the partition must be adjusted
-    // so that they don't fail with the OutOfOrderSequenceException.
-    //
-    // This method must only be called when we know that the batch is question has been unequivocally failed by the broker,
-    // ie. it has received a confirmed fatal status code like 'Message Too Large' or something similar.
-    private void adjustSequencesDueToFailedBatch(ProducerBatch batch) {
-        if (!topicPartitionBookkeeper.contains(batch.topicPartition))
-            // Sequence numbers are not being tracked for this partition. This could happen if the producer id was just
-            // reset due to a previous OutOfOrderSequenceException.
-            return;
-        log.debug("producerId: {}, send to partition {} failed fatally. Reducing future sequence numbers by {}",
-                batch.producerId(), batch.topicPartition, batch.recordCount);
-        int currentSequence = sequenceNumber(batch.topicPartition);
-        currentSequence -= batch.recordCount;
-        if (currentSequence < 0)
-            throw new IllegalStateException("Sequence number for partition " + batch.topicPartition + " is going to become negative: " + currentSequence);
-
-        setNextSequence(batch.topicPartition, currentSequence);
-
-        topicPartitionBookkeeper.getPartition(batch.topicPartition).resetSequenceNumbers(inFlightBatch -> {
-            if (inFlightBatch.baseSequence() < batch.baseSequence())
-                return;
-
-            int newSequence = inFlightBatch.baseSequence() - batch.recordCount;
-            if (newSequence < 0)
-                throw new IllegalStateException("Sequence number for batch with sequence " + inFlightBatch.baseSequence()
-                        + " for partition " + batch.topicPartition + " is going to become negative: " + newSequence);
-
-            log.info("Resetting sequence number of batch with current sequence {} for partition {} to {}", inFlightBatch.baseSequence(), batch.topicPartition, newSequence);
-            inFlightBatch.resetProducerState(new ProducerIdAndEpoch(inFlightBatch.producerId(), inFlightBatch.producerEpoch()), newSequence, inFlightBatch.isTransactional());
-        });
-    }
-
-    synchronized boolean hasInflightBatches(TopicPartition topicPartition) {
-        return !topicPartitionBookkeeper.getOrCreatePartition(topicPartition).inflightBatchesBySequence.isEmpty();
-    }
-
-    synchronized boolean hasStaleProducerIdAndEpoch(TopicPartition topicPartition) {
-        return !producerIdAndEpoch.equals(topicPartitionBookkeeper.getOrCreatePartition(topicPartition).producerIdAndEpoch);
-    }
-
-    synchronized boolean hasUnresolvedSequences() {
-        return !partitionsWithUnresolvedSequences.isEmpty();
-    }
-
-    synchronized boolean hasUnresolvedSequence(TopicPartition topicPartition) {
-        return partitionsWithUnresolvedSequences.containsKey(topicPartition);
-    }
-
-    synchronized void markSequenceUnresolved(ProducerBatch batch) {
-        int nextSequence = batch.lastSequence() + 1;
-        partitionsWithUnresolvedSequences.compute(batch.topicPartition,
-            (k, v) -> v == null ? nextSequence : Math.max(v, nextSequence));
-        log.debug("Marking partition {} unresolved with next sequence number {}", batch.topicPartition,
-                partitionsWithUnresolvedSequences.get(batch.topicPartition));
-    }
-
-    // Attempts to resolve unresolved sequences. If all in-flight requests are complete and some partitions are still
-    // unresolved, either bump the epoch if possible, or transition to a fatal error
-    synchronized void maybeResolveSequences() {
-        for (Iterator<TopicPartition> iter = partitionsWithUnresolvedSequences.keySet().iterator(); iter.hasNext(); ) {
-            TopicPartition topicPartition = iter.next();
-            if (!hasInflightBatches(topicPartition)) {
-                // The partition has been fully drained. At this point, the last ack'd sequence should be one less than
-                // next sequence destined for the partition. If so, the partition is fully resolved. If not, we should
-                // reset the sequence number if necessary.
-                if (isNextSequence(topicPartition, sequenceNumber(topicPartition))) {
-                    // This would happen when a batch was expired, but subsequent batches succeeded.
-                    iter.remove();
-                } else {
-                    // We would enter this branch if all in flight batches were ultimately expired in the producer.
-                    if (isTransactional()) {
-                        // For the transactional producer, we bump the epoch if possible, otherwise we transition to a fatal error
-                        String unackedMessagesErr = "The client hasn't received acknowledgment for some previously " +
-                                "sent messages and can no longer retry them. ";
-                        if (canBumpEpoch()) {
-                            epochBumpRequired = true;
-                            KafkaException exception = new KafkaException(unackedMessagesErr + "It is safe to abort " +
-                                    "the transaction and continue.");
-                            transitionToAbortableError(exception);
-                        } else {
-                            KafkaException exception = new KafkaException(unackedMessagesErr + "It isn't safe to continue.");
-                            transitionToFatalError(exception);
-                        }
-                    } else {
-                        // For the idempotent producer, bump the epoch
-                        log.info("No inflight batches remaining for {}, last ack'd sequence for partition is {}, next sequence is {}. " +
-                                        "Going to bump epoch and reset sequence numbers.", topicPartition,
-                                lastAckedSequence(topicPartition).orElse(NO_LAST_ACKED_SEQUENCE_NUMBER), sequenceNumber(topicPartition));
-                        requestEpochBumpForPartition(topicPartition);
-                    }
-
-                    iter.remove();
-                }
-            }
-        }
-    }
-
-    private boolean isNextSequence(TopicPartition topicPartition, int sequence) {
-        return sequence - lastAckedSequence(topicPartition).orElse(NO_LAST_ACKED_SEQUENCE_NUMBER) == 1;
-    }
-
-    private void setNextSequence(TopicPartition topicPartition, int sequence) {
-        topicPartitionBookkeeper.getPartition(topicPartition).nextSequence = sequence;
-    }
-
-    private boolean isNextSequenceForUnresolvedPartition(TopicPartition topicPartition, int sequence) {
-        return this.hasUnresolvedSequence(topicPartition) &&
-                sequence == this.partitionsWithUnresolvedSequences.get(topicPartition);
-    }
-
-    synchronized TxnRequestHandler nextRequest(boolean hasIncompleteBatches) {
-        if (!newPartitionsInTransaction.isEmpty())
-            enqueueRequest(addPartitionsToTransactionHandler());
-
-        TxnRequestHandler nextRequestHandler = pendingRequests.peek();
-        if (nextRequestHandler == null)
-            return null;
-
-        // Do not send the EndTxn until all batches have been flushed
-        if (nextRequestHandler.isEndTxn() && hasIncompleteBatches)
-            return null;
-
-        pendingRequests.poll();
-        if (maybeTerminateRequestWithError(nextRequestHandler)) {
-            log.trace("Not sending transactional request {} because we are in an error state",
-                    nextRequestHandler.requestBuilder());
-            return null;
-        }
-
-        if (nextRequestHandler.isEndTxn() && !transactionStarted) {
-            nextRequestHandler.result.done();
-            if (currentState != State.FATAL_ERROR) {
-                log.debug("Not sending EndTxn for completed transaction since no partitions " +
-                        "or offsets were successfully added");
-                completeTransaction();
-            }
-            nextRequestHandler = pendingRequests.poll();
-        }
-
-        if (nextRequestHandler != null)
-            log.trace("Request {} dequeued for sending", nextRequestHandler.requestBuilder());
-
-        return nextRequestHandler;
-    }
-
-    synchronized void retry(TxnRequestHandler request) {
-        request.setRetry();
-        enqueueRequest(request);
-    }
-
-    synchronized void authenticationFailed(AuthenticationException e) {
-        for (TxnRequestHandler request : pendingRequests)
-            request.fatalError(e);
-    }
-
-    synchronized void close() {
-        KafkaException shutdownException = new KafkaException("The producer closed forcefully");
-        pendingRequests.forEach(handler ->
-                handler.fatalError(shutdownException));
-        if (pendingResult != null) {
-            pendingResult.fail(shutdownException);
-        }
-    }
-
-    Node coordinator(FindCoordinatorRequest.CoordinatorType type) {
-        switch (type) {
-            case GROUP:
-                return consumerGroupCoordinator;
-            case TRANSACTION:
-                return transactionCoordinator;
-            default:
-                throw new IllegalStateException("Received an invalid coordinator type: " + type);
-        }
-    }
-
-    void lookupCoordinator(TxnRequestHandler request) {
-        lookupCoordinator(request.coordinatorType(), request.coordinatorKey());
-    }
-
-    void setInFlightCorrelationId(int correlationId) {
-        inFlightRequestCorrelationId = correlationId;
-    }
-
-    private void clearInFlightCorrelationId() {
-        inFlightRequestCorrelationId = NO_INFLIGHT_REQUEST_CORRELATION_ID;
-    }
-
-    boolean hasInFlightRequest() {
-        return inFlightRequestCorrelationId != NO_INFLIGHT_REQUEST_CORRELATION_ID;
-    }
-
-    // visible for testing.
-    boolean hasFatalError() {
-        return currentState == State.FATAL_ERROR;
-    }
-
-    // visible for testing.
-    boolean hasAbortableError() {
-        return currentState == State.ABORTABLE_ERROR;
-    }
-
-    // visible for testing
-    synchronized boolean transactionContainsPartition(TopicPartition topicPartition) {
-        return partitionsInTransaction.contains(topicPartition);
-    }
-
-    // visible for testing
-    synchronized boolean hasPendingOffsetCommits() {
-        return !pendingTxnOffsetCommits.isEmpty();
-    }
-
-    synchronized boolean hasPendingRequests() {
-        return !pendingRequests.isEmpty();
-    }
-
-    // visible for testing
-    synchronized boolean hasOngoingTransaction() {
-        // transactions are considered ongoing once started until completion or a fatal error
-        return currentState == State.IN_TRANSACTION || isCompleting() || hasAbortableError();
-    }
-
-    synchronized boolean canRetry(ProduceResponse.PartitionResponse response, ProducerBatch batch) {
-        Errors error = response.error;
-
-        // An UNKNOWN_PRODUCER_ID means that we have lost the producer state on the broker. Depending on the log start
-        // offset, we may want to retry these, as described for each case below. If none of those apply, then for the
-        // idempotent producer, we will locally bump the epoch and reset the sequence numbers of in-flight batches from
-        // sequence 0, then retry the failed batch, which should now succeed. For the transactional producer, allow the
-        // batch to fail. When processing the failed batch, we will transition to an abortable error and set a flag
-        // indicating that we need to bump the epoch (if supported by the broker).
-        if (error == Errors.UNKNOWN_PRODUCER_ID) {
-            if (response.logStartOffset == -1) {
-                // We don't know the log start offset with this response. We should just retry the request until we get it.
-                // The UNKNOWN_PRODUCER_ID error code was added along with the new ProduceResponse which includes the
-                // logStartOffset. So the '-1' sentinel is not for backward compatibility. Instead, it is possible for
-                // a broker to not know the logStartOffset at when it is returning the response because the partition
-                // may have moved away from the broker from the time the error was initially raised to the time the
-                // response was being constructed. In these cases, we should just retry the request: we are guaranteed
-                // to eventually get a logStartOffset once things settle down.
-                return true;
-            }
-
-            if (batch.sequenceHasBeenReset()) {
-                // When the first inflight batch fails due to the truncation case, then the sequences of all the other
-                // in flight batches would have been restarted from the beginning. However, when those responses
-                // come back from the broker, they would also come with an UNKNOWN_PRODUCER_ID error. In this case, we should not
-                // reset the sequence numbers to the beginning.
-                return true;
-            } else if (lastAckedOffset(batch.topicPartition).orElse(NO_LAST_ACKED_SEQUENCE_NUMBER) < response.logStartOffset) {
-                // The head of the log has been removed, probably due to the retention time elapsing. In this case,
-                // we expect to lose the producer state. For the transactional producer, reset the sequences of all
-                // inflight batches to be from the beginning and retry them, so that the transaction does not need to
-                // be aborted. For the idempotent producer, bump the epoch to avoid reusing (sequence, epoch) pairs
-                if (isTransactional()) {
-                    topicPartitionBookkeeper.startSequencesAtBeginning(batch.topicPartition, this.producerIdAndEpoch);
-                } else {
-                    requestEpochBumpForPartition(batch.topicPartition);
-                }
-                return true;
-            }
-
-            if (!isTransactional()) {
-                // For the idempotent producer, always retry UNKNOWN_PRODUCER_ID errors. If the batch has the current
-                // producer ID and epoch, request a bump of the epoch. Otherwise just retry the produce.
-                requestEpochBumpForPartition(batch.topicPartition);
-                return true;
-            }
-        } else if (error == Errors.OUT_OF_ORDER_SEQUENCE_NUMBER) {
-            if (!hasUnresolvedSequence(batch.topicPartition) &&
-                    (batch.sequenceHasBeenReset() || !isNextSequence(batch.topicPartition, batch.baseSequence()))) {
-                // We should retry the OutOfOrderSequenceException if the batch is _not_ the next batch, ie. its base
-                // sequence isn't the lastAckedSequence + 1.
-                return true;
-            } else if (!isTransactional()) {
-                // For the idempotent producer, retry all OUT_OF_ORDER_SEQUENCE_NUMBER errors. If there are no
-                // unresolved sequences, or this batch is the one immediately following an unresolved sequence, we know
-                // there is actually a gap in the sequences, and we bump the epoch. Otherwise, retry without bumping
-                // and wait to see if the sequence resolves
-                if (!hasUnresolvedSequence(batch.topicPartition) ||
-                        isNextSequenceForUnresolvedPartition(batch.topicPartition, batch.baseSequence())) {
-                    requestEpochBumpForPartition(batch.topicPartition);
-                }
-                return true;
-            }
-        }
-
-        // If neither of the above cases are true, retry if the exception is retriable
-        return error.exception() instanceof RetriableException;
-    }
-
-    // visible for testing
-    synchronized boolean isReady() {
-        return isTransactional() && currentState == State.READY;
-    }
-
-    void handleCoordinatorReady() {
-        NodeApiVersions nodeApiVersions = transactionCoordinator != null ?
-                apiVersions.get(transactionCoordinator.idString()) :
-                null;
-        ApiVersion initProducerIdVersion = nodeApiVersions != null ?
-                nodeApiVersions.apiVersion(ApiKeys.INIT_PRODUCER_ID) :
-                null;
-        this.coordinatorSupportsBumpingEpoch = initProducerIdVersion != null &&
-                initProducerIdVersion.maxVersion() >= 3;
-    }
-
-    private void transitionTo(State target) {
-        transitionTo(target, null);
-    }
-
-    private void transitionTo(State target, RuntimeException error) {
-        if (!currentState.isTransitionValid(currentState, target)) {
-            String idString = transactionalId == null ?  "" : "TransactionalId " + transactionalId + ": ";
-            throw new KafkaException(idString + "Invalid transition attempted from state "
-                    + currentState.name() + " to state " + target.name());
-        }
-
-        if (target == State.FATAL_ERROR || target == State.ABORTABLE_ERROR) {
-            if (error == null)
-                throw new IllegalArgumentException("Cannot transition to " + target + " with a null exception");
-            lastError = error;
-        } else {
-            lastError = null;
-        }
-
-        if (lastError != null)
-            log.debug("Transition from state {} to error state {}", currentState, target, lastError);
-        else
-            log.debug("Transition from state {} to {}", currentState, target);
-
-        currentState = target;
-    }
-
-    private void ensureTransactional() {
-        if (!isTransactional())
-            throw new IllegalStateException("Transactional method invoked on a non-transactional producer.");
-    }
-
-    private void maybeFailWithError() {
-        if (hasError()) {
-            // for ProducerFencedException, do not wrap it as a KafkaException
-            // but create a new instance without the call trace since it was not thrown because of the current call
-            if (lastError instanceof ProducerFencedException) {
-                throw new ProducerFencedException("The producer has been rejected from the broker because " +
-                    "it tried to use an old epoch with the transactionalId");
-            } else if (lastError instanceof InvalidProducerEpochException) {
-                throw new InvalidProducerEpochException("Producer attempted to produce with an old epoch " + producerIdAndEpoch);
-            } else {
-                throw new KafkaException("Cannot execute transactional method because we are in an error state", lastError);
-            }
-        }
-    }
-
-    private boolean maybeTerminateRequestWithError(TxnRequestHandler requestHandler) {
-        if (hasError()) {
-            if (hasAbortableError() && requestHandler instanceof FindCoordinatorHandler)
-                // No harm letting the FindCoordinator request go through if we're expecting to abort
-                return false;
-
-            requestHandler.fail(lastError);
-            return true;
-        }
-        return false;
-    }
-
-    private void enqueueRequest(TxnRequestHandler requestHandler) {
-        log.debug("Enqueuing transactional request {}", requestHandler.requestBuilder());
-        pendingRequests.add(requestHandler);
-    }
-
-    private void lookupCoordinator(FindCoordinatorRequest.CoordinatorType type, String coordinatorKey) {
-        switch (type) {
-            case GROUP:
-                consumerGroupCoordinator = null;
-                break;
-            case TRANSACTION:
-                transactionCoordinator = null;
-                break;
-            default:
-                throw new IllegalStateException("Invalid coordinator type: " + type);
-        }
-
-        FindCoordinatorRequest.Builder builder = new FindCoordinatorRequest.Builder(
-                new FindCoordinatorRequestData()
-                    .setKeyType(type.id())
-                    .setKey(coordinatorKey));
-        enqueueRequest(new FindCoordinatorHandler(builder));
-    }
-
-    private TxnRequestHandler addPartitionsToTransactionHandler() {
-        pendingPartitionsInTransaction.addAll(newPartitionsInTransaction);
-        newPartitionsInTransaction.clear();
-        AddPartitionsToTxnRequest.Builder builder =
-            new AddPartitionsToTxnRequest.Builder(transactionalId,
-                producerIdAndEpoch.producerId,
-                producerIdAndEpoch.epoch,
-                new ArrayList<>(pendingPartitionsInTransaction));
-        return new AddPartitionsToTxnHandler(builder);
-    }
-
-    private TxnOffsetCommitHandler txnOffsetCommitHandler(TransactionalRequestResult result,
-                                                          Map<TopicPartition, OffsetAndMetadata> offsets,
-                                                          ConsumerGroupMetadata groupMetadata) {
-        for (Map.Entry<TopicPartition, OffsetAndMetadata> entry : offsets.entrySet()) {
-            OffsetAndMetadata offsetAndMetadata = entry.getValue();
-            CommittedOffset committedOffset = new CommittedOffset(offsetAndMetadata.offset(),
-                    offsetAndMetadata.metadata(), offsetAndMetadata.leaderEpoch());
-            pendingTxnOffsetCommits.put(entry.getKey(), committedOffset);
-        }
-
-        final TxnOffsetCommitRequest.Builder builder =
-            new TxnOffsetCommitRequest.Builder(transactionalId,
-                groupMetadata.groupId(),
-                producerIdAndEpoch.producerId,
-                producerIdAndEpoch.epoch,
-                pendingTxnOffsetCommits,
-                groupMetadata.memberId(),
-                groupMetadata.generationId(),
-                groupMetadata.groupInstanceId(),
-                autoDowngradeTxnCommit
-            );
-        return new TxnOffsetCommitHandler(result, builder);
-    }
-
-    private TransactionalRequestResult handleCachedTransactionRequestResult(
-            Supplier<TransactionalRequestResult> transactionalRequestResultSupplier,
-            State targetState) {
-        ensureTransactional();
-
-        if (pendingResult != null && currentState == targetState) {
-            TransactionalRequestResult result = pendingResult;
-            if (result.isCompleted())
-                pendingResult = null;
-            return result;
-        }
-
-        pendingResult = transactionalRequestResultSupplier.get();
-        return pendingResult;
-    }
-
-    // package-private for testing
-    boolean canBumpEpoch() {
-        if (!isTransactional()) {
-            return true;
-        }
-
-        return coordinatorSupportsBumpingEpoch;
-    }
-
-    private void completeTransaction() {
-        if (epochBumpRequired) {
-            transitionTo(State.INITIALIZING);
-        } else {
-            transitionTo(State.READY);
-        }
-        lastError = null;
-        epochBumpRequired = false;
-        transactionStarted = false;
-        newPartitionsInTransaction.clear();
-        pendingPartitionsInTransaction.clear();
-        partitionsInTransaction.clear();
-    }
-
-    abstract class TxnRequestHandler implements RequestCompletionHandler {
-        protected final TransactionalRequestResult result;
-        private boolean isRetry = false;
-
-        TxnRequestHandler(TransactionalRequestResult result) {
-            this.result = result;
-        }
-
-        TxnRequestHandler(String operation) {
-            this(new TransactionalRequestResult(operation));
-        }
-
-        void fatalError(RuntimeException e) {
-            result.fail(e);
-            transitionToFatalError(e);
-        }
-
-        void abortableError(RuntimeException e) {
-            result.fail(e);
-            transitionToAbortableError(e);
-        }
-
-        void abortableErrorIfPossible(RuntimeException e) {
-            if (canBumpEpoch()) {
-                epochBumpRequired = true;
-                abortableError(e);
-            } else {
-                fatalError(e);
-            }
-        }
-
-        void fail(RuntimeException e) {
-            result.fail(e);
-        }
-
-        void reenqueue() {
-            synchronized (TransactionManager.this) {
-                this.isRetry = true;
-                enqueueRequest(this);
-            }
-        }
-
-        long retryBackoffMs() {
-            return retryBackoffMs;
-        }
-
-        @Override
-        public void onComplete(ClientResponse response) {
-            if (response.requestHeader().correlationId() != inFlightRequestCorrelationId) {
-                fatalError(new RuntimeException("Detected more than one in-flight transactional request."));
-            } else {
-                clearInFlightCorrelationId();
-                if (response.wasDisconnected()) {
-                    log.debug("Disconnected from {}. Will retry.", response.destination());
-                    if (this.needsCoordinator())
-                        lookupCoordinator(this.coordinatorType(), this.coordinatorKey());
-                    reenqueue();
-                } else if (response.versionMismatch() != null) {
-                    fatalError(response.versionMismatch());
-                } else if (response.hasResponse()) {
-                    log.trace("Received transactional response {} for request {}", response.responseBody(),
-                            requestBuilder());
-                    synchronized (TransactionManager.this) {
-                        handleResponse(response.responseBody());
-                    }
-                } else {
-                    fatalError(new KafkaException("Could not execute transactional request for unknown reasons"));
-                }
-            }
-        }
-
-        boolean needsCoordinator() {
-            return coordinatorType() != null;
-        }
-
-        FindCoordinatorRequest.CoordinatorType coordinatorType() {
-            return FindCoordinatorRequest.CoordinatorType.TRANSACTION;
-        }
-
-        String coordinatorKey() {
-            return transactionalId;
-        }
-
-        void setRetry() {
-            this.isRetry = true;
-        }
-
-        boolean isRetry() {
-            return isRetry;
-        }
-
-        boolean isEndTxn() {
-            return false;
-        }
-
-        abstract AbstractRequest.Builder<?> requestBuilder();
-
-        abstract void handleResponse(AbstractResponse responseBody);
-
-        abstract Priority priority();
-    }
-
-    private class InitProducerIdHandler extends TxnRequestHandler {
-        private final InitProducerIdRequest.Builder builder;
-        private final boolean isEpochBump;
-
-        private InitProducerIdHandler(InitProducerIdRequest.Builder builder, boolean isEpochBump) {
-            super("InitProducerId");
-            this.builder = builder;
-            this.isEpochBump = isEpochBump;
-        }
-
-        @Override
-        InitProducerIdRequest.Builder requestBuilder() {
-            return builder;
-        }
-
-        @Override
-        Priority priority() {
-            return this.isEpochBump ? Priority.EPOCH_BUMP : Priority.INIT_PRODUCER_ID;
-        }
-
-        @Override
-        FindCoordinatorRequest.CoordinatorType coordinatorType() {
-            if (isTransactional()) {
-                return FindCoordinatorRequest.CoordinatorType.TRANSACTION;
-            } else {
-                return null;
-            }
-        }
-
-        @Override
-        public void handleResponse(AbstractResponse response) {
-            InitProducerIdResponse initProducerIdResponse = (InitProducerIdResponse) response;
-            Errors error = initProducerIdResponse.error();
-
-            if (error == Errors.NONE) {
-                ProducerIdAndEpoch producerIdAndEpoch = new ProducerIdAndEpoch(initProducerIdResponse.data().producerId(),
-                        initProducerIdResponse.data().producerEpoch());
-                setProducerIdAndEpoch(producerIdAndEpoch);
-                transitionTo(State.READY);
-                lastError = null;
-                if (this.isEpochBump) {
-                    resetSequenceNumbers();
-                }
-                result.done();
-            } else if (error == Errors.NOT_COORDINATOR || error == Errors.COORDINATOR_NOT_AVAILABLE) {
-                lookupCoordinator(FindCoordinatorRequest.CoordinatorType.TRANSACTION, transactionalId);
-                reenqueue();
-            } else if (error == Errors.COORDINATOR_LOAD_IN_PROGRESS || error == Errors.CONCURRENT_TRANSACTIONS) {
-                reenqueue();
-            } else if (error == Errors.TRANSACTIONAL_ID_AUTHORIZATION_FAILED ||
-                    error == Errors.CLUSTER_AUTHORIZATION_FAILED) {
-                fatalError(error.exception());
-            } else if (error == Errors.INVALID_PRODUCER_EPOCH || error == Errors.PRODUCER_FENCED) {
-                // We could still receive INVALID_PRODUCER_EPOCH from old versioned transaction coordinator,
-                // just treat it the same as PRODUCE_FENCED.
-                fatalError(Errors.PRODUCER_FENCED.exception());
-            } else {
-                fatalError(new KafkaException("Unexpected error in InitProducerIdResponse; " + error.message()));
-            }
-        }
-    }
-
-    private class AddPartitionsToTxnHandler extends TxnRequestHandler {
-        private final AddPartitionsToTxnRequest.Builder builder;
-        private long retryBackoffMs;
-
-        private AddPartitionsToTxnHandler(AddPartitionsToTxnRequest.Builder builder) {
-            super("AddPartitionsToTxn");
-            this.builder = builder;
-            this.retryBackoffMs = TransactionManager.this.retryBackoffMs;
-        }
-
-        @Override
-        AddPartitionsToTxnRequest.Builder requestBuilder() {
-            return builder;
-        }
-
-        @Override
-        Priority priority() {
-            return Priority.ADD_PARTITIONS_OR_OFFSETS;
-        }
-
-        @Override
-        public void handleResponse(AbstractResponse response) {
-            AddPartitionsToTxnResponse addPartitionsToTxnResponse = (AddPartitionsToTxnResponse) response;
-            Map<TopicPartition, Errors> errors = addPartitionsToTxnResponse.errors();
-            boolean hasPartitionErrors = false;
-            Set<String> unauthorizedTopics = new HashSet<>();
-            retryBackoffMs = TransactionManager.this.retryBackoffMs;
-
-            for (Map.Entry<TopicPartition, Errors> topicPartitionErrorEntry : errors.entrySet()) {
-                TopicPartition topicPartition = topicPartitionErrorEntry.getKey();
-                Errors error = topicPartitionErrorEntry.getValue();
-
-                if (error == Errors.NONE) {
-                    continue;
-                } else if (error == Errors.COORDINATOR_NOT_AVAILABLE || error == Errors.NOT_COORDINATOR) {
-                    lookupCoordinator(FindCoordinatorRequest.CoordinatorType.TRANSACTION, transactionalId);
-                    reenqueue();
-                    return;
-                } else if (error == Errors.CONCURRENT_TRANSACTIONS) {
-                    maybeOverrideRetryBackoffMs();
-                    reenqueue();
-                    return;
-                } else if (error == Errors.COORDINATOR_LOAD_IN_PROGRESS || error == Errors.UNKNOWN_TOPIC_OR_PARTITION) {
-                    reenqueue();
-                    return;
-                } else if (error == Errors.INVALID_PRODUCER_EPOCH || error == Errors.PRODUCER_FENCED) {
-                    // We could still receive INVALID_PRODUCER_EPOCH from old versioned transaction coordinator,
-                    // just treat it the same as PRODUCE_FENCED.
-                    fatalError(Errors.PRODUCER_FENCED.exception());
-                    return;
-                } else if (error == Errors.TRANSACTIONAL_ID_AUTHORIZATION_FAILED) {
-                    fatalError(error.exception());
-                    return;
-                } else if (error == Errors.INVALID_TXN_STATE) {
-                    fatalError(new KafkaException(error.exception()));
-                    return;
-                } else if (error == Errors.TOPIC_AUTHORIZATION_FAILED) {
-                    unauthorizedTopics.add(topicPartition.topic());
-                } else if (error == Errors.OPERATION_NOT_ATTEMPTED) {
-                    log.debug("Did not attempt to add partition {} to transaction because other partitions in the " +
-                            "batch had errors.", topicPartition);
-                    hasPartitionErrors = true;
-                } else if (error == Errors.UNKNOWN_PRODUCER_ID || error == Errors.INVALID_PRODUCER_ID_MAPPING) {
-                    abortableErrorIfPossible(error.exception());
-                    return;
-                } else {
-                    log.error("Could not add partition {} due to unexpected error {}", topicPartition, error);
-                    hasPartitionErrors = true;
-                }
-            }
-
-            Set<TopicPartition> partitions = errors.keySet();
-
-            // Remove the partitions from the pending set regardless of the result. We use the presence
-            // of partitions in the pending set to know when it is not safe to send batches. However, if
-            // the partitions failed to be added and we enter an error state, we expect the batches to be
-            // aborted anyway. In this case, we must be able to continue sending the batches which are in
-            // retry for partitions that were successfully added.
-            pendingPartitionsInTransaction.removeAll(partitions);
-
-            if (!unauthorizedTopics.isEmpty()) {
-                abortableError(new TopicAuthorizationException(unauthorizedTopics));
-            } else if (hasPartitionErrors) {
-                abortableError(new KafkaException("Could not add partitions to transaction due to errors: " + errors));
-            } else {
-                log.debug("Successfully added partitions {} to transaction", partitions);
-                partitionsInTransaction.addAll(partitions);
-                transactionStarted = true;
-                result.done();
-            }
-        }
-
-        @Override
-        public long retryBackoffMs() {
-            return Math.min(TransactionManager.this.retryBackoffMs, this.retryBackoffMs);
-        }
-
-        private void maybeOverrideRetryBackoffMs() {
-            // We only want to reduce the backoff when retrying the first AddPartition which errored out due to a
-            // CONCURRENT_TRANSACTIONS error since this means that the previous transaction is still completing and
-            // we don't want to wait too long before trying to start the new one.
-            //
-            // This is only a temporary fix, the long term solution is being tracked in
-            // https://issues.apache.org/jira/browse/KAFKA-5482
-            if (partitionsInTransaction.isEmpty())
-                this.retryBackoffMs = ADD_PARTITIONS_RETRY_BACKOFF_MS;
-        }
-    }
-
-    private class FindCoordinatorHandler extends TxnRequestHandler {
-        private final FindCoordinatorRequest.Builder builder;
-
-        private FindCoordinatorHandler(FindCoordinatorRequest.Builder builder) {
-            super("FindCoordinator");
-            this.builder = builder;
-        }
-
-        @Override
-        FindCoordinatorRequest.Builder requestBuilder() {
-            return builder;
-        }
-
-        @Override
-        Priority priority() {
-            return Priority.FIND_COORDINATOR;
-        }
-
-        @Override
-        FindCoordinatorRequest.CoordinatorType coordinatorType() {
-            return null;
-        }
-
-        @Override
-        String coordinatorKey() {
-            return null;
-        }
-
-        @Override
-        public void handleResponse(AbstractResponse response) {
-            FindCoordinatorResponse findCoordinatorResponse = (FindCoordinatorResponse) response;
-            Errors error = findCoordinatorResponse.error();
-            CoordinatorType coordinatorType = CoordinatorType.forId(builder.data().keyType());
-
-            if (error == Errors.NONE) {
-                Node node = findCoordinatorResponse.node();
-                switch (coordinatorType) {
-                    case GROUP:
-                        consumerGroupCoordinator = node;
-                        break;
-                    case TRANSACTION:
-                        transactionCoordinator = node;
-
-                }
-                result.done();
-                log.info("Discovered {} coordinator {}", coordinatorType.toString().toLowerCase(Locale.ROOT), node);
-            } else if (error == Errors.COORDINATOR_NOT_AVAILABLE) {
-                reenqueue();
-            } else if (error == Errors.TRANSACTIONAL_ID_AUTHORIZATION_FAILED) {
-                fatalError(error.exception());
-            } else if (findCoordinatorResponse.error() == Errors.GROUP_AUTHORIZATION_FAILED) {
-                abortableError(GroupAuthorizationException.forGroupId(builder.data().key()));
-            } else {
-                fatalError(new KafkaException(String.format("Could not find a coordinator with type %s with key %s due to " +
-                        "unexpected error: %s", coordinatorType, builder.data().key(),
-                        findCoordinatorResponse.data().errorMessage())));
-            }
-        }
-    }
-
-    private class EndTxnHandler extends TxnRequestHandler {
-        private final EndTxnRequest.Builder builder;
-
-        private EndTxnHandler(EndTxnRequest.Builder builder) {
-            super("EndTxn(" + builder.data.committed() + ")");
-            this.builder = builder;
-        }
-
-        @Override
-        EndTxnRequest.Builder requestBuilder() {
-            return builder;
-        }
-
-        @Override
-        Priority priority() {
-            return Priority.END_TXN;
-        }
-
-        @Override
-        boolean isEndTxn() {
-            return true;
-        }
-
-        @Override
-        public void handleResponse(AbstractResponse response) {
-            EndTxnResponse endTxnResponse = (EndTxnResponse) response;
-            Errors error = endTxnResponse.error();
-
-            if (error == Errors.NONE) {
-                completeTransaction();
-                result.done();
-            } else if (error == Errors.COORDINATOR_NOT_AVAILABLE || error == Errors.NOT_COORDINATOR) {
-                lookupCoordinator(FindCoordinatorRequest.CoordinatorType.TRANSACTION, transactionalId);
-                reenqueue();
-            } else if (error == Errors.COORDINATOR_LOAD_IN_PROGRESS || error == Errors.CONCURRENT_TRANSACTIONS) {
-                reenqueue();
-            } else if (error == Errors.INVALID_PRODUCER_EPOCH || error == Errors.PRODUCER_FENCED) {
-                // We could still receive INVALID_PRODUCER_EPOCH from old versioned transaction coordinator,
-                // just treat it the same as PRODUCE_FENCED.
-                fatalError(Errors.PRODUCER_FENCED.exception());
-            } else if (error == Errors.TRANSACTIONAL_ID_AUTHORIZATION_FAILED) {
-                fatalError(error.exception());
-            } else if (error == Errors.INVALID_TXN_STATE) {
-                fatalError(error.exception());
-            } else if (error == Errors.UNKNOWN_PRODUCER_ID || error == Errors.INVALID_PRODUCER_ID_MAPPING) {
-                abortableErrorIfPossible(error.exception());
-            } else {
-                fatalError(new KafkaException("Unhandled error in EndTxnResponse: " + error.message()));
-            }
-        }
-    }
-
-    private class AddOffsetsToTxnHandler extends TxnRequestHandler {
-        private final AddOffsetsToTxnRequest.Builder builder;
-        private final Map<TopicPartition, OffsetAndMetadata> offsets;
-        private final ConsumerGroupMetadata groupMetadata;
-
-        private AddOffsetsToTxnHandler(AddOffsetsToTxnRequest.Builder builder,
-                                       Map<TopicPartition, OffsetAndMetadata> offsets,
-                                       ConsumerGroupMetadata groupMetadata) {
-            super("AddOffsetsToTxn");
-            this.builder = builder;
-            this.offsets = offsets;
-            this.groupMetadata = groupMetadata;
-        }
-
-        @Override
-        AddOffsetsToTxnRequest.Builder requestBuilder() {
-            return builder;
-        }
-
-        @Override
-        Priority priority() {
-            return Priority.ADD_PARTITIONS_OR_OFFSETS;
-        }
-
-        @Override
-        public void handleResponse(AbstractResponse response) {
-            AddOffsetsToTxnResponse addOffsetsToTxnResponse = (AddOffsetsToTxnResponse) response;
-            Errors error = Errors.forCode(addOffsetsToTxnResponse.data().errorCode());
-
-            if (error == Errors.NONE) {
-                log.debug("Successfully added partition for consumer group {} to transaction", builder.data.groupId());
-
-                // note the result is not completed until the TxnOffsetCommit returns
-                pendingRequests.add(txnOffsetCommitHandler(result, offsets, groupMetadata));
-
-                transactionStarted = true;
-            } else if (error == Errors.COORDINATOR_NOT_AVAILABLE || error == Errors.NOT_COORDINATOR) {
-                lookupCoordinator(FindCoordinatorRequest.CoordinatorType.TRANSACTION, transactionalId);
-                reenqueue();
-            } else if (error == Errors.COORDINATOR_LOAD_IN_PROGRESS || error == Errors.CONCURRENT_TRANSACTIONS) {
-                reenqueue();
-            } else if (error == Errors.UNKNOWN_PRODUCER_ID || error == Errors.INVALID_PRODUCER_ID_MAPPING) {
-                abortableErrorIfPossible(error.exception());
-            } else if (error == Errors.INVALID_PRODUCER_EPOCH || error == Errors.PRODUCER_FENCED) {
-                // We could still receive INVALID_PRODUCER_EPOCH from old versioned transaction coordinator,
-                // just treat it the same as PRODUCE_FENCED.
-                fatalError(Errors.PRODUCER_FENCED.exception());
-            } else if (error == Errors.TRANSACTIONAL_ID_AUTHORIZATION_FAILED) {
-                fatalError(error.exception());
-            } else if (error == Errors.GROUP_AUTHORIZATION_FAILED) {
-                abortableError(GroupAuthorizationException.forGroupId(builder.data.groupId()));
-            } else {
-                fatalError(new KafkaException("Unexpected error in AddOffsetsToTxnResponse: " + error.message()));
-            }
-        }
-    }
-
-    private class TxnOffsetCommitHandler extends TxnRequestHandler {
-        private final TxnOffsetCommitRequest.Builder builder;
-
-        private TxnOffsetCommitHandler(TransactionalRequestResult result,
-                                       TxnOffsetCommitRequest.Builder builder) {
-            super(result);
-            this.builder = builder;
-        }
-
-        @Override
-        TxnOffsetCommitRequest.Builder requestBuilder() {
-            return builder;
-        }
-
-        @Override
-        Priority priority() {
-            return Priority.ADD_PARTITIONS_OR_OFFSETS;
-        }
-
-        @Override
-        FindCoordinatorRequest.CoordinatorType coordinatorType() {
-            return FindCoordinatorRequest.CoordinatorType.GROUP;
-        }
-
-        @Override
-        String coordinatorKey() {
-            return builder.data.groupId();
-        }
-
-        @Override
-        public void handleResponse(AbstractResponse response) {
-            TxnOffsetCommitResponse txnOffsetCommitResponse = (TxnOffsetCommitResponse) response;
-            boolean coordinatorReloaded = false;
-            Map<TopicPartition, Errors> errors = txnOffsetCommitResponse.errors();
-
-            log.debug("Received TxnOffsetCommit response for consumer group {}: {}", builder.data.groupId(),
-                    errors);
-
-            for (Map.Entry<TopicPartition, Errors> entry : errors.entrySet()) {
-                TopicPartition topicPartition = entry.getKey();
-                Errors error = entry.getValue();
-                if (error == Errors.NONE) {
-                    pendingTxnOffsetCommits.remove(topicPartition);
-                } else if (error == Errors.COORDINATOR_NOT_AVAILABLE
-                        || error == Errors.NOT_COORDINATOR
-                        || error == Errors.REQUEST_TIMED_OUT) {
-                    if (!coordinatorReloaded) {
-                        coordinatorReloaded = true;
-                        lookupCoordinator(FindCoordinatorRequest.CoordinatorType.GROUP, builder.data.groupId());
-                    }
-                } else if (error == Errors.UNKNOWN_TOPIC_OR_PARTITION
-                        || error == Errors.COORDINATOR_LOAD_IN_PROGRESS) {
-                    // If the topic is unknown or the coordinator is loading, retry with the current coordinator
-                    continue;
-                } else if (error == Errors.GROUP_AUTHORIZATION_FAILED) {
-                    abortableError(GroupAuthorizationException.forGroupId(builder.data.groupId()));
-                    break;
-                } else if (error == Errors.FENCED_INSTANCE_ID) {
-                    abortableError(error.exception());
-                    break;
-                } else if (error == Errors.UNKNOWN_MEMBER_ID
-                        || error == Errors.ILLEGAL_GENERATION) {
-                    abortableError(new CommitFailedException("Transaction offset Commit failed " +
-                        "due to consumer group metadata mismatch: " + error.exception().getMessage()));
-                    break;
-                } else if (isFatalException(error)) {
-                    fatalError(error.exception());
-                    break;
-                } else {
-                    fatalError(new KafkaException("Unexpected error in TxnOffsetCommitResponse: " + error.message()));
-                    break;
-                }
-            }
-
-            if (result.isCompleted()) {
-                pendingTxnOffsetCommits.clear();
-            } else if (pendingTxnOffsetCommits.isEmpty()) {
-                result.done();
-            } else {
-                // Retry the commits which failed with a retriable error
-                reenqueue();
-            }
-        }
-    }
-
-    private boolean isFatalException(Errors error) {
-        return error == Errors.TRANSACTIONAL_ID_AUTHORIZATION_FAILED
-                   || error == Errors.INVALID_PRODUCER_EPOCH
-                   || error == Errors.PRODUCER_FENCED
-                   || error == Errors.UNSUPPORTED_FOR_MESSAGE_FORMAT;
-    }
->>>>>>> 031b7208
+
+	private boolean isFatalException(Errors error) {
+		return error == Errors.TRANSACTIONAL_ID_AUTHORIZATION_FAILED
+				|| error == Errors.INVALID_PRODUCER_EPOCH
+				|| error == Errors.PRODUCER_FENCED
+				|| error == Errors.UNSUPPORTED_FOR_MESSAGE_FORMAT;
+	}
 }