/*
 * Licensed to the Apache Software Foundation (ASF) under one or more
 * contributor license agreements. See the NOTICE file distributed with
 * this work for additional information regarding copyright ownership.
 * The ASF licenses this file to You under the Apache License, Version 2.0
 * (the "License"); you may not use this file except in compliance with
 * the License. You may obtain a copy of the License at
 *
 *    http://www.apache.org/licenses/LICENSE-2.0
 *
 * Unless required by applicable law or agreed to in writing, software
 * distributed under the License is distributed on an "AS IS" BASIS,
 * WITHOUT WARRANTIES OR CONDITIONS OF ANY KIND, either express or implied.
 * See the License for the specific language governing permissions and
 * limitations under the License.
 */
package org.apache.kafka.clients;

import org.apache.kafka.common.Cluster;
import org.apache.kafka.common.KafkaException;
import org.apache.kafka.common.Node;
import org.apache.kafka.common.TopicPartition;
import org.apache.kafka.common.errors.InvalidMetadataException;
import org.apache.kafka.common.errors.InvalidTopicException;
import org.apache.kafka.common.errors.TopicAuthorizationException;
import org.apache.kafka.common.internals.ClusterResourceListeners;
import org.apache.kafka.common.protocol.Errors;
import org.apache.kafka.common.requests.MetadataRequest;
import org.apache.kafka.common.requests.MetadataResponse;
import org.apache.kafka.common.utils.LogContext;
import org.slf4j.Logger;

import java.io.Closeable;
import java.net.InetSocketAddress;
import java.util.ArrayList;
import java.util.Collections;
import java.util.HashMap;
import java.util.HashSet;
import java.util.List;
import java.util.Map;
import java.util.Objects;
import java.util.Optional;
import java.util.Set;
import java.util.function.Supplier;

import static org.apache.kafka.common.record.RecordBatch.NO_PARTITION_LEADER_EPOCH;

/**
 * A class encapsulating some of the logic around metadata.
 * <p>
 * This class is shared by the client thread (for partitioning) and the background sender thread.
 *
 * Metadata is maintained for only a subset of topics, which can be added to over time. When we request metadata for a
 * topic we don't have any metadata for it will trigger a metadata update.
 * <p>
 * If topic expiry is enabled for the metadata, any topic that has not been used within the expiry interval
 * is removed from the metadata refresh set after an update. Consumers disable topic expiry since they explicitly
 * manage topics while producers rely on topic expiry to limit the refresh set.
 */
public class Metadata implements Closeable {
    private final Logger log;
    private final long refreshBackoffMs;
    private final long metadataExpireMs;
    private int updateVersion;  // bumped on every metadata response
    private int requestVersion; // bumped on every new topic addition
    private long lastRefreshMs;
    private long lastSuccessfulRefreshMs;
    private KafkaException fatalException;
    private Set<String> invalidTopics;
    private Set<String> unauthorizedTopics;
    private MetadataCache cache = MetadataCache.empty();
    private boolean needFullUpdate;
    private boolean needPartialUpdate;
    private final ClusterResourceListeners clusterResourceListeners;
    private boolean isClosed;
    private final Map<TopicPartition, Integer> lastSeenLeaderEpochs;

    /**
     * Create a new Metadata instance
     *
     * @param refreshBackoffMs         The minimum amount of time that must expire between metadata refreshes to avoid busy
     *                                 polling
     * @param metadataExpireMs         The maximum amount of time that metadata can be retained without refresh
     * @param logContext               Log context corresponding to the containing client
     * @param clusterResourceListeners List of ClusterResourceListeners which will receive metadata updates.
     */
    public Metadata(long refreshBackoffMs,
                    long metadataExpireMs,
                    LogContext logContext,
                    ClusterResourceListeners clusterResourceListeners) {
        this.log = logContext.logger(Metadata.class);
        this.refreshBackoffMs = refreshBackoffMs;
        this.metadataExpireMs = metadataExpireMs;
        this.lastRefreshMs = 0L;
        this.lastSuccessfulRefreshMs = 0L;
        this.requestVersion = 0;
        this.updateVersion = 0;
        this.needFullUpdate = false;
        this.needPartialUpdate = false;
        this.clusterResourceListeners = clusterResourceListeners;
        this.isClosed = false;
        this.lastSeenLeaderEpochs = new HashMap<>();
        this.invalidTopics = Collections.emptySet();
        this.unauthorizedTopics = Collections.emptySet();
    }

    /**
     * Get the current cluster info without blocking
     */
    public synchronized Cluster fetch() {
        return cache.cluster();
    }

    /**
     * Return the next time when the current cluster info can be updated (i.e., backoff time has elapsed).
     *
     * @param nowMs current time in ms
     * @return remaining time in ms till the cluster info can be updated again
     */
    public synchronized long timeToAllowUpdate(long nowMs) {
        return Math.max(this.lastRefreshMs + this.refreshBackoffMs - nowMs, 0);
    }

    /**
     * The next time to update the cluster info is the maximum of the time the current info will expire and the time the
     * current info can be updated (i.e. backoff time has elapsed); If an update has been request then the expiry time
     * is now
     *
     * @param nowMs current time in ms
     * @return remaining time in ms till updating the cluster info
     */
    public synchronized long timeToNextUpdate(long nowMs) {
        long timeToExpire = updateRequested() ? 0 : Math.max(this.lastSuccessfulRefreshMs + this.metadataExpireMs - nowMs, 0);
        return Math.max(timeToExpire, timeToAllowUpdate(nowMs));
    }

    public long metadataExpireMs() {
        return this.metadataExpireMs;
    }

    /**
	 * 请求更新一次当前的cluster，返回最近一次更新的版本号
     */
    public synchronized int requestUpdate() {
        this.needFullUpdate = true;
        return this.updateVersion;
    }

    public synchronized int requestUpdateForNewTopics() {
        // Override the timestamp of last refresh to let immediate update.
        this.lastRefreshMs = 0;
        this.needPartialUpdate = true;
        this.requestVersion++;
        return this.updateVersion;
    }

    /**
     * Request an update for the partition metadata iff we have seen a newer leader epoch. This is called by the client
     * any time it handles a response from the broker that includes leader epoch, except for UpdateMetadata which
     * follows a different code path ({@link #update}).
     *
     * @param topicPartition
     * @param leaderEpoch
     * @return true if we updated the last seen epoch, false otherwise
     */
    public synchronized boolean updateLastSeenEpochIfNewer(TopicPartition topicPartition, int leaderEpoch) {
        Objects.requireNonNull(topicPartition, "TopicPartition cannot be null");
        if (leaderEpoch < 0)
            throw new IllegalArgumentException("Invalid leader epoch " + leaderEpoch + " (must be non-negative)");

        Integer oldEpoch = lastSeenLeaderEpochs.get(topicPartition);
        log.trace("Determining if we should replace existing epoch {} with new epoch {} for partition {}", oldEpoch, leaderEpoch, topicPartition);

        final boolean updated;
        if (oldEpoch == null) {
            log.debug("Not replacing null epoch with new epoch {} for partition {}", leaderEpoch, topicPartition);
            updated = false;
        } else if (leaderEpoch > oldEpoch) {
            log.debug("Updating last seen epoch from {} to {} for partition {}", oldEpoch, leaderEpoch, topicPartition);
            lastSeenLeaderEpochs.put(topicPartition, leaderEpoch);
            updated = true;
        } else {
            log.debug("Not replacing existing epoch {} with new epoch {} for partition {}", oldEpoch, leaderEpoch, topicPartition);
            updated = false;
        }

        this.needFullUpdate = this.needFullUpdate || updated;
        return updated;
    }

    public Optional<Integer> lastSeenLeaderEpoch(TopicPartition topicPartition) {
        return Optional.ofNullable(lastSeenLeaderEpochs.get(topicPartition));
    }

    /**
     * Check whether an update has been explicitly requested.
     *
     * @return true if an update was requested, false otherwise
     */
    public synchronized boolean updateRequested() {
        return this.needFullUpdate || this.needPartialUpdate;
    }

    /**
     * Return the cached partition info if it exists and a newer leader epoch isn't known about.
     */
    synchronized Optional<MetadataResponse.PartitionMetadata> partitionMetadataIfCurrent(TopicPartition topicPartition) {
        Integer epoch = lastSeenLeaderEpochs.get(topicPartition);
        Optional<MetadataResponse.PartitionMetadata> partitionMetadata = cache.partitionMetadata(topicPartition);
        if (epoch == null) {
            // old cluster format (no epochs)
            return partitionMetadata;
        } else {
            return partitionMetadata.filter(metadata ->
                    metadata.leaderEpoch.orElse(NO_PARTITION_LEADER_EPOCH).equals(epoch));
        }
    }

    public synchronized LeaderAndEpoch currentLeader(TopicPartition topicPartition) {
        Optional<MetadataResponse.PartitionMetadata> maybeMetadata = partitionMetadataIfCurrent(topicPartition);
        if (!maybeMetadata.isPresent())
            return new LeaderAndEpoch(Optional.empty(), Optional.ofNullable(lastSeenLeaderEpochs.get(topicPartition)));

        MetadataResponse.PartitionMetadata partitionMetadata = maybeMetadata.get();
        Optional<Integer> leaderEpochOpt = partitionMetadata.leaderEpoch;
        Optional<Node> leaderNodeOpt = partitionMetadata.leaderId.flatMap(cache::nodeById);
        return new LeaderAndEpoch(leaderNodeOpt, leaderEpochOpt);
    }

    public synchronized void bootstrap(List<InetSocketAddress> addresses) {
        this.needFullUpdate = true;
        this.updateVersion += 1;
        this.cache = MetadataCache.bootstrap(addresses);
    }

    /**
     * Update metadata assuming the current request version.
     *
     * For testing only.
     */
    public synchronized void updateWithCurrentRequestVersion(MetadataResponse response, boolean isPartialUpdate, long nowMs) {
        this.update(this.requestVersion, response, isPartialUpdate, nowMs);
    }

    /**
     * Updates the cluster metadata. If topic expiry is enabled, expiry time
     * is set for topics if required and expired topics are removed from the metadata.
     *
     * @param requestVersion The request version corresponding to the update response, as provided by
     *     {@link #newMetadataRequestAndVersion(long)}.
     * @param response metadata response received from the broker
     * @param isPartialUpdate whether the metadata request was for a subset of the active topics
     * @param nowMs current time in milliseconds
     */
    public synchronized void update(int requestVersion, MetadataResponse response, boolean isPartialUpdate, long nowMs) {
        Objects.requireNonNull(response, "Metadata response cannot be null");
        if (isClosed())
            throw new IllegalStateException("Update requested after metadata close");

        this.needPartialUpdate = requestVersion < this.requestVersion;
        this.lastRefreshMs = nowMs;
        this.updateVersion += 1;
        if (!isPartialUpdate) {
            this.needFullUpdate = false;
            this.lastSuccessfulRefreshMs = nowMs;
        }

        String previousClusterId = cache.clusterResource().clusterId();

        this.cache = handleMetadataResponse(response, isPartialUpdate, nowMs);

        Cluster cluster = cache.cluster();
        maybeSetMetadataError(cluster);

        this.lastSeenLeaderEpochs.keySet().removeIf(tp -> !retainTopic(tp.topic(), false, nowMs));

        String newClusterId = cache.clusterResource().clusterId();
        if (!Objects.equals(previousClusterId, newClusterId)) {
            log.info("Cluster ID: {}", newClusterId);
        }
        clusterResourceListeners.onUpdate(cache.clusterResource());

        log.debug("Updated cluster metadata updateVersion {} to {}", this.updateVersion, this.cache);
    }

    private void maybeSetMetadataError(Cluster cluster) {
        clearRecoverableErrors();
        checkInvalidTopics(cluster);
        checkUnauthorizedTopics(cluster);
    }

    private void checkInvalidTopics(Cluster cluster) {
        if (!cluster.invalidTopics().isEmpty()) {
            log.error("Metadata response reported invalid topics {}", cluster.invalidTopics());
            invalidTopics = new HashSet<>(cluster.invalidTopics());
        }
    }

    private void checkUnauthorizedTopics(Cluster cluster) {
        if (!cluster.unauthorizedTopics().isEmpty()) {
            log.error("Topic authorization failed for topics {}", cluster.unauthorizedTopics());
            unauthorizedTopics = new HashSet<>(cluster.unauthorizedTopics());
        }
    }

    /**
     * Transform a MetadataResponse into a new MetadataCache instance.
     */
    private MetadataCache handleMetadataResponse(MetadataResponse metadataResponse, boolean isPartialUpdate, long nowMs) {
        // All encountered topics.
        Set<String> topics = new HashSet<>();

        // Retained topics to be passed to the metadata cache.
        Set<String> internalTopics = new HashSet<>();
        Set<String> unauthorizedTopics = new HashSet<>();
        Set<String> invalidTopics = new HashSet<>();

        List<MetadataResponse.PartitionMetadata> partitions = new ArrayList<>();
        for (MetadataResponse.TopicMetadata metadata : metadataResponse.topicMetadata()) {
            topics.add(metadata.topic());

            if (!retainTopic(metadata.topic(), metadata.isInternal(), nowMs))
                continue;

            if (metadata.isInternal())
                internalTopics.add(metadata.topic());

            if (metadata.error() == Errors.NONE) {
                for (MetadataResponse.PartitionMetadata partitionMetadata : metadata.partitionMetadata()) {
                    // Even if the partition's metadata includes an error, we need to handle
                    // the update to catch new epochs
                    updateLatestMetadata(partitionMetadata, metadataResponse.hasReliableLeaderEpochs())
                        .ifPresent(partitions::add);

                    if (partitionMetadata.error.exception() instanceof InvalidMetadataException) {
                        log.debug("Requesting metadata update for partition {} due to error {}",
                                partitionMetadata.topicPartition, partitionMetadata.error);
                        requestUpdate();
                    }
                }
            } else {
                if (metadata.error().exception() instanceof InvalidMetadataException) {
                    log.debug("Requesting metadata update for topic {} due to error {}", metadata.topic(), metadata.error());
                    requestUpdate();
                }

                if (metadata.error() == Errors.INVALID_TOPIC_EXCEPTION)
                    invalidTopics.add(metadata.topic());
                else if (metadata.error() == Errors.TOPIC_AUTHORIZATION_FAILED)
                    unauthorizedTopics.add(metadata.topic());
            }
        }

        Map<Integer, Node> nodes = metadataResponse.brokersById();
        if (isPartialUpdate)
            return this.cache.mergeWith(metadataResponse.clusterId(), nodes, partitions,
                unauthorizedTopics, invalidTopics, internalTopics, metadataResponse.controller(),
                (topic, isInternal) -> !topics.contains(topic) && retainTopic(topic, isInternal, nowMs));
        else
            return new MetadataCache(metadataResponse.clusterId(), nodes, partitions,
                unauthorizedTopics, invalidTopics, internalTopics, metadataResponse.controller());
    }

    /**
     * Compute the latest partition metadata to cache given ordering by leader epochs (if both
     * available and reliable).
     */
    private Optional<MetadataResponse.PartitionMetadata> updateLatestMetadata(
            MetadataResponse.PartitionMetadata partitionMetadata,
            boolean hasReliableLeaderEpoch) {
        TopicPartition tp = partitionMetadata.topicPartition;
        if (hasReliableLeaderEpoch && partitionMetadata.leaderEpoch.isPresent()) {
            int newEpoch = partitionMetadata.leaderEpoch.get();
            // If the received leader epoch is at least the same as the previous one, update the metadata
            Integer currentEpoch = lastSeenLeaderEpochs.get(tp);
            if (currentEpoch == null || newEpoch >= currentEpoch) {
                log.debug("Updating last seen epoch for partition {} from {} to epoch {} from new metadata", tp, currentEpoch, newEpoch);
                lastSeenLeaderEpochs.put(tp, newEpoch);
                return Optional.of(partitionMetadata);
            } else {
                // Otherwise ignore the new metadata and use the previously cached info
                log.debug("Got metadata for an older epoch {} (current is {}) for partition {}, not updating", newEpoch, currentEpoch, tp);
                return cache.partitionMetadata(tp);
            }
        } else {
            // Handle old cluster formats as well as error responses where leader and epoch are missing
            lastSeenLeaderEpochs.remove(tp);
            return Optional.of(partitionMetadata.withoutLeaderEpoch());
        }
    }

    /**
     * If any non-retriable exceptions were encountered during metadata update, clear and throw the exception.
     * This is used by the consumer to propagate any fatal exceptions or topic exceptions for any of the topics
     * in the consumer's Metadata.
     */
    public synchronized void maybeThrowAnyException() {
        clearErrorsAndMaybeThrowException(this::recoverableException);
    }

    /**
     * If any fatal exceptions were encountered during metadata update, throw the exception. This is used by
     * the producer to abort waiting for metadata if there were fatal exceptions (e.g. authentication failures)
     * in the last metadata update.
     */
    protected synchronized void maybeThrowFatalException() {
        KafkaException metadataException = this.fatalException;
        if (metadataException != null) {
            fatalException = null;
            throw metadataException;
        }
    }

    /**
	 * 如何不可继续延续的异常在元数据更新期间被碰到，在异常时比较严重，或者异常与指定的topic有关
	 * 所有的异常都在最后一次元数据更新时被清除
	 * 这种方法通常用于更好的传递topic的元数据
     */
    public synchronized void maybeThrowExceptionForTopic(String topic) {
		// 清理可能需要抛出异常的错误，并对指定topic进行异常修复
        clearErrorsAndMaybeThrowException(() -> recoverableExceptionForTopic(topic));
    }

    private void clearErrorsAndMaybeThrowException(Supplier<KafkaException> recoverableExceptionSupplier) {
        KafkaException metadataException = Optional.ofNullable(fatalException).orElseGet(recoverableExceptionSupplier);
        fatalException = null;
        clearRecoverableErrors();
        if (metadataException != null)
            throw metadataException;
    }

    // We may be able to recover from this exception if metadata for this topic is no longer needed
    private KafkaException recoverableException() {
        if (!unauthorizedTopics.isEmpty())
            return new TopicAuthorizationException(unauthorizedTopics);
        else if (!invalidTopics.isEmpty())
            return new InvalidTopicException(invalidTopics);
        else
            return null;
    }

    private KafkaException recoverableExceptionForTopic(String topic) {
        if (unauthorizedTopics.contains(topic))
            return new TopicAuthorizationException(Collections.singleton(topic));
        else if (invalidTopics.contains(topic))
            return new InvalidTopicException(Collections.singleton(topic));
        else
            return null;
    }

    private void clearRecoverableErrors() {
        invalidTopics = Collections.emptySet();
        unauthorizedTopics = Collections.emptySet();
    }

    /**
     * Record an attempt to update the metadata that failed. We need to keep track of this
     * to avoid retrying immediately.
     */
    public synchronized void failedUpdate(long now) {
        this.lastRefreshMs = now;
    }

    /**
     * Propagate a fatal error which affects the ability to fetch metadata for the cluster.
     * Two examples are authentication and unsupported version exceptions.
     *
     * @param exception The fatal exception
     */
    public synchronized void fatalError(KafkaException exception) {
        this.fatalException = exception;
    }

    /**
	 * @return 当前元数据的更新版本号
     */
    public synchronized int updateVersion() {
        return this.updateVersion;
    }

    /**
     * The last time metadata was successfully updated.
     */
    public synchronized long lastSuccessfulUpdate() {
        return this.lastSuccessfulRefreshMs;
    }

    /**
     * Close this metadata instance to indicate that metadata updates are no longer possible.
     */
    @Override
    public synchronized void close() {
        this.isClosed = true;
    }

    /**
     * Check if this metadata instance has been closed. See {@link #close()} for more information.
     *
     * @return True if this instance has been closed; false otherwise
     */
    public synchronized boolean isClosed() {
        return this.isClosed;
    }

<<<<<<< HEAD
	/**
	 * 更新新topic信息
	 */
	public synchronized void requestUpdateForNewTopics() {
		// 将最近一次更新时间戳设为0，以便迅速开启更新
		this.lastRefreshMs = 0;
		// 计数器操作
		this.requestVersion++;
		// 将topic更新标识置为需要更新
		requestUpdate();
	}
=======
    public synchronized MetadataRequestAndVersion newMetadataRequestAndVersion(long nowMs) {
        MetadataRequest.Builder request = null;
        boolean isPartialUpdate = false;
>>>>>>> 031b7208

        // Perform a partial update only if a full update hasn't been requested, and the last successful
        // hasn't exceeded the metadata refresh time.
        if (!this.needFullUpdate && this.lastSuccessfulRefreshMs + this.metadataExpireMs > nowMs) {
            request = newMetadataRequestBuilderForNewTopics();
            isPartialUpdate = true;
        }
        if (request == null) {
            request = newMetadataRequestBuilder();
            isPartialUpdate = false;
        }
        return new MetadataRequestAndVersion(request, requestVersion, isPartialUpdate);
    }

    /**
     * Constructs and returns a metadata request builder for fetching cluster data and all active topics.
     *
     * @return the constructed non-null metadata builder
     */
    protected MetadataRequest.Builder newMetadataRequestBuilder() {
        return MetadataRequest.Builder.allTopics();
    }

    /**
     * Constructs and returns a metadata request builder for fetching cluster data and any uncached topics,
     * otherwise null if the functionality is not supported.
     *
     * @return the constructed metadata builder, or null if not supported
     */
    protected MetadataRequest.Builder newMetadataRequestBuilderForNewTopics() {
        return null;
    }

    protected boolean retainTopic(String topic, boolean isInternal, long nowMs) {
        return true;
    }

    public static class MetadataRequestAndVersion {
        public final MetadataRequest.Builder requestBuilder;
        public final int requestVersion;
        public final boolean isPartialUpdate;

        private MetadataRequestAndVersion(MetadataRequest.Builder requestBuilder,
                                          int requestVersion,
                                          boolean isPartialUpdate) {
            this.requestBuilder = requestBuilder;
            this.requestVersion = requestVersion;
            this.isPartialUpdate = isPartialUpdate;
        }
    }

<<<<<<< HEAD
    public synchronized LeaderAndEpoch leaderAndEpoch(TopicPartition tp) {
        return partitionInfoIfCurrent(tp)
                .map(infoAndEpoch -> {
                    Node leader = infoAndEpoch.partitionInfo().leader();
                    return new LeaderAndEpoch(leader == null ? Node.noNode() : leader, Optional.of(infoAndEpoch.epoch()));
                })
                .orElse(new LeaderAndEpoch(Node.noNode(), lastSeenLeaderEpoch(tp)));
    }

	/**
	 *
	 */
	public static class LeaderAndEpoch {

		public static final LeaderAndEpoch NO_LEADER_OR_EPOCH = new LeaderAndEpoch(Node.noNode(), Optional.empty());

		public final Node leader;
		public final Optional<Integer> epoch;

		public LeaderAndEpoch(Node leader, Optional<Integer> epoch) {
			this.leader = Objects.requireNonNull(leader);
			this.epoch = Objects.requireNonNull(epoch);
		}
=======
    /**
     * Represents current leader state known in metadata. It is possible that we know the leader, but not the
     * epoch if the metadata is received from a broker which does not support a sufficient Metadata API version.
     * It is also possible that we know of the leader epoch, but not the leader when it is derived
     * from an external source (e.g. a committed offset).
     */
    public static class LeaderAndEpoch {
        private static final LeaderAndEpoch NO_LEADER_OR_EPOCH = new LeaderAndEpoch(Optional.empty(), Optional.empty());

        public final Optional<Node> leader;
        public final Optional<Integer> epoch;

        public LeaderAndEpoch(Optional<Node> leader, Optional<Integer> epoch) {
            this.leader = Objects.requireNonNull(leader);
            this.epoch = Objects.requireNonNull(epoch);
        }
>>>>>>> 031b7208

		public static LeaderAndEpoch noLeaderOrEpoch() {
			return NO_LEADER_OR_EPOCH;
		}

		@Override
		public boolean equals(Object o) {
			if (this == o) return true;
			if (o == null || getClass() != o.getClass()) return false;

			LeaderAndEpoch that = (LeaderAndEpoch) o;

			if (!leader.equals(that.leader)) return false;
			return epoch.equals(that.epoch);
		}

		@Override
		public int hashCode() {
			int result = leader.hashCode();
			result = 31 * result + epoch.hashCode();
			return result;
		}

		@Override
		public String toString() {
			return "LeaderAndEpoch{" +
					"leader=" + leader +
					", epoch=" + epoch.map(Number::toString).orElse("absent") +
					'}';
		}
	}
}<|MERGE_RESOLUTION|>--- conflicted
+++ resolved
@@ -59,28 +59,28 @@
  */
 public class Metadata implements Closeable {
     private final Logger log;
-    private final long refreshBackoffMs;
-    private final long metadataExpireMs;
-    private int updateVersion;  // bumped on every metadata response
-    private int requestVersion; // bumped on every new topic addition
-    private long lastRefreshMs;
-    private long lastSuccessfulRefreshMs;
-    private KafkaException fatalException;
-    private Set<String> invalidTopics;
-    private Set<String> unauthorizedTopics;
-    private MetadataCache cache = MetadataCache.empty();
-    private boolean needFullUpdate;
-    private boolean needPartialUpdate;
-    private final ClusterResourceListeners clusterResourceListeners;
-    private boolean isClosed;
-    private final Map<TopicPartition, Integer> lastSeenLeaderEpochs;
-
-    /**
-     * Create a new Metadata instance
-     *
-     * @param refreshBackoffMs         The minimum amount of time that must expire between metadata refreshes to avoid busy
-     *                                 polling
-     * @param metadataExpireMs         The maximum amount of time that metadata can be retained without refresh
+	private final long refreshBackoffMs;
+	private final long metadataExpireMs;
+	private int updateVersion;  // bumped on every metadata response
+	private int requestVersion; // bumped on every new topic addition
+	private long lastRefreshMs;
+	private long lastSuccessfulRefreshMs;
+	private KafkaException fatalException;
+	private Set<String> invalidTopics;
+	private Set<String> unauthorizedTopics;
+	private MetadataCache cache = MetadataCache.empty();
+	private boolean needFullUpdate;
+	private boolean needPartialUpdate;
+	private final ClusterResourceListeners clusterResourceListeners;
+	private boolean isClosed;
+	private final Map<TopicPartition, Integer> lastSeenLeaderEpochs;
+
+	/**
+	 * Create a new Metadata instance
+	 *
+	 * @param refreshBackoffMs         The minimum amount of time that must expire between metadata refreshes to avoid busy
+	 *                                 polling
+	 * @param metadataExpireMs         The maximum amount of time that metadata can be retained without refresh
      * @param logContext               Log context corresponding to the containing client
      * @param clusterResourceListeners List of ClusterResourceListeners which will receive metadata updates.
      */
@@ -88,21 +88,21 @@
                     long metadataExpireMs,
                     LogContext logContext,
                     ClusterResourceListeners clusterResourceListeners) {
-        this.log = logContext.logger(Metadata.class);
-        this.refreshBackoffMs = refreshBackoffMs;
-        this.metadataExpireMs = metadataExpireMs;
-        this.lastRefreshMs = 0L;
-        this.lastSuccessfulRefreshMs = 0L;
-        this.requestVersion = 0;
-        this.updateVersion = 0;
-        this.needFullUpdate = false;
-        this.needPartialUpdate = false;
-        this.clusterResourceListeners = clusterResourceListeners;
-        this.isClosed = false;
-        this.lastSeenLeaderEpochs = new HashMap<>();
-        this.invalidTopics = Collections.emptySet();
-        this.unauthorizedTopics = Collections.emptySet();
-    }
+		this.log = logContext.logger(Metadata.class);
+		this.refreshBackoffMs = refreshBackoffMs;
+		this.metadataExpireMs = metadataExpireMs;
+		this.lastRefreshMs = 0L;
+		this.lastSuccessfulRefreshMs = 0L;
+		this.requestVersion = 0;
+		this.updateVersion = 0;
+		this.needFullUpdate = false;
+		this.needPartialUpdate = false;
+		this.clusterResourceListeners = clusterResourceListeners;
+		this.isClosed = false;
+		this.lastSeenLeaderEpochs = new HashMap<>();
+		this.invalidTopics = Collections.emptySet();
+		this.unauthorizedTopics = Collections.emptySet();
+	}
 
     /**
      * Get the current cluster info without blocking
@@ -130,157 +130,155 @@
      * @return remaining time in ms till updating the cluster info
      */
     public synchronized long timeToNextUpdate(long nowMs) {
-        long timeToExpire = updateRequested() ? 0 : Math.max(this.lastSuccessfulRefreshMs + this.metadataExpireMs - nowMs, 0);
+		long timeToExpire = updateRequested() ? 0 : Math.max(this.lastSuccessfulRefreshMs + this.metadataExpireMs - nowMs, 0);
         return Math.max(timeToExpire, timeToAllowUpdate(nowMs));
-    }
-
-    public long metadataExpireMs() {
-        return this.metadataExpireMs;
-    }
-
-    /**
-	 * 请求更新一次当前的cluster，返回最近一次更新的版本号
-     */
-    public synchronized int requestUpdate() {
-        this.needFullUpdate = true;
-        return this.updateVersion;
-    }
-
-    public synchronized int requestUpdateForNewTopics() {
-        // Override the timestamp of last refresh to let immediate update.
-        this.lastRefreshMs = 0;
-        this.needPartialUpdate = true;
-        this.requestVersion++;
-        return this.updateVersion;
-    }
-
-    /**
-     * Request an update for the partition metadata iff we have seen a newer leader epoch. This is called by the client
-     * any time it handles a response from the broker that includes leader epoch, except for UpdateMetadata which
-     * follows a different code path ({@link #update}).
-     *
-     * @param topicPartition
-     * @param leaderEpoch
-     * @return true if we updated the last seen epoch, false otherwise
-     */
-    public synchronized boolean updateLastSeenEpochIfNewer(TopicPartition topicPartition, int leaderEpoch) {
-        Objects.requireNonNull(topicPartition, "TopicPartition cannot be null");
-        if (leaderEpoch < 0)
-            throw new IllegalArgumentException("Invalid leader epoch " + leaderEpoch + " (must be non-negative)");
-
-        Integer oldEpoch = lastSeenLeaderEpochs.get(topicPartition);
-        log.trace("Determining if we should replace existing epoch {} with new epoch {} for partition {}", oldEpoch, leaderEpoch, topicPartition);
-
-        final boolean updated;
-        if (oldEpoch == null) {
-            log.debug("Not replacing null epoch with new epoch {} for partition {}", leaderEpoch, topicPartition);
-            updated = false;
-        } else if (leaderEpoch > oldEpoch) {
-            log.debug("Updating last seen epoch from {} to {} for partition {}", oldEpoch, leaderEpoch, topicPartition);
-            lastSeenLeaderEpochs.put(topicPartition, leaderEpoch);
-            updated = true;
-        } else {
-            log.debug("Not replacing existing epoch {} with new epoch {} for partition {}", oldEpoch, leaderEpoch, topicPartition);
-            updated = false;
-        }
-
-        this.needFullUpdate = this.needFullUpdate || updated;
-        return updated;
-    }
-
-    public Optional<Integer> lastSeenLeaderEpoch(TopicPartition topicPartition) {
-        return Optional.ofNullable(lastSeenLeaderEpochs.get(topicPartition));
-    }
-
-    /**
-     * Check whether an update has been explicitly requested.
-     *
-     * @return true if an update was requested, false otherwise
-     */
-    public synchronized boolean updateRequested() {
-        return this.needFullUpdate || this.needPartialUpdate;
-    }
-
-    /**
+	}
+
+	public long metadataExpireMs() {
+		return this.metadataExpireMs;
+	}
+
+	/**
+	 * Request an update of the current cluster metadata info, return the current updateVersion before the update
+	 */
+	public synchronized int requestUpdate() {
+		this.needFullUpdate = true;
+		return this.updateVersion;
+	}
+
+	public synchronized int requestUpdateForNewTopics() {
+		// Override the timestamp of last refresh to let immediate update.
+		this.lastRefreshMs = 0;
+		this.needPartialUpdate = true;
+		this.requestVersion++;
+		return this.updateVersion;
+	}
+
+	/**
+	 * Request an update for the partition metadata iff we have seen a newer leader epoch. This is called by the client
+	 * any time it handles a response from the broker that includes leader epoch, except for UpdateMetadata which
+	 * follows a different code path ({@link #update}).
+	 * @param topicPartition
+	 * @param leaderEpoch
+	 * @return true if we updated the last seen epoch, false otherwise
+	 */
+	public synchronized boolean updateLastSeenEpochIfNewer(TopicPartition topicPartition, int leaderEpoch) {
+		Objects.requireNonNull(topicPartition, "TopicPartition cannot be null");
+		if (leaderEpoch < 0)
+			throw new IllegalArgumentException("Invalid leader epoch " + leaderEpoch + " (must be non-negative)");
+
+		Integer oldEpoch = lastSeenLeaderEpochs.get(topicPartition);
+		log.trace("Determining if we should replace existing epoch {} with new epoch {} for partition {}", oldEpoch, leaderEpoch, topicPartition);
+
+		final boolean updated;
+		if (oldEpoch == null) {
+			log.debug("Not replacing null epoch with new epoch {} for partition {}", leaderEpoch, topicPartition);
+			updated = false;
+		} else if (leaderEpoch > oldEpoch) {
+			log.debug("Updating last seen epoch from {} to {} for partition {}", oldEpoch, leaderEpoch, topicPartition);
+			lastSeenLeaderEpochs.put(topicPartition, leaderEpoch);
+			updated = true;
+		} else {
+			log.debug("Not replacing existing epoch {} with new epoch {} for partition {}", oldEpoch, leaderEpoch, topicPartition);
+			updated = false;
+		}
+
+		this.needFullUpdate = this.needFullUpdate || updated;
+		return updated;
+	}
+
+	public Optional<Integer> lastSeenLeaderEpoch(TopicPartition topicPartition) {
+		return Optional.ofNullable(lastSeenLeaderEpochs.get(topicPartition));
+	}
+
+	/**
+	 * Check whether an update has been explicitly requested.
+	 * @return true if an update was requested, false otherwise
+	 */
+	public synchronized boolean updateRequested() {
+		return this.needFullUpdate || this.needPartialUpdate;
+	}
+
+	/**
      * Return the cached partition info if it exists and a newer leader epoch isn't known about.
-     */
-    synchronized Optional<MetadataResponse.PartitionMetadata> partitionMetadataIfCurrent(TopicPartition topicPartition) {
-        Integer epoch = lastSeenLeaderEpochs.get(topicPartition);
-        Optional<MetadataResponse.PartitionMetadata> partitionMetadata = cache.partitionMetadata(topicPartition);
-        if (epoch == null) {
-            // old cluster format (no epochs)
-            return partitionMetadata;
-        } else {
-            return partitionMetadata.filter(metadata ->
-                    metadata.leaderEpoch.orElse(NO_PARTITION_LEADER_EPOCH).equals(epoch));
-        }
-    }
-
-    public synchronized LeaderAndEpoch currentLeader(TopicPartition topicPartition) {
-        Optional<MetadataResponse.PartitionMetadata> maybeMetadata = partitionMetadataIfCurrent(topicPartition);
-        if (!maybeMetadata.isPresent())
-            return new LeaderAndEpoch(Optional.empty(), Optional.ofNullable(lastSeenLeaderEpochs.get(topicPartition)));
-
-        MetadataResponse.PartitionMetadata partitionMetadata = maybeMetadata.get();
-        Optional<Integer> leaderEpochOpt = partitionMetadata.leaderEpoch;
-        Optional<Node> leaderNodeOpt = partitionMetadata.leaderId.flatMap(cache::nodeById);
-        return new LeaderAndEpoch(leaderNodeOpt, leaderEpochOpt);
-    }
-
-    public synchronized void bootstrap(List<InetSocketAddress> addresses) {
-        this.needFullUpdate = true;
-        this.updateVersion += 1;
-        this.cache = MetadataCache.bootstrap(addresses);
-    }
-
-    /**
-     * Update metadata assuming the current request version.
-     *
-     * For testing only.
-     */
-    public synchronized void updateWithCurrentRequestVersion(MetadataResponse response, boolean isPartialUpdate, long nowMs) {
-        this.update(this.requestVersion, response, isPartialUpdate, nowMs);
-    }
-
-    /**
-     * Updates the cluster metadata. If topic expiry is enabled, expiry time
-     * is set for topics if required and expired topics are removed from the metadata.
-     *
-     * @param requestVersion The request version corresponding to the update response, as provided by
-     *     {@link #newMetadataRequestAndVersion(long)}.
-     * @param response metadata response received from the broker
-     * @param isPartialUpdate whether the metadata request was for a subset of the active topics
-     * @param nowMs current time in milliseconds
-     */
-    public synchronized void update(int requestVersion, MetadataResponse response, boolean isPartialUpdate, long nowMs) {
-        Objects.requireNonNull(response, "Metadata response cannot be null");
-        if (isClosed())
-            throw new IllegalStateException("Update requested after metadata close");
-
-        this.needPartialUpdate = requestVersion < this.requestVersion;
-        this.lastRefreshMs = nowMs;
-        this.updateVersion += 1;
-        if (!isPartialUpdate) {
-            this.needFullUpdate = false;
-            this.lastSuccessfulRefreshMs = nowMs;
-        }
-
-        String previousClusterId = cache.clusterResource().clusterId();
-
-        this.cache = handleMetadataResponse(response, isPartialUpdate, nowMs);
-
-        Cluster cluster = cache.cluster();
-        maybeSetMetadataError(cluster);
-
-        this.lastSeenLeaderEpochs.keySet().removeIf(tp -> !retainTopic(tp.topic(), false, nowMs));
-
-        String newClusterId = cache.clusterResource().clusterId();
-        if (!Objects.equals(previousClusterId, newClusterId)) {
+	 */
+	synchronized Optional<MetadataResponse.PartitionMetadata> partitionMetadataIfCurrent(TopicPartition topicPartition) {
+		Integer epoch = lastSeenLeaderEpochs.get(topicPartition);
+		Optional<MetadataResponse.PartitionMetadata> partitionMetadata = cache.partitionMetadata(topicPartition);
+		if (epoch == null) {
+			// old cluster format (no epochs)
+			return partitionMetadata;
+		} else {
+			return partitionMetadata.filter(metadata ->
+					metadata.leaderEpoch.orElse(NO_PARTITION_LEADER_EPOCH).equals(epoch));
+		}
+	}
+
+	public synchronized LeaderAndEpoch currentLeader(TopicPartition topicPartition) {
+		Optional<MetadataResponse.PartitionMetadata> maybeMetadata = partitionMetadataIfCurrent(topicPartition);
+		if (!maybeMetadata.isPresent())
+			return new LeaderAndEpoch(Optional.empty(), Optional.ofNullable(lastSeenLeaderEpochs.get(topicPartition)));
+
+		MetadataResponse.PartitionMetadata partitionMetadata = maybeMetadata.get();
+		Optional<Integer> leaderEpochOpt = partitionMetadata.leaderEpoch;
+		Optional<Node> leaderNodeOpt = partitionMetadata.leaderId.flatMap(cache::nodeById);
+		return new LeaderAndEpoch(leaderNodeOpt, leaderEpochOpt);
+	}
+
+	public synchronized void bootstrap(List<InetSocketAddress> addresses) {
+		this.needFullUpdate = true;
+		this.updateVersion += 1;
+		this.cache = MetadataCache.bootstrap(addresses);
+	}
+
+	/**
+	 * Update metadata assuming the current request version.
+	 * <p>
+	 * For testing only.
+	 */
+	public synchronized void updateWithCurrentRequestVersion(MetadataResponse response, boolean isPartialUpdate, long nowMs) {
+		this.update(this.requestVersion, response, isPartialUpdate, nowMs);
+	}
+
+	/**
+	 * Updates the cluster metadata. If topic expiry is enabled, expiry time
+	 * is set for topics if required and expired topics are removed from the metadata.
+	 *
+	 * @param requestVersion The request version corresponding to the update response, as provided by
+	 *     {@link #newMetadataRequestAndVersion(long)}.
+	 * @param response metadata response received from the broker
+	 * @param isPartialUpdate whether the metadata request was for a subset of the active topics
+	 * @param nowMs current time in milliseconds
+	 */
+	public synchronized void update(int requestVersion, MetadataResponse response, boolean isPartialUpdate, long nowMs) {
+		Objects.requireNonNull(response, "Metadata response cannot be null");
+		if (isClosed())
+			throw new IllegalStateException("Update requested after metadata close");
+
+		this.needPartialUpdate = requestVersion < this.requestVersion;
+		this.lastRefreshMs = nowMs;
+		this.updateVersion += 1;
+		if (!isPartialUpdate) {
+			this.needFullUpdate = false;
+			this.lastSuccessfulRefreshMs = nowMs;
+		}
+
+		String previousClusterId = cache.clusterResource().clusterId();
+
+		this.cache = handleMetadataResponse(response, isPartialUpdate, nowMs);
+
+		Cluster cluster = cache.cluster();
+		maybeSetMetadataError(cluster);
+
+		this.lastSeenLeaderEpochs.keySet().removeIf(tp -> !retainTopic(tp.topic(), false, nowMs));
+
+		String newClusterId = cache.clusterResource().clusterId();
+		if (!Objects.equals(previousClusterId, newClusterId)) {
             log.info("Cluster ID: {}", newClusterId);
         }
         clusterResourceListeners.onUpdate(cache.clusterResource());
 
-        log.debug("Updated cluster metadata updateVersion {} to {}", this.updateVersion, this.cache);
+		log.debug("Updated cluster metadata updateVersion {} to {}", this.updateVersion, this.cache);
     }
 
     private void maybeSetMetadataError(Cluster cluster) {
@@ -305,88 +303,88 @@
 
     /**
      * Transform a MetadataResponse into a new MetadataCache instance.
-     */
-    private MetadataCache handleMetadataResponse(MetadataResponse metadataResponse, boolean isPartialUpdate, long nowMs) {
-        // All encountered topics.
-        Set<String> topics = new HashSet<>();
-
-        // Retained topics to be passed to the metadata cache.
-        Set<String> internalTopics = new HashSet<>();
-        Set<String> unauthorizedTopics = new HashSet<>();
-        Set<String> invalidTopics = new HashSet<>();
-
-        List<MetadataResponse.PartitionMetadata> partitions = new ArrayList<>();
-        for (MetadataResponse.TopicMetadata metadata : metadataResponse.topicMetadata()) {
-            topics.add(metadata.topic());
-
-            if (!retainTopic(metadata.topic(), metadata.isInternal(), nowMs))
-                continue;
-
-            if (metadata.isInternal())
-                internalTopics.add(metadata.topic());
-
-            if (metadata.error() == Errors.NONE) {
-                for (MetadataResponse.PartitionMetadata partitionMetadata : metadata.partitionMetadata()) {
-                    // Even if the partition's metadata includes an error, we need to handle
-                    // the update to catch new epochs
-                    updateLatestMetadata(partitionMetadata, metadataResponse.hasReliableLeaderEpochs())
-                        .ifPresent(partitions::add);
-
-                    if (partitionMetadata.error.exception() instanceof InvalidMetadataException) {
-                        log.debug("Requesting metadata update for partition {} due to error {}",
-                                partitionMetadata.topicPartition, partitionMetadata.error);
-                        requestUpdate();
-                    }
-                }
-            } else {
-                if (metadata.error().exception() instanceof InvalidMetadataException) {
-                    log.debug("Requesting metadata update for topic {} due to error {}", metadata.topic(), metadata.error());
-                    requestUpdate();
-                }
-
-                if (metadata.error() == Errors.INVALID_TOPIC_EXCEPTION)
-                    invalidTopics.add(metadata.topic());
-                else if (metadata.error() == Errors.TOPIC_AUTHORIZATION_FAILED)
-                    unauthorizedTopics.add(metadata.topic());
-            }
-        }
-
-        Map<Integer, Node> nodes = metadataResponse.brokersById();
-        if (isPartialUpdate)
-            return this.cache.mergeWith(metadataResponse.clusterId(), nodes, partitions,
-                unauthorizedTopics, invalidTopics, internalTopics, metadataResponse.controller(),
-                (topic, isInternal) -> !topics.contains(topic) && retainTopic(topic, isInternal, nowMs));
-        else
-            return new MetadataCache(metadataResponse.clusterId(), nodes, partitions,
-                unauthorizedTopics, invalidTopics, internalTopics, metadataResponse.controller());
-    }
-
-    /**
-     * Compute the latest partition metadata to cache given ordering by leader epochs (if both
-     * available and reliable).
-     */
-    private Optional<MetadataResponse.PartitionMetadata> updateLatestMetadata(
-            MetadataResponse.PartitionMetadata partitionMetadata,
-            boolean hasReliableLeaderEpoch) {
-        TopicPartition tp = partitionMetadata.topicPartition;
-        if (hasReliableLeaderEpoch && partitionMetadata.leaderEpoch.isPresent()) {
-            int newEpoch = partitionMetadata.leaderEpoch.get();
-            // If the received leader epoch is at least the same as the previous one, update the metadata
-            Integer currentEpoch = lastSeenLeaderEpochs.get(tp);
-            if (currentEpoch == null || newEpoch >= currentEpoch) {
-                log.debug("Updating last seen epoch for partition {} from {} to epoch {} from new metadata", tp, currentEpoch, newEpoch);
-                lastSeenLeaderEpochs.put(tp, newEpoch);
-                return Optional.of(partitionMetadata);
-            } else {
-                // Otherwise ignore the new metadata and use the previously cached info
-                log.debug("Got metadata for an older epoch {} (current is {}) for partition {}, not updating", newEpoch, currentEpoch, tp);
-                return cache.partitionMetadata(tp);
-            }
-        } else {
-            // Handle old cluster formats as well as error responses where leader and epoch are missing
+	 */
+	private MetadataCache handleMetadataResponse(MetadataResponse metadataResponse, boolean isPartialUpdate, long nowMs) {
+		// All encountered topics.
+		Set<String> topics = new HashSet<>();
+
+		// Retained topics to be passed to the metadata cache.
+		Set<String> internalTopics = new HashSet<>();
+		Set<String> unauthorizedTopics = new HashSet<>();
+		Set<String> invalidTopics = new HashSet<>();
+
+		List<MetadataResponse.PartitionMetadata> partitions = new ArrayList<>();
+		for (MetadataResponse.TopicMetadata metadata : metadataResponse.topicMetadata()) {
+			topics.add(metadata.topic());
+
+			if (!retainTopic(metadata.topic(), metadata.isInternal(), nowMs))
+				continue;
+
+			if (metadata.isInternal())
+				internalTopics.add(metadata.topic());
+
+			if (metadata.error() == Errors.NONE) {
+				for (MetadataResponse.PartitionMetadata partitionMetadata : metadata.partitionMetadata()) {
+					// Even if the partition's metadata includes an error, we need to handle
+					// the update to catch new epochs
+					updateLatestMetadata(partitionMetadata, metadataResponse.hasReliableLeaderEpochs())
+							.ifPresent(partitions::add);
+
+					if (partitionMetadata.error.exception() instanceof InvalidMetadataException) {
+						log.debug("Requesting metadata update for partition {} due to error {}",
+								partitionMetadata.topicPartition, partitionMetadata.error);
+						requestUpdate();
+					}
+				}
+			} else {
+				if (metadata.error().exception() instanceof InvalidMetadataException) {
+					log.debug("Requesting metadata update for topic {} due to error {}", metadata.topic(), metadata.error());
+					requestUpdate();
+				}
+
+				if (metadata.error() == Errors.INVALID_TOPIC_EXCEPTION)
+					invalidTopics.add(metadata.topic());
+				else if (metadata.error() == Errors.TOPIC_AUTHORIZATION_FAILED)
+					unauthorizedTopics.add(metadata.topic());
+			}
+		}
+
+		Map<Integer, Node> nodes = metadataResponse.brokersById();
+		if (isPartialUpdate)
+			return this.cache.mergeWith(metadataResponse.clusterId(), nodes, partitions,
+					unauthorizedTopics, invalidTopics, internalTopics, metadataResponse.controller(),
+					(topic, isInternal) -> !topics.contains(topic) && retainTopic(topic, isInternal, nowMs));
+		else
+			return new MetadataCache(metadataResponse.clusterId(), nodes, partitions,
+					unauthorizedTopics, invalidTopics, internalTopics, metadataResponse.controller());
+	}
+
+	/**
+	 * Compute the latest partition metadata to cache given ordering by leader epochs (if both
+	 * available and reliable).
+	 */
+	private Optional<MetadataResponse.PartitionMetadata> updateLatestMetadata(
+			MetadataResponse.PartitionMetadata partitionMetadata,
+			boolean hasReliableLeaderEpoch) {
+		TopicPartition tp = partitionMetadata.topicPartition;
+		if (hasReliableLeaderEpoch && partitionMetadata.leaderEpoch.isPresent()) {
+			int newEpoch = partitionMetadata.leaderEpoch.get();
+			// If the received leader epoch is at least the same as the previous one, update the metadata
+			Integer currentEpoch = lastSeenLeaderEpochs.get(tp);
+			if (currentEpoch == null || newEpoch >= currentEpoch) {
+				log.debug("Updating last seen epoch for partition {} from {} to epoch {} from new metadata", tp, currentEpoch, newEpoch);
+				lastSeenLeaderEpochs.put(tp, newEpoch);
+				return Optional.of(partitionMetadata);
+			} else {
+				// Otherwise ignore the new metadata and use the previously cached info
+				log.debug("Got metadata for an older epoch {} (current is {}) for partition {}, not updating", newEpoch, currentEpoch, tp);
+				return cache.partitionMetadata(tp);
+			}
+		} else {
+			// Handle old cluster formats as well as error responses where leader and epoch are missing
             lastSeenLeaderEpochs.remove(tp);
             return Optional.of(partitionMetadata.withoutLeaderEpoch());
-        }
+		}
     }
 
     /**
@@ -400,24 +398,23 @@
 
     /**
      * If any fatal exceptions were encountered during metadata update, throw the exception. This is used by
-     * the producer to abort waiting for metadata if there were fatal exceptions (e.g. authentication failures)
-     * in the last metadata update.
-     */
-    protected synchronized void maybeThrowFatalException() {
-        KafkaException metadataException = this.fatalException;
-        if (metadataException != null) {
-            fatalException = null;
-            throw metadataException;
-        }
-    }
-
-    /**
-	 * 如何不可继续延续的异常在元数据更新期间被碰到，在异常时比较严重，或者异常与指定的topic有关
-	 * 所有的异常都在最后一次元数据更新时被清除
-	 * 这种方法通常用于更好的传递topic的元数据
-     */
-    public synchronized void maybeThrowExceptionForTopic(String topic) {
-		// 清理可能需要抛出异常的错误，并对指定topic进行异常修复
+	 * the producer to abort waiting for metadata if there were fatal exceptions (e.g. authentication failures)
+	 * in the last metadata update.
+	 */
+	protected synchronized void maybeThrowFatalException() {
+		KafkaException metadataException = this.fatalException;
+		if (metadataException != null) {
+			fatalException = null;
+			throw metadataException;
+		}
+	}
+
+	/**
+	 * If any non-retriable exceptions were encountered during metadata update, throw exception if the exception
+	 * is fatal or related to the specified topic. All exceptions from the last metadata update are cleared.
+	 * This is used by the producer to propagate topic metadata errors for send requests.
+	 */
+	public synchronized void maybeThrowExceptionForTopic(String topic) {
         clearErrorsAndMaybeThrowException(() -> recoverableExceptionForTopic(topic));
     }
 
@@ -454,38 +451,37 @@
     }
 
     /**
-     * Record an attempt to update the metadata that failed. We need to keep track of this
-     * to avoid retrying immediately.
-     */
-    public synchronized void failedUpdate(long now) {
-        this.lastRefreshMs = now;
-    }
-
-    /**
-     * Propagate a fatal error which affects the ability to fetch metadata for the cluster.
-     * Two examples are authentication and unsupported version exceptions.
-     *
-     * @param exception The fatal exception
-     */
-    public synchronized void fatalError(KafkaException exception) {
-        this.fatalException = exception;
-    }
-
-    /**
-	 * @return 当前元数据的更新版本号
-     */
-    public synchronized int updateVersion() {
-        return this.updateVersion;
-    }
-
-    /**
-     * The last time metadata was successfully updated.
-     */
-    public synchronized long lastSuccessfulUpdate() {
-        return this.lastSuccessfulRefreshMs;
-    }
-
-    /**
+	 * Record an attempt to update the metadata that failed. We need to keep track of this
+	 * to avoid retrying immediately.
+	 */
+	public synchronized void failedUpdate(long now) {
+		this.lastRefreshMs = now;
+	}
+
+	/**
+	 * Propagate a fatal error which affects the ability to fetch metadata for the cluster.
+	 * Two examples are authentication and unsupported version exceptions.
+	 * @param exception The fatal exception
+	 */
+	public synchronized void fatalError(KafkaException exception) {
+		this.fatalException = exception;
+	}
+
+	/**
+	 * @return The current metadata updateVersion
+	 */
+	public synchronized int updateVersion() {
+		return this.updateVersion;
+	}
+
+	/**
+	 * The last time metadata was successfully updated.
+	 */
+	public synchronized long lastSuccessfulUpdate() {
+		return this.lastSuccessfulRefreshMs;
+	}
+
+	/**
      * Close this metadata instance to indicate that metadata updates are no longer possible.
      */
     @Override
@@ -495,123 +491,81 @@
 
     /**
      * Check if this metadata instance has been closed. See {@link #close()} for more information.
-     *
-     * @return True if this instance has been closed; false otherwise
-     */
-    public synchronized boolean isClosed() {
-        return this.isClosed;
-    }
-
-<<<<<<< HEAD
-	/**
-	 * 更新新topic信息
-	 */
-	public synchronized void requestUpdateForNewTopics() {
-		// 将最近一次更新时间戳设为0，以便迅速开启更新
-		this.lastRefreshMs = 0;
-		// 计数器操作
-		this.requestVersion++;
-		// 将topic更新标识置为需要更新
-		requestUpdate();
-	}
-=======
-    public synchronized MetadataRequestAndVersion newMetadataRequestAndVersion(long nowMs) {
-        MetadataRequest.Builder request = null;
-        boolean isPartialUpdate = false;
->>>>>>> 031b7208
-
-        // Perform a partial update only if a full update hasn't been requested, and the last successful
-        // hasn't exceeded the metadata refresh time.
-        if (!this.needFullUpdate && this.lastSuccessfulRefreshMs + this.metadataExpireMs > nowMs) {
-            request = newMetadataRequestBuilderForNewTopics();
-            isPartialUpdate = true;
-        }
-        if (request == null) {
-            request = newMetadataRequestBuilder();
-            isPartialUpdate = false;
-        }
-        return new MetadataRequestAndVersion(request, requestVersion, isPartialUpdate);
-    }
-
-    /**
-     * Constructs and returns a metadata request builder for fetching cluster data and all active topics.
-     *
-     * @return the constructed non-null metadata builder
-     */
-    protected MetadataRequest.Builder newMetadataRequestBuilder() {
-        return MetadataRequest.Builder.allTopics();
-    }
-
-    /**
-     * Constructs and returns a metadata request builder for fetching cluster data and any uncached topics,
-     * otherwise null if the functionality is not supported.
-     *
-     * @return the constructed metadata builder, or null if not supported
-     */
-    protected MetadataRequest.Builder newMetadataRequestBuilderForNewTopics() {
-        return null;
-    }
-
-    protected boolean retainTopic(String topic, boolean isInternal, long nowMs) {
-        return true;
-    }
-
-    public static class MetadataRequestAndVersion {
-        public final MetadataRequest.Builder requestBuilder;
-        public final int requestVersion;
-        public final boolean isPartialUpdate;
-
-        private MetadataRequestAndVersion(MetadataRequest.Builder requestBuilder,
-                                          int requestVersion,
-                                          boolean isPartialUpdate) {
-            this.requestBuilder = requestBuilder;
-            this.requestVersion = requestVersion;
-            this.isPartialUpdate = isPartialUpdate;
-        }
-    }
-
-<<<<<<< HEAD
-    public synchronized LeaderAndEpoch leaderAndEpoch(TopicPartition tp) {
-        return partitionInfoIfCurrent(tp)
-                .map(infoAndEpoch -> {
-                    Node leader = infoAndEpoch.partitionInfo().leader();
-                    return new LeaderAndEpoch(leader == null ? Node.noNode() : leader, Optional.of(infoAndEpoch.epoch()));
-                })
-                .orElse(new LeaderAndEpoch(Node.noNode(), lastSeenLeaderEpoch(tp)));
-    }
-
-	/**
 	 *
+	 * @return True if this instance has been closed; false otherwise
+	 */
+	public synchronized boolean isClosed() {
+		return this.isClosed;
+	}
+
+	public synchronized MetadataRequestAndVersion newMetadataRequestAndVersion(long nowMs) {
+		MetadataRequest.Builder request = null;
+		boolean isPartialUpdate = false;
+
+		// Perform a partial update only if a full update hasn't been requested, and the last successful
+		// hasn't exceeded the metadata refresh time.
+		if (!this.needFullUpdate && this.lastSuccessfulRefreshMs + this.metadataExpireMs > nowMs) {
+			request = newMetadataRequestBuilderForNewTopics();
+			isPartialUpdate = true;
+		}
+		if (request == null) {
+			request = newMetadataRequestBuilder();
+			isPartialUpdate = false;
+		}
+		return new MetadataRequestAndVersion(request, requestVersion, isPartialUpdate);
+	}
+
+	/**
+	 * Constructs and returns a metadata request builder for fetching cluster data and all active topics.
+	 * @return the constructed non-null metadata builder
+	 */
+	protected MetadataRequest.Builder newMetadataRequestBuilder() {
+		return MetadataRequest.Builder.allTopics();
+	}
+
+	/**
+	 * Constructs and returns a metadata request builder for fetching cluster data and any uncached topics,
+	 * otherwise null if the functionality is not supported.
+	 * @return the constructed metadata builder, or null if not supported
+	 */
+	protected MetadataRequest.Builder newMetadataRequestBuilderForNewTopics() {
+		return null;
+	}
+
+	protected boolean retainTopic(String topic, boolean isInternal, long nowMs) {
+		return true;
+	}
+
+	public static class MetadataRequestAndVersion {
+		public final MetadataRequest.Builder requestBuilder;
+		public final int requestVersion;
+		public final boolean isPartialUpdate;
+
+		private MetadataRequestAndVersion(MetadataRequest.Builder requestBuilder,
+										  int requestVersion,
+										  boolean isPartialUpdate) {
+			this.requestBuilder = requestBuilder;
+			this.requestVersion = requestVersion;
+			this.isPartialUpdate = isPartialUpdate;
+		}
+	}
+
+	/**
+	 * Represents current leader state known in metadata. It is possible that we know the leader, but not the
+	 * epoch if the metadata is received from a broker which does not support a sufficient Metadata API version.
+	 * It is also possible that we know of the leader epoch, but not the leader when it is derived
+	 * from an external source (e.g. a committed offset).
 	 */
 	public static class LeaderAndEpoch {
-
-		public static final LeaderAndEpoch NO_LEADER_OR_EPOCH = new LeaderAndEpoch(Node.noNode(), Optional.empty());
-
-		public final Node leader;
+		private static final LeaderAndEpoch NO_LEADER_OR_EPOCH = new LeaderAndEpoch(Optional.empty(), Optional.empty());
+
+		public final Optional<Node> leader;
 		public final Optional<Integer> epoch;
 
-		public LeaderAndEpoch(Node leader, Optional<Integer> epoch) {
+		public LeaderAndEpoch(Optional<Node> leader, Optional<Integer> epoch) {
 			this.leader = Objects.requireNonNull(leader);
 			this.epoch = Objects.requireNonNull(epoch);
 		}
-=======
-    /**
-     * Represents current leader state known in metadata. It is possible that we know the leader, but not the
-     * epoch if the metadata is received from a broker which does not support a sufficient Metadata API version.
-     * It is also possible that we know of the leader epoch, but not the leader when it is derived
-     * from an external source (e.g. a committed offset).
-     */
-    public static class LeaderAndEpoch {
-        private static final LeaderAndEpoch NO_LEADER_OR_EPOCH = new LeaderAndEpoch(Optional.empty(), Optional.empty());
-
-        public final Optional<Node> leader;
-        public final Optional<Integer> epoch;
-
-        public LeaderAndEpoch(Optional<Node> leader, Optional<Integer> epoch) {
-            this.leader = Objects.requireNonNull(leader);
-            this.epoch = Objects.requireNonNull(epoch);
-        }
->>>>>>> 031b7208
 
 		public static LeaderAndEpoch noLeaderOrEpoch() {
 			return NO_LEADER_OR_EPOCH;
