--- conflicted
+++ resolved
@@ -26,9 +26,8 @@
 import java.util.concurrent.ThreadLocalRandom;
 
 /**
- * 内部类，实现partition粘性缓存
- * 缓存追踪了当前粘性partition
- * 此类不对外使用
+ * An internal class that implements a cache used for sticky partitioning behavior. The cache tracks the current sticky
+ * partition for any given topic. This class should not be used externally.
  */
 public class StickyPartitionCache {
     private final ConcurrentMap<String, Integer> indexCache;
@@ -45,69 +44,33 @@
     }
 
     public int nextPartition(String topic, Cluster cluster, int prevPartition) {
-<<<<<<< HEAD
 		List<PartitionInfo> partitions = cluster.partitionsForTopic(topic);
 		Integer oldPart = indexCache.get(topic);
 		Integer newPart = oldPart;
-		// 校验当前粘性的状态，可能有两种状态:
-		// 1. 没有设置此topic的粘性状态
-		// 2. 触发创建新batch，需要切换粘性分区
+		// Check that the current sticky partition for the topic is either not set or that the partition that
+		// triggered the new batch matches the sticky partition that needs to be changed.
 		if (oldPart == null || oldPart == prevPartition) {
-			// 获取topic下可用的partition
 			List<PartitionInfo> availablePartitions = cluster.availablePartitionsForTopic(topic);
 			if (availablePartitions.size() < 1) {
-				// 无可用partition，随机返回一个partition
 				Integer random = Utils.toPositive(ThreadLocalRandom.current().nextInt());
 				newPart = random % partitions.size();
 			} else if (availablePartitions.size() == 1) {
-				// 只有一个partition，则使用此partition
 				newPart = availablePartitions.get(0).partition();
 			} else {
-				// 多个可用的partition，则随机选择一个partition
 				while (newPart == null || newPart.equals(oldPart)) {
-					// 计算并获取下一个partition的分区号
-					Integer random = Utils.toPositive(ThreadLocalRandom.current().nextInt());
+					int random = Utils.toPositive(ThreadLocalRandom.current().nextInt());
 					newPart = availablePartitions.get(random % availablePartitions.size()).partition();
 				}
 			}
-			// 如果旧的partition为null，或者上一个粘性partition匹配了当前的partition，只更新粘性partition，
+			// Only change the sticky partition if it is null or prevPartition matches the current sticky partition.
 			if (oldPart == null) {
 				indexCache.putIfAbsent(topic, newPart);
 			} else {
 				indexCache.replace(topic, prevPartition, newPart);
 			}
-			// 获取更新后的partition
 			return indexCache.get(topic);
 		}
-=======
-        List<PartitionInfo> partitions = cluster.partitionsForTopic(topic);
-        Integer oldPart = indexCache.get(topic);
-        Integer newPart = oldPart;
-        // Check that the current sticky partition for the topic is either not set or that the partition that 
-        // triggered the new batch matches the sticky partition that needs to be changed.
-        if (oldPart == null || oldPart == prevPartition) {
-            List<PartitionInfo> availablePartitions = cluster.availablePartitionsForTopic(topic);
-            if (availablePartitions.size() < 1) {
-                Integer random = Utils.toPositive(ThreadLocalRandom.current().nextInt());
-                newPart = random % partitions.size();
-            } else if (availablePartitions.size() == 1) {
-                newPart = availablePartitions.get(0).partition();
-            } else {
-                while (newPart == null || newPart.equals(oldPart)) {
-                    int random = Utils.toPositive(ThreadLocalRandom.current().nextInt());
-                    newPart = availablePartitions.get(random % availablePartitions.size()).partition();
-                }
-            }
-            // Only change the sticky partition if it is null or prevPartition matches the current sticky partition.
-            if (oldPart == null) {
-                indexCache.putIfAbsent(topic, newPart);
-            } else {
-                indexCache.replace(topic, prevPartition, newPart);
-            }
-            return indexCache.get(topic);
-        }
->>>>>>> 031b7208
-        return indexCache.get(topic);
-    }
+		return indexCache.get(topic);
+	}
 
 }