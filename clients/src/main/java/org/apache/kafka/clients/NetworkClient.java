/*
 * Licensed to the Apache Software Foundation (ASF) under one or more
 * contributor license agreements. See the NOTICE file distributed with
 * this work for additional information regarding copyright ownership.
 * The ASF licenses this file to You under the Apache License, Version 2.0
 * (the "License"); you may not use this file except in compliance with
 * the License. You may obtain a copy of the License at
 *
 *    http://www.apache.org/licenses/LICENSE-2.0
 *
 * Unless required by applicable law or agreed to in writing, software
 * distributed under the License is distributed on an "AS IS" BASIS,
 * WITHOUT WARRANTIES OR CONDITIONS OF ANY KIND, either express or implied.
 * See the License for the specific language governing permissions and
 * limitations under the License.
 */
package org.apache.kafka.clients;

import org.apache.kafka.common.Cluster;
import org.apache.kafka.common.KafkaException;
import org.apache.kafka.common.Node;
import org.apache.kafka.common.TopicPartition;
import org.apache.kafka.common.errors.AuthenticationException;
import org.apache.kafka.common.errors.DisconnectException;
import org.apache.kafka.common.errors.UnsupportedVersionException;
import org.apache.kafka.common.message.ApiVersionsResponseData.ApiVersion;
import org.apache.kafka.common.metrics.Sensor;
import org.apache.kafka.common.network.ChannelState;
import org.apache.kafka.common.network.NetworkSend;
import org.apache.kafka.common.network.NetworkReceive;
import org.apache.kafka.common.network.Selectable;
import org.apache.kafka.common.network.Send;
import org.apache.kafka.common.protocol.ApiKeys;
<<<<<<< HEAD
import org.apache.kafka.common.protocol.CommonFields;
import org.apache.kafka.common.protocol.Errors;
import org.apache.kafka.common.protocol.types.Struct;
=======
import org.apache.kafka.common.protocol.Errors;
import org.apache.kafka.common.protocol.types.SchemaException;
>>>>>>> 031b7208
import org.apache.kafka.common.requests.AbstractRequest;
import org.apache.kafka.common.requests.AbstractResponse;
import org.apache.kafka.common.requests.ApiVersionsRequest;
import org.apache.kafka.common.requests.ApiVersionsResponse;
import org.apache.kafka.common.requests.CorrelationIdMismatchException;
import org.apache.kafka.common.requests.MetadataRequest;
import org.apache.kafka.common.requests.MetadataResponse;
import org.apache.kafka.common.requests.RequestHeader;
import org.apache.kafka.common.security.authenticator.SaslClientAuthenticator;
import org.apache.kafka.common.utils.LogContext;
import org.apache.kafka.common.utils.Time;
import org.apache.kafka.common.utils.Utils;
import org.slf4j.Logger;

import java.io.IOException;
import java.net.InetAddress;
import java.net.InetSocketAddress;
import java.nio.BufferUnderflowException;
import java.nio.ByteBuffer;
import java.util.ArrayList;
import java.util.Collection;
import java.util.HashMap;
import java.util.Iterator;
import java.util.LinkedList;
import java.util.List;
import java.util.Map;
import java.util.Optional;
import java.util.Random;
import java.util.concurrent.atomic.AtomicReference;
import java.util.stream.Collectors;

/**
 * A network client for asynchronous request/response network i/o. This is an internal class used to implement the
 * user-facing producer and consumer clients.
 * <p>
 * This class is not thread-safe!
 */
public class NetworkClient implements KafkaClient {

    private enum State {
        ACTIVE,
        CLOSING,
        CLOSED
    }

    private final Logger log;

    /* the selector used to perform network i/o */
	/**
	 * 执行IO操作的Selector
	 */
	private final Selectable selector;
	/**
	 * Cluster metadata更新器
	 */
    private final MetadataUpdater metadataUpdater;

    private final Random randOffset;

    /* the state of each node's connection */
    private final ClusterConnectionStates connectionStates;

	/**
	 * 目前正在发送或者等待响应的请求集合
	 */
    private final InFlightRequests inFlightRequests;

    /* the socket send buffer size in bytes */
    private final int socketSendBuffer;

    /* the socket receive size buffer in bytes */
    private final int socketReceiveBuffer;

    /* the client id used to identify this client in requests to the server */
    private final String clientId;

    /* the current correlation id to use when sending requests to servers */
    private int correlation;

    /* default timeout for individual requests to await acknowledgement from servers */
    private final int defaultRequestTimeoutMs;

    /* time in ms to wait before retrying to create connection to a server */
    private final long reconnectBackoffMs;

    private final Time time;

    /**
     * True if we should send an ApiVersionRequest when first connecting to a broker.
     */
    private final boolean discoverBrokerVersions;

    private final ApiVersions apiVersions;

    private final Map<String, ApiVersionsRequest.Builder> nodesNeedingApiVersionsFetch = new HashMap<>();
	/**
	 * 在发送过程中，出现的注入UnsupportedVersionException异常等响应集合
	 */
    private final List<ClientResponse> abortedSends = new LinkedList<>();

    private final Sensor throttleTimeSensor;

    private final AtomicReference<State> state;

    public NetworkClient(Selectable selector,
                         Metadata metadata,
                         String clientId,
                         int maxInFlightRequestsPerConnection,
                         long reconnectBackoffMs,
                         long reconnectBackoffMax,
                         int socketSendBuffer,
                         int socketReceiveBuffer,
                         int defaultRequestTimeoutMs,
                         long connectionSetupTimeoutMs,
                         long connectionSetupTimeoutMaxMs,
                         Time time,
                         boolean discoverBrokerVersions,
                         ApiVersions apiVersions,
                         LogContext logContext) {
        this(selector,
             metadata,
             clientId,
             maxInFlightRequestsPerConnection,
             reconnectBackoffMs,
             reconnectBackoffMax,
             socketSendBuffer,
             socketReceiveBuffer,
             defaultRequestTimeoutMs,
             connectionSetupTimeoutMs,
             connectionSetupTimeoutMaxMs,
             time,
             discoverBrokerVersions,
             apiVersions,
             null,
             logContext);
    }

    public NetworkClient(Selectable selector,
                         Metadata metadata,
                         String clientId,
                         int maxInFlightRequestsPerConnection,
                         long reconnectBackoffMs,
                         long reconnectBackoffMax,
                         int socketSendBuffer,
                         int socketReceiveBuffer,
                         int defaultRequestTimeoutMs,
                         long connectionSetupTimeoutMs,
                         long connectionSetupTimeoutMaxMs,
                         Time time,
                         boolean discoverBrokerVersions,
                         ApiVersions apiVersions,
                         Sensor throttleTimeSensor,
                         LogContext logContext) {
        this(null,
             metadata,
             selector,
             clientId,
             maxInFlightRequestsPerConnection,
             reconnectBackoffMs,
             reconnectBackoffMax,
             socketSendBuffer,
             socketReceiveBuffer,
             defaultRequestTimeoutMs,
             connectionSetupTimeoutMs,
             connectionSetupTimeoutMaxMs,
             time,
             discoverBrokerVersions,
             apiVersions,
             throttleTimeSensor,
             logContext,
             new DefaultHostResolver());
    }

    public NetworkClient(Selectable selector,
                         MetadataUpdater metadataUpdater,
                         String clientId,
                         int maxInFlightRequestsPerConnection,
                         long reconnectBackoffMs,
                         long reconnectBackoffMax,
                         int socketSendBuffer,
                         int socketReceiveBuffer,
                         int defaultRequestTimeoutMs,
                         long connectionSetupTimeoutMs,
                         long connectionSetupTimeoutMaxMs,
                         Time time,
                         boolean discoverBrokerVersions,
                         ApiVersions apiVersions,
                         LogContext logContext) {
        this(metadataUpdater,
             null,
             selector,
             clientId,
             maxInFlightRequestsPerConnection,
             reconnectBackoffMs,
             reconnectBackoffMax,
             socketSendBuffer,
             socketReceiveBuffer,
             defaultRequestTimeoutMs,
             connectionSetupTimeoutMs,
             connectionSetupTimeoutMaxMs,
             time,
             discoverBrokerVersions,
             apiVersions,
             null,
             logContext,
             new DefaultHostResolver());
    }

    public NetworkClient(MetadataUpdater metadataUpdater,
                         Metadata metadata,
                         Selectable selector,
                         String clientId,
                         int maxInFlightRequestsPerConnection,
                         long reconnectBackoffMs,
                         long reconnectBackoffMax,
                         int socketSendBuffer,
                         int socketReceiveBuffer,
                         int defaultRequestTimeoutMs,
                         long connectionSetupTimeoutMs,
                         long connectionSetupTimeoutMaxMs,
                         Time time,
                         boolean discoverBrokerVersions,
                         ApiVersions apiVersions,
                         Sensor throttleTimeSensor,
                         LogContext logContext,
                         HostResolver hostResolver) {
        /* It would be better if we could pass `DefaultMetadataUpdater` from the public constructor, but it's not
         * possible because `DefaultMetadataUpdater` is an inner class and it can only be instantiated after the
         * super constructor is invoked.
         */
        if (metadataUpdater == null) {
            if (metadata == null)
                throw new IllegalArgumentException("`metadata` must not be null");
            this.metadataUpdater = new DefaultMetadataUpdater(metadata);
        } else {
            this.metadataUpdater = metadataUpdater;
        }
        this.selector = selector;
        this.clientId = clientId;
        this.inFlightRequests = new InFlightRequests(maxInFlightRequestsPerConnection);
        this.connectionStates = new ClusterConnectionStates(
                reconnectBackoffMs, reconnectBackoffMax,
                connectionSetupTimeoutMs, connectionSetupTimeoutMaxMs, logContext, hostResolver);
        this.socketSendBuffer = socketSendBuffer;
        this.socketReceiveBuffer = socketReceiveBuffer;
        this.correlation = 0;
        this.randOffset = new Random();
        this.defaultRequestTimeoutMs = defaultRequestTimeoutMs;
        this.reconnectBackoffMs = reconnectBackoffMs;
        this.time = time;
        this.discoverBrokerVersions = discoverBrokerVersions;
        this.apiVersions = apiVersions;
        this.throttleTimeSensor = throttleTimeSensor;
        this.log = logContext.logger(NetworkClient.class);
        this.state = new AtomicReference<>(State.ACTIVE);
    }

    /**
     * Begin connecting to the given node, return true if we are already connected and ready to send to that node.
     *
     * @param node The node to check
     * @param now The current timestamp
     * @return True if we are ready to send to the given node
     */
    @Override
    public boolean ready(Node node, long now) {
        if (node.isEmpty())
            throw new IllegalArgumentException("Cannot connect to empty node " + node);

        if (isReady(node, now))
            return true;

        if (connectionStates.canConnect(node.idString(), now))
            // if we are interested in sending to a node and we don't have a connection to it, initiate one
            initiateConnect(node, now);

        return false;
    }

    // Visible for testing
    boolean canConnect(Node node, long now) {
        return connectionStates.canConnect(node.idString(), now);
    }

    /**
     * Disconnects the connection to a particular node, if there is one.
     * Any pending ClientRequests for this connection will receive disconnections.
     *
     * @param nodeId The id of the node
     */
    @Override
    public void disconnect(String nodeId) {
        if (connectionStates.isDisconnected(nodeId))
            return;

        selector.close(nodeId);
        long now = time.milliseconds();

        cancelInFlightRequests(nodeId, now, abortedSends);

        connectionStates.disconnected(nodeId, now);

        if (log.isTraceEnabled()) {
            log.trace("Manually disconnected from {}. Aborted in-flight requests: {}.", nodeId, inFlightRequests);
        }
    }

    private void cancelInFlightRequests(String nodeId, long now, Collection<ClientResponse> responses) {
        Iterable<InFlightRequest> inFlightRequests = this.inFlightRequests.clearAll(nodeId);
        for (InFlightRequest request : inFlightRequests) {
            log.trace("Cancelled request {} {} with correlation id {} due to node {} being disconnected",
                    request.header.apiKey(), request.request, request.header.correlationId(), nodeId);

            if (!request.isInternalRequest) {
                if (responses != null)
                    responses.add(request.disconnected(now, null));
            } else if (request.header.apiKey() == ApiKeys.METADATA) {
                metadataUpdater.handleFailedRequest(now, Optional.empty());
            }
        }
    }

    /**
     * Closes the connection to a particular node (if there is one).
     * All requests on the connection will be cleared.  ClientRequest callbacks will not be invoked
     * for the cleared requests, nor will they be returned from poll().
     *
     * @param nodeId The id of the node
     */
    @Override
    public void close(String nodeId) {
        selector.close(nodeId);
        long now = time.milliseconds();
        cancelInFlightRequests(nodeId, now, null);
        connectionStates.remove(nodeId);
    }

    /**
     * Returns the number of milliseconds to wait, based on the connection state, before attempting to send data. When
     * disconnected, this respects the reconnect backoff time. When connecting or connected, this handles slow/stalled
     * connections.
     *
     * @param node The node to check
     * @param now The current timestamp
     * @return The number of milliseconds to wait.
     */
    @Override
    public long connectionDelay(Node node, long now) {
        return connectionStates.connectionDelay(node.idString(), now);
    }

    // Return the remaining throttling delay in milliseconds if throttling is in progress. Return 0, otherwise.
    // This is for testing.
    public long throttleDelayMs(Node node, long now) {
        return connectionStates.throttleDelayMs(node.idString(), now);
    }

    /**
     * Return the poll delay in milliseconds based on both connection and throttle delay.
     * @param node the connection to check
     * @param now the current time in ms
     */
    @Override
    public long pollDelayMs(Node node, long now) {
        return connectionStates.pollDelayMs(node.idString(), now);
    }

    /**
     * Check if the connection of the node has failed, based on the connection state. Such connection failure are
     * usually transient and can be resumed in the next {@link #ready(org.apache.kafka.common.Node, long)} }
     * call, but there are cases where transient failures needs to be caught and re-acted upon.
     *
     * @param node the node to check
     * @return true iff the connection has failed and the node is disconnected
     */
    @Override
    public boolean connectionFailed(Node node) {
        return connectionStates.isDisconnected(node.idString());
    }

    /**
     * Check if authentication to this node has failed, based on the connection state. Authentication failures are
     * propagated without any retries.
     *
     * @param node the node to check
     * @return an AuthenticationException iff authentication has failed, null otherwise
     */
    @Override
    public AuthenticationException authenticationException(Node node) {
        return connectionStates.authenticationException(node.idString());
    }

    /**
     * Check if the node with the given id is ready to send more requests.
     *
     * @param node The node
     * @param now The current time in ms
     * @return true if the node is ready
     */
    @Override
    public boolean isReady(Node node, long now) {
        // if we need to update our metadata now declare all requests unready to make metadata requests first
        // priority
        return !metadataUpdater.isUpdateDue(now) && canSendRequest(node.idString(), now);
	}

	/**
	 * 判断node状态是否可以支持发送更多的请求
	 * @param node 指定node
	 * @param now 当前时间戳
     */
    private boolean canSendRequest(String node, long now) {
		// node的连接状态处于正常状态
		// selector的channel也处于正常状态
		// 发送中的请求，支持发送更多的请求
		// 以上状态判断均针对指定node
        return connectionStates.isReady(node, now) && selector.isChannelReady(node) &&
            inFlightRequests.canSendMore(node);
	}

	/**
	 * 请求只会发送到就绪的节点
	 * 将需要发送的请求放入队列
	 * @param request 请求
	 * @param now     当前时间戳
	 */
    @Override
    public void send(ClientRequest request, long now) {
        doSend(request, false, now);
    }

    // package-private for testing
    void sendInternalMetadataRequest(MetadataRequest.Builder builder, String nodeConnectionId, long now) {
        ClientRequest clientRequest = newClientRequest(nodeConnectionId, builder, now, true);
        doSend(clientRequest, true, now);
    }

    private void doSend(ClientRequest clientRequest, boolean isInternalRequest, long now) {
		// 确保client处于存活状态
        ensureActive();
		// 请求的目的地node id
        String nodeId = clientRequest.destination();
		// 不是内部请求
        if (!isInternalRequest) {
			// 如果请求来在于NetworkClient外部，我们需要校验是否可以发送数据
			// 如果请求是内部请求，我们就会相信内部代码已经做过了校验
			// 内部请求的校验可能会有所不同
			// 比如ApiVersionRequests就可以在READY状态之前被发送
            if (!canSendRequest(nodeId, now))
                throw new IllegalStateException("Attempt to send a request to node " + nodeId + " which is not ready.");
		}
		// 获取当前请求的建造者模型
        AbstractRequest.Builder<?> builder = clientRequest.requestBuilder();
		try {
			// 获取指定节点的版本信息
            NodeApiVersions versionInfo = apiVersions.get(nodeId);
            short version;
			// 如果没有目标节点的版本信息，就取允许的最新版本
            if (versionInfo == null) {
                version = builder.latestAllowedVersion();
                if (discoverBrokerVersions && log.isTraceEnabled())
                    log.trace("No version information found when sending {} with correlation id {} to node {}. " +
                            "Assuming version {}.", clientRequest.apiKey(), clientRequest.correlationId(), nodeId, version);
            } else {
				// 存在目标节点的版本信息，就取可用的最新版本
                version = versionInfo.latestUsableVersion(clientRequest.apiKey(), builder.oldestAllowedVersion(),
                        builder.latestAllowedVersion());
			}
			// doSend()调用可能会抛出UnsupportedVersionException异常，如果出现了在选择的版本中，使用了不支持的必需字段
            doSend(clientRequest, isInternalRequest, now, builder.build(version));
        } catch (UnsupportedVersionException unsupportedVersionException) {
			// 如果版本不支持，那么跳过直接传输请求
			// 简单的将请求添加到中断的本地队列中
            log.debug("Version mismatch when attempting to send {} with correlation id {} to {}", builder,
                    clientRequest.correlationId(), clientRequest.destination(), unsupportedVersionException);
            ClientResponse clientResponse = new ClientResponse(clientRequest.makeHeader(builder.latestAllowedVersion()),
                    clientRequest.callback(), clientRequest.destination(), now, now,
                    false, unsupportedVersionException, null, null);

<<<<<<< HEAD
			// 如果是内部请求，并且请求是关于metadata的
            if (isInternalRequest && clientRequest.apiKey() == ApiKeys.METADATA)
				// 我们需要处理metadata更新中出现的版本不支持异常
                metadataUpdater.handleFatalException(unsupportedVersionException);
=======
            if (!isInternalRequest)
                abortedSends.add(clientResponse);
            else if (clientRequest.apiKey() == ApiKeys.METADATA)
                metadataUpdater.handleFailedRequest(now, Optional.of(unsupportedVersionException));
>>>>>>> 031b7208
        }
    }

    private void doSend(ClientRequest clientRequest, boolean isInternalRequest, long now, AbstractRequest request) {
		// 获取当前请求的目标节点
        String destination = clientRequest.destination();
		// 创建当前请求的请求头
        RequestHeader header = clientRequest.makeHeader(request.version());
        if (log.isDebugEnabled()) {
<<<<<<< HEAD
			// 对版本进行日志记录
            int latestClientVersion = clientRequest.apiKey().latestVersion();
            if (header.apiVersion() == latestClientVersion) {
                log.trace("Sending {} {} with correlation id {} to node {}", clientRequest.apiKey(), request,
                        clientRequest.correlationId(), destination);
            } else {
                log.debug("Using older server API v{} to send {} {} with correlation id {} to node {}",
                        header.apiVersion(), clientRequest.apiKey(), request, clientRequest.correlationId(), destination);
            }
		}
		// 创建发送模型
        Send send = request.toSend(destination, header);
		// 创建运行中请求
=======
            log.debug("Sending {} request with header {} and timeout {} to node {}: {}",
                clientRequest.apiKey(), header, clientRequest.requestTimeoutMs(), destination, request);
        }
        Send send = request.toSend(header);
>>>>>>> 031b7208
        InFlightRequest inFlightRequest = new InFlightRequest(
                clientRequest,
                header,
                isInternalRequest,
                request,
                send,
				now);
		// 添加到等待集合中
        this.inFlightRequests.add(inFlightRequest);
<<<<<<< HEAD
        selector.send(send);
	}

	/**
	 * 执行真正的读写socket操作
	 * @param timeout 在立即返回none的情况下，等待响应的最大时间，单位ms，不能为非负数
	 *                真实的等待时间一定是timeout、request timeout和metadata timeout的最小值
	 * @param now     当前时间戳
	 * @return 响应列表
	 */
=======
        selector.send(new NetworkSend(clientRequest.destination(), send));
    }

    /**
     * Do actual reads and writes to sockets.
     *
     * @param timeout The maximum amount of time to wait (in ms) for responses if there are none immediately,
     *                must be non-negative. The actual timeout will be the minimum of timeout, request timeout and
     *                metadata timeout
     * @param now The current time in milliseconds
     * @return The list of responses received
     */
>>>>>>> 031b7208
    @Override
    public List<ClientResponse> poll(long timeout, long now) {
		// 确认当前客户端是活跃的
        ensureActive();
		// 有异常响应集合
        if (!abortedSends.isEmpty()) {
			// 异常响应集合一般是出现了UnsupportedVersionException或者disconnect
			// 立即处理它们，不需要等待Selector#poll
            List<ClientResponse> responses = new ArrayList<>();
			// 将abortedSends中的内容转移到临时集合中
            handleAbortedSends(responses);
			// 调用onComplete()完成请求
            completeResponses(responses);
            return responses;
		}
		// 计算集群元数据的下一次进行更新的时间
        long metadataTimeout = metadataUpdater.maybeUpdate(now);
        try {
            this.selector.poll(Utils.min(timeout, metadataTimeout, defaultRequestTimeoutMs));
        } catch (IOException e) {
            log.error("Unexpected error during I/O", e);
        }

        // 处理完成的请求
        long updatedNow = this.time.milliseconds();
        List<ClientResponse> responses = new ArrayList<>();
        handleCompletedSends(responses, updatedNow);
        handleCompletedReceives(responses, updatedNow);
        handleDisconnections(responses, updatedNow);
        handleConnections();
        handleInitiateApiVersionRequests(updatedNow);
        handleTimedOutConnections(responses, updatedNow);
        handleTimedOutRequests(responses, updatedNow);
        completeResponses(responses);

        return responses;
    }

    private void completeResponses(List<ClientResponse> responses) {
        for (ClientResponse response : responses) {
            try {
                response.onComplete();
            } catch (Exception e) {
                log.error("Uncaught error in request completion:", e);
            }
        }
    }

    /**
     * Get the number of in-flight requests
     */
    @Override
    public int inFlightRequestCount() {
        return this.inFlightRequests.count();
    }

    @Override
    public boolean hasInFlightRequests() {
        return !this.inFlightRequests.isEmpty();
    }

    /**
     * Get the number of in-flight requests for a given node
     */
    @Override
    public int inFlightRequestCount(String node) {
        return this.inFlightRequests.count(node);
    }

    @Override
    public boolean hasInFlightRequests(String node) {
        return !this.inFlightRequests.isEmpty(node);
    }

    @Override
    public boolean hasReadyNodes(long now) {
        return connectionStates.hasReadyNodes(now);
    }

    /**
     * Interrupt the client if it is blocked waiting on I/O.
     */
    @Override
    public void wakeup() {
        this.selector.wakeup();
    }

    @Override
    public void initiateClose() {
        if (state.compareAndSet(State.ACTIVE, State.CLOSING)) {
            wakeup();
        }
    }

    @Override
    public boolean active() {
        return state.get() == State.ACTIVE;
	}

	/**
	 * 确认当前客户端状态等于ACTIVE
	 */
	private void ensureActive() {
		if (!active())
			throw new DisconnectException("NetworkClient is no longer active, state is " + state);
	}

    /**
     * Close the network client
     */
    @Override
    public void close() {
        state.compareAndSet(State.ACTIVE, State.CLOSING);
        if (state.compareAndSet(State.CLOSING, State.CLOSED)) {
            this.selector.close();
            this.metadataUpdater.close();
        } else {
            log.warn("Attempting to close NetworkClient that has already been closed.");
        }
    }

    /**
     * Choose the node with the fewest outstanding requests which is at least eligible for connection. This method will
     * prefer a node with an existing connection, but will potentially choose a node for which we don't yet have a
     * connection if all existing connections are in use. If no connection exists, this method will prefer a node
     * with least recent connection attempts. This method will never choose a node for which there is no
     * existing connection and from which we have disconnected within the reconnect backoff period, or an active
     * connection which is being throttled.
     *
     * @return The node with the fewest in-flight requests.
     */
    @Override
    public Node leastLoadedNode(long now) {
        List<Node> nodes = this.metadataUpdater.fetchNodes();
        if (nodes.isEmpty())
            throw new IllegalStateException("There are no nodes in the Kafka cluster");
        int inflight = Integer.MAX_VALUE;

        Node foundConnecting = null;
        Node foundCanConnect = null;
        Node foundReady = null;

        int offset = this.randOffset.nextInt(nodes.size());
        for (int i = 0; i < nodes.size(); i++) {
            int idx = (offset + i) % nodes.size();
            Node node = nodes.get(idx);
            if (canSendRequest(node.idString(), now)) {
                int currInflight = this.inFlightRequests.count(node.idString());
                if (currInflight == 0) {
                    // if we find an established connection with no in-flight requests we can stop right away
                    log.trace("Found least loaded node {} connected with no in-flight requests", node);
                    return node;
                } else if (currInflight < inflight) {
                    // otherwise if this is the best we have found so far, record that
                    inflight = currInflight;
                    foundReady = node;
                }
            } else if (connectionStates.isPreparingConnection(node.idString())) {
                foundConnecting = node;
            } else if (canConnect(node, now)) {
                if (foundCanConnect == null ||
                        this.connectionStates.lastConnectAttemptMs(foundCanConnect.idString()) >
                                this.connectionStates.lastConnectAttemptMs(node.idString())) {
                    foundCanConnect = node;
                }
            } else {
                log.trace("Removing node {} from least loaded node selection since it is neither ready " +
                        "for sending or connecting", node);
            }
        }

        // We prefer established connections if possible. Otherwise, we will wait for connections
        // which are being established before connecting to new nodes.
        if (foundReady != null) {
            log.trace("Found least loaded node {} with {} inflight requests", foundReady, inflight);
            return foundReady;
        } else if (foundConnecting != null) {
            log.trace("Found least loaded connecting node {}", foundConnecting);
            return foundConnecting;
        } else if (foundCanConnect != null) {
            log.trace("Found least loaded node {} with no active connection", foundCanConnect);
            return foundCanConnect;
        } else {
            log.trace("Least loaded node selection failed to find an available node");
            return null;
        }
    }

    public static AbstractResponse parseResponse(ByteBuffer responseBuffer, RequestHeader requestHeader) {
        try {
            return AbstractResponse.parseResponse(responseBuffer, requestHeader);
        } catch (BufferUnderflowException e) {
            throw new SchemaException("Buffer underflow while parsing response for request with header " + requestHeader, e);
        } catch (CorrelationIdMismatchException e) {
            if (SaslClientAuthenticator.isReserved(requestHeader.correlationId())
                && !SaslClientAuthenticator.isReserved(e.responseCorrelationId()))
                throw new SchemaException("The response is unrelated to Sasl request since its correlation id is "
                    + e.responseCorrelationId() + " and the reserved range for Sasl request is [ "
                    + SaslClientAuthenticator.MIN_RESERVED_CORRELATION_ID + ","
                    + SaslClientAuthenticator.MAX_RESERVED_CORRELATION_ID + "]");
            else {
                throw e;
            }
        }
    }

    /**
     * Post process disconnection of a node
     *
     * @param responses The list of responses to update
     * @param nodeId Id of the node to be disconnected
     * @param now The current time
     * @param disconnectState The state of the disconnected channel
     */
    private void processDisconnection(List<ClientResponse> responses,
                                      String nodeId,
                                      long now,
                                      ChannelState disconnectState) {
        connectionStates.disconnected(nodeId, now);
        apiVersions.remove(nodeId);
        nodesNeedingApiVersionsFetch.remove(nodeId);
        switch (disconnectState.state()) {
            case AUTHENTICATION_FAILED:
                AuthenticationException exception = disconnectState.exception();
                connectionStates.authenticationFailed(nodeId, now, exception);
                log.error("Connection to node {} ({}) failed authentication due to: {}", nodeId,
                    disconnectState.remoteAddress(), exception.getMessage());
                break;
            case AUTHENTICATE:
                log.warn("Connection to node {} ({}) terminated during authentication. This may happen " +
                    "due to any of the following reasons: (1) Authentication failed due to invalid " +
                    "credentials with brokers older than 1.0.0, (2) Firewall blocking Kafka TLS " +
                    "traffic (eg it may only allow HTTPS traffic), (3) Transient network issue.",
                    nodeId, disconnectState.remoteAddress());
                break;
            case NOT_CONNECTED:
                log.warn("Connection to node {} ({}) could not be established. Broker may not be available.", nodeId, disconnectState.remoteAddress());
                break;
            default:
                break; // Disconnections in other states are logged at debug level in Selector
        }

        cancelInFlightRequests(nodeId, now, responses);
        metadataUpdater.handleServerDisconnect(now, nodeId, Optional.ofNullable(disconnectState.exception()));
    }

    /**
     * Iterate over all the inflight requests and expire any requests that have exceeded the configured requestTimeout.
     * The connection to the node associated with the request will be terminated and will be treated as a disconnection.
     *
     * @param responses The list of responses to update
     * @param now The current time
     */
    private void handleTimedOutRequests(List<ClientResponse> responses, long now) {
        List<String> nodeIds = this.inFlightRequests.nodesWithTimedOutRequests(now);
        for (String nodeId : nodeIds) {
            // close connection to the node
            this.selector.close(nodeId);
            log.debug("Disconnecting from node {} due to request timeout.", nodeId);
            processDisconnection(responses, nodeId, now, ChannelState.LOCAL_CLOSE);
        }
    }

    private void handleAbortedSends(List<ClientResponse> responses) {
        responses.addAll(abortedSends);
        abortedSends.clear();
    }

    /**
     * Handle socket channel connection timeout. The timeout will hit iff a connection
     * stays at the ConnectionState.CONNECTING state longer than the timeout value,
     * as indicated by ClusterConnectionStates.NodeConnectionState.
     *
     * @param responses The list of responses to update
     * @param now The current time
     */
    private void handleTimedOutConnections(List<ClientResponse> responses, long now) {
        List<String> nodes = connectionStates.nodesWithConnectionSetupTimeout(now);
        for (String nodeId : nodes) {
            this.selector.close(nodeId);
            log.debug(
                "Disconnecting from node {} due to socket connection setup timeout. " +
                "The timeout value is {} ms.",
                nodeId,
                connectionStates.connectionSetupTimeoutMs(nodeId));
            processDisconnection(responses, nodeId, now, ChannelState.LOCAL_CLOSE);
        }
    }

    /**
     * Handle any completed request send. In particular if no response is expected consider the request complete.
     *
     * @param responses The list of responses to update
     * @param now The current time
     */
    private void handleCompletedSends(List<ClientResponse> responses, long now) {
        // if no response is expected then when the send is completed, return it
        for (NetworkSend send : this.selector.completedSends()) {
            InFlightRequest request = this.inFlightRequests.lastSent(send.destinationId());
            if (!request.expectResponse) {
                this.inFlightRequests.completeLastSent(send.destinationId());
                responses.add(request.completed(null, now));
            }
        }
    }

    /**
     * If a response from a node includes a non-zero throttle delay and client-side throttling has been enabled for
     * the connection to the node, throttle the connection for the specified delay.
     *
     * @param response the response
     * @param apiVersion the API version of the response
     * @param nodeId the id of the node
     * @param now The current time
     */
    private void maybeThrottle(AbstractResponse response, short apiVersion, String nodeId, long now) {
        int throttleTimeMs = response.throttleTimeMs();
        if (throttleTimeMs > 0 && response.shouldClientThrottle(apiVersion)) {
            connectionStates.throttle(nodeId, now + throttleTimeMs);
            log.trace("Connection to node {} is throttled for {} ms until timestamp {}", nodeId, throttleTimeMs,
                      now + throttleTimeMs);
        }
    }

    /**
     * Handle any completed receives and update the response list with the responses received.
     *
     * @param responses The list of responses to update
     * @param now The current time
     */
    private void handleCompletedReceives(List<ClientResponse> responses, long now) {
        for (NetworkReceive receive : this.selector.completedReceives()) {
            String source = receive.source();
            InFlightRequest req = inFlightRequests.completeNext(source);

            AbstractResponse response = parseResponse(receive.payload(), req.header);
            if (throttleTimeSensor != null)
                throttleTimeSensor.record(response.throttleTimeMs(), now);

            if (log.isDebugEnabled()) {
                log.debug("Received {} response from node {} for request with header {}: {}",
                    req.header.apiKey(), req.destination, req.header, response);
            }

            // If the received response includes a throttle delay, throttle the connection.
            maybeThrottle(response, req.header.apiVersion(), req.destination, now);
            if (req.isInternalRequest && response instanceof MetadataResponse)
                metadataUpdater.handleSuccessfulResponse(req.header, now, (MetadataResponse) response);
            else if (req.isInternalRequest && response instanceof ApiVersionsResponse)
                handleApiVersionsResponse(responses, req, now, (ApiVersionsResponse) response);
            else
                responses.add(req.completed(response, now));
        }
    }

    private void handleApiVersionsResponse(List<ClientResponse> responses,
                                           InFlightRequest req, long now, ApiVersionsResponse apiVersionsResponse) {
        final String node = req.destination;
        if (apiVersionsResponse.data().errorCode() != Errors.NONE.code()) {
            if (req.request.version() == 0 || apiVersionsResponse.data().errorCode() != Errors.UNSUPPORTED_VERSION.code()) {
                log.warn("Received error {} from node {} when making an ApiVersionsRequest with correlation id {}. Disconnecting.",
                        Errors.forCode(apiVersionsResponse.data().errorCode()), node, req.header.correlationId());
                this.selector.close(node);
                processDisconnection(responses, node, now, ChannelState.LOCAL_CLOSE);
            } else {
                // Starting from Apache Kafka 2.4, ApiKeys field is populated with the supported versions of
                // the ApiVersionsRequest when an UNSUPPORTED_VERSION error is returned.
                // If not provided, the client falls back to version 0.
                short maxApiVersion = 0;
                if (apiVersionsResponse.data().apiKeys().size() > 0) {
                    ApiVersion apiVersion = apiVersionsResponse.data().apiKeys().find(ApiKeys.API_VERSIONS.id);
                    if (apiVersion != null) {
                        maxApiVersion = apiVersion.maxVersion();
                    }
                }
                nodesNeedingApiVersionsFetch.put(node, new ApiVersionsRequest.Builder(maxApiVersion));
            }
            return;
        }
        NodeApiVersions nodeVersionInfo = new NodeApiVersions(apiVersionsResponse.data().apiKeys());
        apiVersions.update(node, nodeVersionInfo);
        this.connectionStates.ready(node);
        log.debug("Node {} has finalized features epoch: {}, finalized features: {}, supported features: {}, API versions: {}.",
                node, apiVersionsResponse.data().finalizedFeaturesEpoch(), apiVersionsResponse.data().finalizedFeatures(),
                apiVersionsResponse.data().supportedFeatures(), nodeVersionInfo);
    }

    /**
     * Handle any disconnected connections
     *
     * @param responses The list of responses that completed with the disconnection
     * @param now The current time
     */
    private void handleDisconnections(List<ClientResponse> responses, long now) {
        for (Map.Entry<String, ChannelState> entry : this.selector.disconnected().entrySet()) {
            String node = entry.getKey();
            log.debug("Node {} disconnected.", node);
            processDisconnection(responses, node, now, entry.getValue());
        }
    }

    /**
     * Record any newly completed connections
     */
    private void handleConnections() {
        for (String node : this.selector.connected()) {
            // We are now connected.  Note that we might not still be able to send requests. For instance,
            // if SSL is enabled, the SSL handshake happens after the connection is established.
            // Therefore, it is still necessary to check isChannelReady before attempting to send on this
            // connection.
            if (discoverBrokerVersions) {
                this.connectionStates.checkingApiVersions(node);
                nodesNeedingApiVersionsFetch.put(node, new ApiVersionsRequest.Builder());
                log.debug("Completed connection to node {}. Fetching API versions.", node);
            } else {
                this.connectionStates.ready(node);
                log.debug("Completed connection to node {}. Ready.", node);
            }
        }
    }

    private void handleInitiateApiVersionRequests(long now) {
        Iterator<Map.Entry<String, ApiVersionsRequest.Builder>> iter = nodesNeedingApiVersionsFetch.entrySet().iterator();
        while (iter.hasNext()) {
            Map.Entry<String, ApiVersionsRequest.Builder> entry = iter.next();
            String node = entry.getKey();
            if (selector.isChannelReady(node) && inFlightRequests.canSendMore(node)) {
                log.debug("Initiating API versions fetch from node {}.", node);
                ApiVersionsRequest.Builder apiVersionRequestBuilder = entry.getValue();
                ClientRequest clientRequest = newClientRequest(node, apiVersionRequestBuilder, now, true);
                doSend(clientRequest, true, now);
                iter.remove();
            }
        }
    }

    /**
     * Initiate a connection to the given node
     * @param node the node to connect to
     * @param now current time in epoch milliseconds
     */
    private void initiateConnect(Node node, long now) {
        String nodeConnectionId = node.idString();
        try {
            connectionStates.connecting(nodeConnectionId, now, node.host());
            InetAddress address = connectionStates.currentAddress(nodeConnectionId);
            log.debug("Initiating connection to node {} using address {}", node, address);
            selector.connect(nodeConnectionId,
                    new InetSocketAddress(address, node.port()),
                    this.socketSendBuffer,
                    this.socketReceiveBuffer);
        } catch (IOException e) {
            log.warn("Error connecting to node {}", node, e);
            // Attempt failed, we'll try again after the backoff
            connectionStates.disconnected(nodeConnectionId, now);
            // Notify metadata updater of the connection failure
            metadataUpdater.handleServerDisconnect(now, nodeConnectionId, Optional.empty());
        }
    }

    class DefaultMetadataUpdater implements MetadataUpdater {

        /* the current cluster metadata */
        private final Metadata metadata;

        // Defined if there is a request in progress, null otherwise
        private InProgressData inProgress;

        DefaultMetadataUpdater(Metadata metadata) {
            this.metadata = metadata;
            this.inProgress = null;
        }

        @Override
        public List<Node> fetchNodes() {
            return metadata.fetch().nodes();
        }

        @Override
        public boolean isUpdateDue(long now) {
            return !hasFetchInProgress() && this.metadata.timeToNextUpdate(now) == 0;
        }

        private boolean hasFetchInProgress() {
            return inProgress != null;
        }

        @Override
        public long maybeUpdate(long now) {
			// 是否需要更新metadata
			// 获取下一次需要更新metadata的时间戳
            long timeToNextMetadataUpdate = metadata.timeToNextUpdate(now);
			// 计算等拉取metada的时间
            long waitForMetadataFetch = hasFetchInProgress() ? defaultRequestTimeoutMs : 0;
			// 取二者之间的最大值
            long metadataTimeout = Math.max(timeToNextMetadataUpdate, waitForMetadataFetch);
<<<<<<< HEAD
			// 返回metadata的超时时间
=======
>>>>>>> 031b7208
            if (metadataTimeout > 0) {
                return metadataTimeout;
			}

			// 如果没有获取到真正的超时时间
			// 注意，maybeUpdate()方法的表现，poll()计算超时时间，高度依赖与leastLoadedNode的表现
			// 获取
            Node node = leastLoadedNode(now);
            if (node == null) {
                log.debug("Give up sending metadata request since no node is available");
                return reconnectBackoffMs;
            }

            return maybeUpdate(now, node);
        }

        @Override
        public void handleServerDisconnect(long now, String destinationId, Optional<AuthenticationException> maybeFatalException) {
            Cluster cluster = metadata.fetch();
            // 'processDisconnection' generates warnings for misconfigured bootstrap server configuration
            // resulting in 'Connection Refused' and misconfigured security resulting in authentication failures.
            // The warning below handles the case where a connection to a broker was established, but was disconnected
            // before metadata could be obtained.
            if (cluster.isBootstrapConfigured()) {
                int nodeId = Integer.parseInt(destinationId);
                Node node = cluster.nodeById(nodeId);
                if (node != null)
                    log.warn("Bootstrap broker {} disconnected", node);
            }

            // If we have a disconnect while an update is due, we treat it as a failed update
            // so that we can backoff properly
            if (isUpdateDue(now))
                handleFailedRequest(now, Optional.empty());

            maybeFatalException.ifPresent(metadata::fatalError);

            // The disconnect may be the result of stale metadata, so request an update
            metadata.requestUpdate();
        }

        @Override
        public void handleFailedRequest(long now, Optional<KafkaException> maybeFatalException) {
            maybeFatalException.ifPresent(metadata::fatalError);
            metadata.failedUpdate(now);
            inProgress = null;
        }

        @Override
        public void handleSuccessfulResponse(RequestHeader requestHeader, long now, MetadataResponse response) {
            // If any partition has leader with missing listeners, log up to ten of these partitions
            // for diagnosing broker configuration issues.
            // This could be a transient issue if listeners were added dynamically to brokers.
            List<TopicPartition> missingListenerPartitions = response.topicMetadata().stream().flatMap(topicMetadata ->
                topicMetadata.partitionMetadata().stream()
                    .filter(partitionMetadata -> partitionMetadata.error == Errors.LISTENER_NOT_FOUND)
                    .map(partitionMetadata -> new TopicPartition(topicMetadata.topic(), partitionMetadata.partition())))
                .collect(Collectors.toList());
            if (!missingListenerPartitions.isEmpty()) {
                int count = missingListenerPartitions.size();
                log.warn("{} partitions have leader brokers without a matching listener, including {}",
                        count, missingListenerPartitions.subList(0, Math.min(10, count)));
            }

            // Check if any topic's metadata failed to get updated
            Map<String, Errors> errors = response.errors();
            if (!errors.isEmpty())
                log.warn("Error while fetching metadata with correlation id {} : {}", requestHeader.correlationId(), errors);

            // Don't update the cluster if there are no valid nodes...the topic we want may still be in the process of being
            // created which means we will get errors and no nodes until it exists
            if (response.brokers().isEmpty()) {
                log.trace("Ignoring empty metadata response with correlation id {}.", requestHeader.correlationId());
                this.metadata.failedUpdate(now);
            } else {
                this.metadata.update(inProgress.requestVersion, response, inProgress.isPartialUpdate, now);
            }

            inProgress = null;
        }

        @Override
        public void close() {
            this.metadata.close();
        }

        /**
         * Return true if there's at least one connection establishment is currently underway
         */
        private boolean isAnyNodeConnecting() {
            for (Node node : fetchNodes()) {
                if (connectionStates.isConnecting(node.idString())) {
                    return true;
                }
            }
            return false;
		}

		/**
		 * 添加一个更新metadata的请求到send列表
         */
        private long maybeUpdate(long now, Node node) {
			// 获取node connection id
            String nodeConnectionId = node.idString();
			// 添加更新metadata请求
            if (canSendRequest(nodeConnectionId, now)) {
                Metadata.MetadataRequestAndVersion requestAndVersion = metadata.newMetadataRequestAndVersion(now);
                MetadataRequest.Builder metadataRequest = requestAndVersion.requestBuilder;
                log.debug("Sending metadata request {} to node {}", metadataRequest, node);
                sendInternalMetadataRequest(metadataRequest, nodeConnectionId, now);
                inProgress = new InProgressData(requestAndVersion.requestVersion, requestAndVersion.isPartialUpdate);
                return defaultRequestTimeoutMs;
            }

            // If there's any connection establishment underway, wait until it completes. This prevents
            // the client from unnecessarily connecting to additional nodes while a previous connection
            // attempt has not been completed.
            if (isAnyNodeConnecting()) {
                // Strictly the timeout we should return here is "connect timeout", but as we don't
                // have such application level configuration, using reconnect backoff instead.
                return reconnectBackoffMs;
            }

            if (connectionStates.canConnect(nodeConnectionId, now)) {
                // We don't have a connection to this node right now, make one
                log.debug("Initialize connection to node {} for sending metadata request", node);
                initiateConnect(node, now);
                return reconnectBackoffMs;
            }

            // connected, but can't send more OR connecting
            // In either case, we just need to wait for a network event to let us know the selected
            // connection might be usable again.
            return Long.MAX_VALUE;
        }

        public class InProgressData {
            public final int requestVersion;
            public final boolean isPartialUpdate;

            private InProgressData(int requestVersion, boolean isPartialUpdate) {
                this.requestVersion = requestVersion;
                this.isPartialUpdate = isPartialUpdate;
            }
        }

    }

    @Override
    public ClientRequest newClientRequest(String nodeId,
                                          AbstractRequest.Builder<?> requestBuilder,
                                          long createdTimeMs,
                                          boolean expectResponse) {
        return newClientRequest(nodeId, requestBuilder, createdTimeMs, expectResponse, defaultRequestTimeoutMs, null);
    }

    // visible for testing
    int nextCorrelationId() {
        if (SaslClientAuthenticator.isReserved(correlation)) {
            // the numeric overflow is fine as negative values is acceptable
            correlation = SaslClientAuthenticator.MAX_RESERVED_CORRELATION_ID + 1;
        }
        return correlation++;
    }

    @Override
    public ClientRequest newClientRequest(String nodeId,
                                          AbstractRequest.Builder<?> requestBuilder,
                                          long createdTimeMs,
                                          boolean expectResponse,
                                          int requestTimeoutMs,
                                          RequestCompletionHandler callback) {
        return new ClientRequest(nodeId, requestBuilder, nextCorrelationId(), clientId, createdTimeMs, expectResponse,
                requestTimeoutMs, callback);
    }

    public boolean discoverBrokerVersions() {
        return discoverBrokerVersions;
    }

    static class InFlightRequest {
        final RequestHeader header;
        final String destination;
        final RequestCompletionHandler callback;
        final boolean expectResponse;
        final AbstractRequest request;
        final boolean isInternalRequest; // used to flag requests which are initiated internally by NetworkClient
        final Send send;
        final long sendTimeMs;
        final long createdTimeMs;
        final long requestTimeoutMs;

        public InFlightRequest(ClientRequest clientRequest,
                               RequestHeader header,
                               boolean isInternalRequest,
                               AbstractRequest request,
                               Send send,
                               long sendTimeMs) {
            this(header,
                 clientRequest.requestTimeoutMs(),
                 clientRequest.createdTimeMs(),
                 clientRequest.destination(),
                 clientRequest.callback(),
                 clientRequest.expectResponse(),
                 isInternalRequest,
                 request,
                 send,
                 sendTimeMs);
        }

        public InFlightRequest(RequestHeader header,
                               int requestTimeoutMs,
                               long createdTimeMs,
                               String destination,
                               RequestCompletionHandler callback,
                               boolean expectResponse,
                               boolean isInternalRequest,
                               AbstractRequest request,
                               Send send,
                               long sendTimeMs) {
            this.header = header;
            this.requestTimeoutMs = requestTimeoutMs;
            this.createdTimeMs = createdTimeMs;
            this.destination = destination;
            this.callback = callback;
            this.expectResponse = expectResponse;
            this.isInternalRequest = isInternalRequest;
            this.request = request;
            this.send = send;
            this.sendTimeMs = sendTimeMs;
        }

        public ClientResponse completed(AbstractResponse response, long timeMs) {
            return new ClientResponse(header, callback, destination, createdTimeMs, timeMs,
                    false, null, null, response);
        }

        public ClientResponse disconnected(long timeMs, AuthenticationException authenticationException) {
            return new ClientResponse(header, callback, destination, createdTimeMs, timeMs,
                    true, null, authenticationException, null);
        }

        @Override
        public String toString() {
            return "InFlightRequest(header=" + header +
                    ", destination=" + destination +
                    ", expectResponse=" + expectResponse +
                    ", createdTimeMs=" + createdTimeMs +
                    ", sendTimeMs=" + sendTimeMs +
                    ", isInternalRequest=" + isInternalRequest +
                    ", request=" + request +
                    ", callback=" + callback +
                    ", send=" + send + ")";
        }
    }

}<|MERGE_RESOLUTION|>--- conflicted
+++ resolved
@@ -26,19 +26,13 @@
 import org.apache.kafka.common.message.ApiVersionsResponseData.ApiVersion;
 import org.apache.kafka.common.metrics.Sensor;
 import org.apache.kafka.common.network.ChannelState;
+import org.apache.kafka.common.network.NetworkReceive;
 import org.apache.kafka.common.network.NetworkSend;
-import org.apache.kafka.common.network.NetworkReceive;
 import org.apache.kafka.common.network.Selectable;
 import org.apache.kafka.common.network.Send;
 import org.apache.kafka.common.protocol.ApiKeys;
-<<<<<<< HEAD
-import org.apache.kafka.common.protocol.CommonFields;
-import org.apache.kafka.common.protocol.Errors;
-import org.apache.kafka.common.protocol.types.Struct;
-=======
 import org.apache.kafka.common.protocol.Errors;
 import org.apache.kafka.common.protocol.types.SchemaException;
->>>>>>> 031b7208
 import org.apache.kafka.common.requests.AbstractRequest;
 import org.apache.kafka.common.requests.AbstractResponse;
 import org.apache.kafka.common.requests.ApiVersionsRequest;
@@ -78,33 +72,26 @@
  */
 public class NetworkClient implements KafkaClient {
 
-    private enum State {
-        ACTIVE,
-        CLOSING,
-        CLOSED
-    }
-
-    private final Logger log;
-
-    /* the selector used to perform network i/o */
-	/**
-	 * 执行IO操作的Selector
-	 */
+	private enum State {
+		ACTIVE,
+		CLOSING,
+		CLOSED
+	}
+
+	private final Logger log;
+
+	/* the selector used to perform network i/o */
 	private final Selectable selector;
-	/**
-	 * Cluster metadata更新器
-	 */
-    private final MetadataUpdater metadataUpdater;
-
-    private final Random randOffset;
-
-    /* the state of each node's connection */
-    private final ClusterConnectionStates connectionStates;
-
-	/**
-	 * 目前正在发送或者等待响应的请求集合
-	 */
-    private final InFlightRequests inFlightRequests;
+
+	private final MetadataUpdater metadataUpdater;
+
+	private final Random randOffset;
+
+	/* the state of each node's connection */
+	private final ClusterConnectionStates connectionStates;
+
+	/* the set of requests currently being sent or awaiting a response */
+	private final InFlightRequests inFlightRequests;
 
     /* the socket send buffer size in bytes */
     private final int socketSendBuffer;
@@ -134,9 +121,7 @@
     private final ApiVersions apiVersions;
 
     private final Map<String, ApiVersionsRequest.Builder> nodesNeedingApiVersionsFetch = new HashMap<>();
-	/**
-	 * 在发送过程中，出现的注入UnsupportedVersionException异常等响应集合
-	 */
+
     private final List<ClientResponse> abortedSends = new LinkedList<>();
 
     private final Sensor throttleTimeSensor;
@@ -144,154 +129,154 @@
     private final AtomicReference<State> state;
 
     public NetworkClient(Selectable selector,
-                         Metadata metadata,
-                         String clientId,
-                         int maxInFlightRequestsPerConnection,
-                         long reconnectBackoffMs,
-                         long reconnectBackoffMax,
-                         int socketSendBuffer,
-                         int socketReceiveBuffer,
-                         int defaultRequestTimeoutMs,
-                         long connectionSetupTimeoutMs,
-                         long connectionSetupTimeoutMaxMs,
-                         Time time,
-                         boolean discoverBrokerVersions,
-                         ApiVersions apiVersions,
-                         LogContext logContext) {
-        this(selector,
-             metadata,
-             clientId,
-             maxInFlightRequestsPerConnection,
-             reconnectBackoffMs,
-             reconnectBackoffMax,
-             socketSendBuffer,
-             socketReceiveBuffer,
-             defaultRequestTimeoutMs,
-             connectionSetupTimeoutMs,
-             connectionSetupTimeoutMaxMs,
-             time,
-             discoverBrokerVersions,
-             apiVersions,
-             null,
-             logContext);
+						 Metadata metadata,
+						 String clientId,
+						 int maxInFlightRequestsPerConnection,
+						 long reconnectBackoffMs,
+						 long reconnectBackoffMax,
+						 int socketSendBuffer,
+						 int socketReceiveBuffer,
+						 int defaultRequestTimeoutMs,
+						 long connectionSetupTimeoutMs,
+						 long connectionSetupTimeoutMaxMs,
+						 Time time,
+						 boolean discoverBrokerVersions,
+						 ApiVersions apiVersions,
+						 LogContext logContext) {
+		this(selector,
+				metadata,
+				clientId,
+				maxInFlightRequestsPerConnection,
+				reconnectBackoffMs,
+				reconnectBackoffMax,
+				socketSendBuffer,
+				socketReceiveBuffer,
+				defaultRequestTimeoutMs,
+				connectionSetupTimeoutMs,
+				connectionSetupTimeoutMaxMs,
+				time,
+				discoverBrokerVersions,
+				apiVersions,
+				null,
+				logContext);
+    }
+
+	public NetworkClient(Selectable selector,
+						 Metadata metadata,
+						 String clientId,
+						 int maxInFlightRequestsPerConnection,
+						 long reconnectBackoffMs,
+						 long reconnectBackoffMax,
+						 int socketSendBuffer,
+						 int socketReceiveBuffer,
+						 int defaultRequestTimeoutMs,
+						 long connectionSetupTimeoutMs,
+						 long connectionSetupTimeoutMaxMs,
+						 Time time,
+						 boolean discoverBrokerVersions,
+						 ApiVersions apiVersions,
+						 Sensor throttleTimeSensor,
+						 LogContext logContext) {
+		this(null,
+				metadata,
+				selector,
+				clientId,
+				maxInFlightRequestsPerConnection,
+				reconnectBackoffMs,
+				reconnectBackoffMax,
+				socketSendBuffer,
+				socketReceiveBuffer,
+				defaultRequestTimeoutMs,
+				connectionSetupTimeoutMs,
+				connectionSetupTimeoutMaxMs,
+				time,
+				discoverBrokerVersions,
+				apiVersions,
+				throttleTimeSensor,
+				logContext,
+				new DefaultHostResolver());
     }
 
     public NetworkClient(Selectable selector,
-                         Metadata metadata,
-                         String clientId,
-                         int maxInFlightRequestsPerConnection,
-                         long reconnectBackoffMs,
-                         long reconnectBackoffMax,
-                         int socketSendBuffer,
-                         int socketReceiveBuffer,
-                         int defaultRequestTimeoutMs,
-                         long connectionSetupTimeoutMs,
-                         long connectionSetupTimeoutMaxMs,
-                         Time time,
-                         boolean discoverBrokerVersions,
-                         ApiVersions apiVersions,
-                         Sensor throttleTimeSensor,
-                         LogContext logContext) {
-        this(null,
-             metadata,
-             selector,
-             clientId,
-             maxInFlightRequestsPerConnection,
-             reconnectBackoffMs,
-             reconnectBackoffMax,
-             socketSendBuffer,
-             socketReceiveBuffer,
-             defaultRequestTimeoutMs,
-             connectionSetupTimeoutMs,
-             connectionSetupTimeoutMaxMs,
-             time,
-             discoverBrokerVersions,
-             apiVersions,
-             throttleTimeSensor,
-             logContext,
-             new DefaultHostResolver());
-    }
-
-    public NetworkClient(Selectable selector,
-                         MetadataUpdater metadataUpdater,
-                         String clientId,
-                         int maxInFlightRequestsPerConnection,
-                         long reconnectBackoffMs,
-                         long reconnectBackoffMax,
-                         int socketSendBuffer,
-                         int socketReceiveBuffer,
-                         int defaultRequestTimeoutMs,
-                         long connectionSetupTimeoutMs,
-                         long connectionSetupTimeoutMaxMs,
-                         Time time,
-                         boolean discoverBrokerVersions,
-                         ApiVersions apiVersions,
-                         LogContext logContext) {
+						 MetadataUpdater metadataUpdater,
+						 String clientId,
+						 int maxInFlightRequestsPerConnection,
+						 long reconnectBackoffMs,
+						 long reconnectBackoffMax,
+						 int socketSendBuffer,
+						 int socketReceiveBuffer,
+						 int defaultRequestTimeoutMs,
+						 long connectionSetupTimeoutMs,
+						 long connectionSetupTimeoutMaxMs,
+						 Time time,
+						 boolean discoverBrokerVersions,
+						 ApiVersions apiVersions,
+						 LogContext logContext) {
         this(metadataUpdater,
-             null,
-             selector,
-             clientId,
-             maxInFlightRequestsPerConnection,
-             reconnectBackoffMs,
-             reconnectBackoffMax,
-             socketSendBuffer,
-             socketReceiveBuffer,
-             defaultRequestTimeoutMs,
-             connectionSetupTimeoutMs,
-             connectionSetupTimeoutMaxMs,
-             time,
-             discoverBrokerVersions,
-             apiVersions,
-             null,
-             logContext,
-             new DefaultHostResolver());
-    }
-
-    public NetworkClient(MetadataUpdater metadataUpdater,
-                         Metadata metadata,
-                         Selectable selector,
-                         String clientId,
-                         int maxInFlightRequestsPerConnection,
-                         long reconnectBackoffMs,
-                         long reconnectBackoffMax,
-                         int socketSendBuffer,
-                         int socketReceiveBuffer,
-                         int defaultRequestTimeoutMs,
-                         long connectionSetupTimeoutMs,
-                         long connectionSetupTimeoutMaxMs,
-                         Time time,
-                         boolean discoverBrokerVersions,
-                         ApiVersions apiVersions,
-                         Sensor throttleTimeSensor,
-                         LogContext logContext,
-                         HostResolver hostResolver) {
-        /* It would be better if we could pass `DefaultMetadataUpdater` from the public constructor, but it's not
-         * possible because `DefaultMetadataUpdater` is an inner class and it can only be instantiated after the
-         * super constructor is invoked.
-         */
-        if (metadataUpdater == null) {
-            if (metadata == null)
-                throw new IllegalArgumentException("`metadata` must not be null");
-            this.metadataUpdater = new DefaultMetadataUpdater(metadata);
-        } else {
-            this.metadataUpdater = metadataUpdater;
-        }
-        this.selector = selector;
-        this.clientId = clientId;
-        this.inFlightRequests = new InFlightRequests(maxInFlightRequestsPerConnection);
-        this.connectionStates = new ClusterConnectionStates(
-                reconnectBackoffMs, reconnectBackoffMax,
-                connectionSetupTimeoutMs, connectionSetupTimeoutMaxMs, logContext, hostResolver);
-        this.socketSendBuffer = socketSendBuffer;
-        this.socketReceiveBuffer = socketReceiveBuffer;
-        this.correlation = 0;
-        this.randOffset = new Random();
-        this.defaultRequestTimeoutMs = defaultRequestTimeoutMs;
-        this.reconnectBackoffMs = reconnectBackoffMs;
-        this.time = time;
-        this.discoverBrokerVersions = discoverBrokerVersions;
-        this.apiVersions = apiVersions;
-        this.throttleTimeSensor = throttleTimeSensor;
+				null,
+				selector,
+				clientId,
+				maxInFlightRequestsPerConnection,
+				reconnectBackoffMs,
+				reconnectBackoffMax,
+				socketSendBuffer,
+				socketReceiveBuffer,
+				defaultRequestTimeoutMs,
+				connectionSetupTimeoutMs,
+				connectionSetupTimeoutMaxMs,
+				time,
+				discoverBrokerVersions,
+				apiVersions,
+				null,
+				logContext,
+				new DefaultHostResolver());
+	}
+
+	public NetworkClient(MetadataUpdater metadataUpdater,
+						 Metadata metadata,
+						 Selectable selector,
+						 String clientId,
+						 int maxInFlightRequestsPerConnection,
+						 long reconnectBackoffMs,
+						 long reconnectBackoffMax,
+						 int socketSendBuffer,
+						 int socketReceiveBuffer,
+						 int defaultRequestTimeoutMs,
+						 long connectionSetupTimeoutMs,
+						 long connectionSetupTimeoutMaxMs,
+						 Time time,
+						 boolean discoverBrokerVersions,
+						 ApiVersions apiVersions,
+						 Sensor throttleTimeSensor,
+						 LogContext logContext,
+						 HostResolver hostResolver) {
+		/* It would be better if we could pass `DefaultMetadataUpdater` from the public constructor, but it's not
+		 * possible because `DefaultMetadataUpdater` is an inner class and it can only be instantiated after the
+		 * super constructor is invoked.
+		 */
+		if (metadataUpdater == null) {
+			if (metadata == null)
+				throw new IllegalArgumentException("`metadata` must not be null");
+			this.metadataUpdater = new DefaultMetadataUpdater(metadata);
+		} else {
+			this.metadataUpdater = metadataUpdater;
+		}
+		this.selector = selector;
+		this.clientId = clientId;
+		this.inFlightRequests = new InFlightRequests(maxInFlightRequestsPerConnection);
+		this.connectionStates = new ClusterConnectionStates(
+				reconnectBackoffMs, reconnectBackoffMax,
+				connectionSetupTimeoutMs, connectionSetupTimeoutMaxMs, logContext, hostResolver);
+		this.socketSendBuffer = socketSendBuffer;
+		this.socketReceiveBuffer = socketReceiveBuffer;
+		this.correlation = 0;
+		this.randOffset = new Random();
+		this.defaultRequestTimeoutMs = defaultRequestTimeoutMs;
+		this.reconnectBackoffMs = reconnectBackoffMs;
+		this.time = time;
+		this.discoverBrokerVersions = discoverBrokerVersions;
+		this.apiVersions = apiVersions;
+		this.throttleTimeSensor = throttleTimeSensor;
         this.log = logContext.logger(NetworkClient.class);
         this.state = new AtomicReference<>(State.ACTIVE);
     }
@@ -330,53 +315,52 @@
      * @param nodeId The id of the node
      */
     @Override
-    public void disconnect(String nodeId) {
-        if (connectionStates.isDisconnected(nodeId))
-            return;
-
-        selector.close(nodeId);
-        long now = time.milliseconds();
-
-        cancelInFlightRequests(nodeId, now, abortedSends);
-
-        connectionStates.disconnected(nodeId, now);
-
-        if (log.isTraceEnabled()) {
-            log.trace("Manually disconnected from {}. Aborted in-flight requests: {}.", nodeId, inFlightRequests);
-        }
-    }
-
-    private void cancelInFlightRequests(String nodeId, long now, Collection<ClientResponse> responses) {
-        Iterable<InFlightRequest> inFlightRequests = this.inFlightRequests.clearAll(nodeId);
-        for (InFlightRequest request : inFlightRequests) {
-            log.trace("Cancelled request {} {} with correlation id {} due to node {} being disconnected",
-                    request.header.apiKey(), request.request, request.header.correlationId(), nodeId);
-
-            if (!request.isInternalRequest) {
-                if (responses != null)
-                    responses.add(request.disconnected(now, null));
-            } else if (request.header.apiKey() == ApiKeys.METADATA) {
-                metadataUpdater.handleFailedRequest(now, Optional.empty());
-            }
-        }
-    }
-
-    /**
-     * Closes the connection to a particular node (if there is one).
-     * All requests on the connection will be cleared.  ClientRequest callbacks will not be invoked
-     * for the cleared requests, nor will they be returned from poll().
-     *
-     * @param nodeId The id of the node
-     */
+	public void disconnect(String nodeId) {
+		if (connectionStates.isDisconnected(nodeId))
+			return;
+
+		selector.close(nodeId);
+		long now = time.milliseconds();
+
+		cancelInFlightRequests(nodeId, now, abortedSends);
+
+		connectionStates.disconnected(nodeId, now);
+
+		if (log.isTraceEnabled()) {
+			log.trace("Manually disconnected from {}. Aborted in-flight requests: {}.", nodeId, inFlightRequests);
+		}
+	}
+
+	private void cancelInFlightRequests(String nodeId, long now, Collection<ClientResponse> responses) {
+		Iterable<InFlightRequest> inFlightRequests = this.inFlightRequests.clearAll(nodeId);
+		for (InFlightRequest request : inFlightRequests) {
+			log.trace("Cancelled request {} {} with correlation id {} due to node {} being disconnected",
+					request.header.apiKey(), request.request, request.header.correlationId(), nodeId);
+
+			if (!request.isInternalRequest) {
+				if (responses != null)
+					responses.add(request.disconnected(now, null));
+			} else if (request.header.apiKey() == ApiKeys.METADATA) {
+				metadataUpdater.handleFailedRequest(now, Optional.empty());
+			}
+		}
+	}
+
+	/**
+	 * Closes the connection to a particular node (if there is one).
+	 * All requests on the connection will be cleared.  ClientRequest callbacks will not be invoked
+	 * for the cleared requests, nor will they be returned from poll().
+	 * @param nodeId The id of the node
+	 */
     @Override
     public void close(String nodeId) {
-        selector.close(nodeId);
-        long now = time.milliseconds();
-        cancelInFlightRequests(nodeId, now, null);
-        connectionStates.remove(nodeId);
-    }
-
-    /**
+		selector.close(nodeId);
+		long now = time.milliseconds();
+		cancelInFlightRequests(nodeId, now, null);
+		connectionStates.remove(nodeId);
+	}
+
+	/**
      * Returns the number of milliseconds to wait, based on the connection state, before attempting to send data. When
      * disconnected, this respects the reconnect backoff time. When connecting or connected, this handles slow/stalled
      * connections.
@@ -436,196 +420,147 @@
      *
      * @param node The node
      * @param now The current time in ms
-     * @return true if the node is ready
-     */
-    @Override
-    public boolean isReady(Node node, long now) {
-        // if we need to update our metadata now declare all requests unready to make metadata requests first
-        // priority
-        return !metadataUpdater.isUpdateDue(now) && canSendRequest(node.idString(), now);
+	 * @return true if the node is ready
+	 */
+	@Override
+	public boolean isReady(Node node, long now) {
+		// if we need to update our metadata now declare all requests unready to make metadata requests first
+		// priority
+		return !metadataUpdater.isUpdateDue(now) && canSendRequest(node.idString(), now);
 	}
 
 	/**
-	 * 判断node状态是否可以支持发送更多的请求
-	 * @param node 指定node
-	 * @param now 当前时间戳
-     */
-    private boolean canSendRequest(String node, long now) {
-		// node的连接状态处于正常状态
-		// selector的channel也处于正常状态
-		// 发送中的请求，支持发送更多的请求
-		// 以上状态判断均针对指定node
-        return connectionStates.isReady(node, now) && selector.isChannelReady(node) &&
-            inFlightRequests.canSendMore(node);
+	 * Are we connected and ready and able to send more requests to the given connection?
+	 * @param node The node
+	 * @param now  the current timestamp
+	 */
+	private boolean canSendRequest(String node, long now) {
+		return connectionStates.isReady(node, now) && selector.isChannelReady(node) &&
+				inFlightRequests.canSendMore(node);
 	}
 
 	/**
-	 * 请求只会发送到就绪的节点
-	 * 将需要发送的请求放入队列
-	 * @param request 请求
-	 * @param now     当前时间戳
+	 * Queue up the given request for sending. Requests can only be sent out to ready nodes.
+	 * @param request The request
+	 * @param now     The current timestamp
 	 */
-    @Override
-    public void send(ClientRequest request, long now) {
-        doSend(request, false, now);
-    }
-
-    // package-private for testing
-    void sendInternalMetadataRequest(MetadataRequest.Builder builder, String nodeConnectionId, long now) {
-        ClientRequest clientRequest = newClientRequest(nodeConnectionId, builder, now, true);
-        doSend(clientRequest, true, now);
-    }
-
-    private void doSend(ClientRequest clientRequest, boolean isInternalRequest, long now) {
-		// 确保client处于存活状态
+	@Override
+	public void send(ClientRequest request, long now) {
+		doSend(request, false, now);
+	}
+
+	// package-private for testing
+	void sendInternalMetadataRequest(MetadataRequest.Builder builder, String nodeConnectionId, long now) {
+		ClientRequest clientRequest = newClientRequest(nodeConnectionId, builder, now, true);
+		doSend(clientRequest, true, now);
+	}
+
+	private void doSend(ClientRequest clientRequest, boolean isInternalRequest, long now) {
         ensureActive();
-		// 请求的目的地node id
         String nodeId = clientRequest.destination();
-		// 不是内部请求
         if (!isInternalRequest) {
-			// 如果请求来在于NetworkClient外部，我们需要校验是否可以发送数据
-			// 如果请求是内部请求，我们就会相信内部代码已经做过了校验
-			// 内部请求的校验可能会有所不同
-			// 比如ApiVersionRequests就可以在READY状态之前被发送
-            if (!canSendRequest(nodeId, now))
-                throw new IllegalStateException("Attempt to send a request to node " + nodeId + " which is not ready.");
-		}
-		// 获取当前请求的建造者模型
-        AbstractRequest.Builder<?> builder = clientRequest.requestBuilder();
+			// If this request came from outside the NetworkClient, validate
+			// that we can send data.  If the request is internal, we trust
+			// that internal code has done this validation.  Validation
+			// will be slightly different for some internal requests (for
+			// example, ApiVersionsRequests can be sent prior to being in
+			// READY state.)
+			if (!canSendRequest(nodeId, now))
+				throw new IllegalStateException("Attempt to send a request to node " + nodeId + " which is not ready.");
+		}
+		AbstractRequest.Builder<?> builder = clientRequest.requestBuilder();
+        try {
+			NodeApiVersions versionInfo = apiVersions.get(nodeId);
+			short version;
+			// Note: if versionInfo is null, we have no server version information. This would be
+			// the case when sending the initial ApiVersionRequest which fetches the version
+			// information itself.  It is also the case when discoverBrokerVersions is set to false.
+			if (versionInfo == null) {
+				version = builder.latestAllowedVersion();
+				if (discoverBrokerVersions && log.isTraceEnabled())
+					log.trace("No version information found when sending {} with correlation id {} to node {}. " +
+							"Assuming version {}.", clientRequest.apiKey(), clientRequest.correlationId(), nodeId, version);
+			} else {
+				version = versionInfo.latestUsableVersion(clientRequest.apiKey(), builder.oldestAllowedVersion(),
+						builder.latestAllowedVersion());
+			}
+			// The call to build may also throw UnsupportedVersionException, if there are essential
+			// fields that cannot be represented in the chosen version.
+			doSend(clientRequest, isInternalRequest, now, builder.build(version));
+		} catch (UnsupportedVersionException unsupportedVersionException) {
+			// If the version is not supported, skip sending the request over the wire.
+			// Instead, simply add it to the local queue of aborted requests.
+			log.debug("Version mismatch when attempting to send {} with correlation id {} to {}", builder,
+					clientRequest.correlationId(), clientRequest.destination(), unsupportedVersionException);
+			ClientResponse clientResponse = new ClientResponse(clientRequest.makeHeader(builder.latestAllowedVersion()),
+					clientRequest.callback(), clientRequest.destination(), now, now,
+					false, unsupportedVersionException, null, null);
+
+			if (!isInternalRequest)
+				abortedSends.add(clientResponse);
+			else if (clientRequest.apiKey() == ApiKeys.METADATA)
+				metadataUpdater.handleFailedRequest(now, Optional.of(unsupportedVersionException));
+		}
+	}
+
+	private void doSend(ClientRequest clientRequest, boolean isInternalRequest, long now, AbstractRequest request) {
+		String destination = clientRequest.destination();
+		RequestHeader header = clientRequest.makeHeader(request.version());
+		if (log.isDebugEnabled()) {
+			log.debug("Sending {} request with header {} and timeout {} to node {}: {}",
+					clientRequest.apiKey(), header, clientRequest.requestTimeoutMs(), destination, request);
+		}
+		Send send = request.toSend(header);
+		InFlightRequest inFlightRequest = new InFlightRequest(
+				clientRequest,
+				header,
+				isInternalRequest,
+				request,
+				send,
+				now);
+		this.inFlightRequests.add(inFlightRequest);
+		selector.send(new NetworkSend(clientRequest.destination(), send));
+	}
+
+	/**
+	 * Do actual reads and writes to sockets.
+	 * @param timeout The maximum amount of time to wait (in ms) for responses if there are none immediately,
+	 *                must be non-negative. The actual timeout will be the minimum of timeout, request timeout and
+	 *                metadata timeout
+	 * @param now     The current time in milliseconds
+	 * @return The list of responses received
+	 */
+	@Override
+	public List<ClientResponse> poll(long timeout, long now) {
+		ensureActive();
+
+		if (!abortedSends.isEmpty()) {
+			// If there are aborted sends because of unsupported version exceptions or disconnects,
+			// handle them immediately without waiting for Selector#poll.
+			List<ClientResponse> responses = new ArrayList<>();
+			handleAbortedSends(responses);
+			completeResponses(responses);
+			return responses;
+		}
+
+		long metadataTimeout = metadataUpdater.maybeUpdate(now);
 		try {
-			// 获取指定节点的版本信息
-            NodeApiVersions versionInfo = apiVersions.get(nodeId);
-            short version;
-			// 如果没有目标节点的版本信息，就取允许的最新版本
-            if (versionInfo == null) {
-                version = builder.latestAllowedVersion();
-                if (discoverBrokerVersions && log.isTraceEnabled())
-                    log.trace("No version information found when sending {} with correlation id {} to node {}. " +
-                            "Assuming version {}.", clientRequest.apiKey(), clientRequest.correlationId(), nodeId, version);
-            } else {
-				// 存在目标节点的版本信息，就取可用的最新版本
-                version = versionInfo.latestUsableVersion(clientRequest.apiKey(), builder.oldestAllowedVersion(),
-                        builder.latestAllowedVersion());
-			}
-			// doSend()调用可能会抛出UnsupportedVersionException异常，如果出现了在选择的版本中，使用了不支持的必需字段
-            doSend(clientRequest, isInternalRequest, now, builder.build(version));
-        } catch (UnsupportedVersionException unsupportedVersionException) {
-			// 如果版本不支持，那么跳过直接传输请求
-			// 简单的将请求添加到中断的本地队列中
-            log.debug("Version mismatch when attempting to send {} with correlation id {} to {}", builder,
-                    clientRequest.correlationId(), clientRequest.destination(), unsupportedVersionException);
-            ClientResponse clientResponse = new ClientResponse(clientRequest.makeHeader(builder.latestAllowedVersion()),
-                    clientRequest.callback(), clientRequest.destination(), now, now,
-                    false, unsupportedVersionException, null, null);
-
-<<<<<<< HEAD
-			// 如果是内部请求，并且请求是关于metadata的
-            if (isInternalRequest && clientRequest.apiKey() == ApiKeys.METADATA)
-				// 我们需要处理metadata更新中出现的版本不支持异常
-                metadataUpdater.handleFatalException(unsupportedVersionException);
-=======
-            if (!isInternalRequest)
-                abortedSends.add(clientResponse);
-            else if (clientRequest.apiKey() == ApiKeys.METADATA)
-                metadataUpdater.handleFailedRequest(now, Optional.of(unsupportedVersionException));
->>>>>>> 031b7208
-        }
-    }
-
-    private void doSend(ClientRequest clientRequest, boolean isInternalRequest, long now, AbstractRequest request) {
-		// 获取当前请求的目标节点
-        String destination = clientRequest.destination();
-		// 创建当前请求的请求头
-        RequestHeader header = clientRequest.makeHeader(request.version());
-        if (log.isDebugEnabled()) {
-<<<<<<< HEAD
-			// 对版本进行日志记录
-            int latestClientVersion = clientRequest.apiKey().latestVersion();
-            if (header.apiVersion() == latestClientVersion) {
-                log.trace("Sending {} {} with correlation id {} to node {}", clientRequest.apiKey(), request,
-                        clientRequest.correlationId(), destination);
-            } else {
-                log.debug("Using older server API v{} to send {} {} with correlation id {} to node {}",
-                        header.apiVersion(), clientRequest.apiKey(), request, clientRequest.correlationId(), destination);
-            }
-		}
-		// 创建发送模型
-        Send send = request.toSend(destination, header);
-		// 创建运行中请求
-=======
-            log.debug("Sending {} request with header {} and timeout {} to node {}: {}",
-                clientRequest.apiKey(), header, clientRequest.requestTimeoutMs(), destination, request);
-        }
-        Send send = request.toSend(header);
->>>>>>> 031b7208
-        InFlightRequest inFlightRequest = new InFlightRequest(
-                clientRequest,
-                header,
-                isInternalRequest,
-                request,
-                send,
-				now);
-		// 添加到等待集合中
-        this.inFlightRequests.add(inFlightRequest);
-<<<<<<< HEAD
-        selector.send(send);
-	}
-
-	/**
-	 * 执行真正的读写socket操作
-	 * @param timeout 在立即返回none的情况下，等待响应的最大时间，单位ms，不能为非负数
-	 *                真实的等待时间一定是timeout、request timeout和metadata timeout的最小值
-	 * @param now     当前时间戳
-	 * @return 响应列表
-	 */
-=======
-        selector.send(new NetworkSend(clientRequest.destination(), send));
-    }
-
-    /**
-     * Do actual reads and writes to sockets.
-     *
-     * @param timeout The maximum amount of time to wait (in ms) for responses if there are none immediately,
-     *                must be non-negative. The actual timeout will be the minimum of timeout, request timeout and
-     *                metadata timeout
-     * @param now The current time in milliseconds
-     * @return The list of responses received
-     */
->>>>>>> 031b7208
-    @Override
-    public List<ClientResponse> poll(long timeout, long now) {
-		// 确认当前客户端是活跃的
-        ensureActive();
-		// 有异常响应集合
-        if (!abortedSends.isEmpty()) {
-			// 异常响应集合一般是出现了UnsupportedVersionException或者disconnect
-			// 立即处理它们，不需要等待Selector#poll
-            List<ClientResponse> responses = new ArrayList<>();
-			// 将abortedSends中的内容转移到临时集合中
-            handleAbortedSends(responses);
-			// 调用onComplete()完成请求
-            completeResponses(responses);
-            return responses;
-		}
-		// 计算集群元数据的下一次进行更新的时间
-        long metadataTimeout = metadataUpdater.maybeUpdate(now);
-        try {
-            this.selector.poll(Utils.min(timeout, metadataTimeout, defaultRequestTimeoutMs));
-        } catch (IOException e) {
-            log.error("Unexpected error during I/O", e);
-        }
-
-        // 处理完成的请求
-        long updatedNow = this.time.milliseconds();
-        List<ClientResponse> responses = new ArrayList<>();
+			this.selector.poll(Utils.min(timeout, metadataTimeout, defaultRequestTimeoutMs));
+		} catch (IOException e) {
+			log.error("Unexpected error during I/O", e);
+		}
+
+		// process completed actions
+		long updatedNow = this.time.milliseconds();
+		List<ClientResponse> responses = new ArrayList<>();
         handleCompletedSends(responses, updatedNow);
         handleCompletedReceives(responses, updatedNow);
         handleDisconnections(responses, updatedNow);
         handleConnections();
         handleInitiateApiVersionRequests(updatedNow);
-        handleTimedOutConnections(responses, updatedNow);
-        handleTimedOutRequests(responses, updatedNow);
-        completeResponses(responses);
+		handleTimedOutConnections(responses, updatedNow);
+		handleTimedOutRequests(responses, updatedNow);
+		completeResponses(responses);
 
         return responses;
     }
@@ -682,48 +617,45 @@
     @Override
     public void initiateClose() {
         if (state.compareAndSet(State.ACTIVE, State.CLOSING)) {
-            wakeup();
-        }
-    }
-
-    @Override
-    public boolean active() {
-        return state.get() == State.ACTIVE;
-	}
-
-	/**
-	 * 确认当前客户端状态等于ACTIVE
-	 */
+			wakeup();
+		}
+	}
+
+	@Override
+	public boolean active() {
+		return state.get() == State.ACTIVE;
+	}
+
 	private void ensureActive() {
 		if (!active())
 			throw new DisconnectException("NetworkClient is no longer active, state is " + state);
 	}
 
-    /**
-     * Close the network client
-     */
-    @Override
-    public void close() {
-        state.compareAndSet(State.ACTIVE, State.CLOSING);
-        if (state.compareAndSet(State.CLOSING, State.CLOSED)) {
-            this.selector.close();
-            this.metadataUpdater.close();
-        } else {
+	/**
+	 * Close the network client
+	 */
+	@Override
+	public void close() {
+		state.compareAndSet(State.ACTIVE, State.CLOSING);
+		if (state.compareAndSet(State.CLOSING, State.CLOSED)) {
+			this.selector.close();
+			this.metadataUpdater.close();
+		} else {
             log.warn("Attempting to close NetworkClient that has already been closed.");
         }
     }
 
     /**
      * Choose the node with the fewest outstanding requests which is at least eligible for connection. This method will
-     * prefer a node with an existing connection, but will potentially choose a node for which we don't yet have a
-     * connection if all existing connections are in use. If no connection exists, this method will prefer a node
-     * with least recent connection attempts. This method will never choose a node for which there is no
-     * existing connection and from which we have disconnected within the reconnect backoff period, or an active
-     * connection which is being throttled.
-     *
-     * @return The node with the fewest in-flight requests.
-     */
-    @Override
+	 * prefer a node with an existing connection, but will potentially choose a node for which we don't yet have a
+	 * connection if all existing connections are in use. If no connection exists, this method will prefer a node
+	 * with least recent connection attempts. This method will never choose a node for which there is no
+	 * existing connection and from which we have disconnected within the reconnect backoff period, or an active
+	 * connection which is being throttled.
+	 *
+	 * @return The node with the fewest in-flight requests.
+	 */
+	@Override
     public Node leastLoadedNode(long now) {
         List<Node> nodes = this.metadataUpdater.fetchNodes();
         if (nodes.isEmpty())
@@ -752,13 +684,13 @@
             } else if (connectionStates.isPreparingConnection(node.idString())) {
                 foundConnecting = node;
             } else if (canConnect(node, now)) {
-                if (foundCanConnect == null ||
-                        this.connectionStates.lastConnectAttemptMs(foundCanConnect.idString()) >
-                                this.connectionStates.lastConnectAttemptMs(node.idString())) {
-                    foundCanConnect = node;
-                }
-            } else {
-                log.trace("Removing node {} from least loaded node selection since it is neither ready " +
+				if (foundCanConnect == null ||
+						this.connectionStates.lastConnectAttemptMs(foundCanConnect.idString()) >
+								this.connectionStates.lastConnectAttemptMs(node.idString())) {
+					foundCanConnect = node;
+				}
+			} else {
+				log.trace("Removing node {} from least loaded node selection since it is neither ready " +
                         "for sending or connecting", node);
             }
         }
@@ -782,24 +714,24 @@
 
     public static AbstractResponse parseResponse(ByteBuffer responseBuffer, RequestHeader requestHeader) {
         try {
-            return AbstractResponse.parseResponse(responseBuffer, requestHeader);
-        } catch (BufferUnderflowException e) {
-            throw new SchemaException("Buffer underflow while parsing response for request with header " + requestHeader, e);
-        } catch (CorrelationIdMismatchException e) {
-            if (SaslClientAuthenticator.isReserved(requestHeader.correlationId())
-                && !SaslClientAuthenticator.isReserved(e.responseCorrelationId()))
-                throw new SchemaException("The response is unrelated to Sasl request since its correlation id is "
-                    + e.responseCorrelationId() + " and the reserved range for Sasl request is [ "
-                    + SaslClientAuthenticator.MIN_RESERVED_CORRELATION_ID + ","
-                    + SaslClientAuthenticator.MAX_RESERVED_CORRELATION_ID + "]");
-            else {
-                throw e;
-            }
-        }
-    }
-
-    /**
-     * Post process disconnection of a node
+			return AbstractResponse.parseResponse(responseBuffer, requestHeader);
+		} catch (BufferUnderflowException e) {
+			throw new SchemaException("Buffer underflow while parsing response for request with header " + requestHeader, e);
+		} catch (CorrelationIdMismatchException e) {
+			if (SaslClientAuthenticator.isReserved(requestHeader.correlationId())
+					&& !SaslClientAuthenticator.isReserved(e.responseCorrelationId()))
+				throw new SchemaException("The response is unrelated to Sasl request since its correlation id is "
+						+ e.responseCorrelationId() + " and the reserved range for Sasl request is [ "
+						+ SaslClientAuthenticator.MIN_RESERVED_CORRELATION_ID + ","
+						+ SaslClientAuthenticator.MAX_RESERVED_CORRELATION_ID + "]");
+			else {
+				throw e;
+			}
+		}
+	}
+
+	/**
+	 * Post process disconnection of a node
      *
      * @param responses The list of responses to update
      * @param nodeId Id of the node to be disconnected
@@ -823,23 +755,23 @@
             case AUTHENTICATE:
                 log.warn("Connection to node {} ({}) terminated during authentication. This may happen " +
                     "due to any of the following reasons: (1) Authentication failed due to invalid " +
-                    "credentials with brokers older than 1.0.0, (2) Firewall blocking Kafka TLS " +
-                    "traffic (eg it may only allow HTTPS traffic), (3) Transient network issue.",
-                    nodeId, disconnectState.remoteAddress());
-                break;
-            case NOT_CONNECTED:
-                log.warn("Connection to node {} ({}) could not be established. Broker may not be available.", nodeId, disconnectState.remoteAddress());
-                break;
-            default:
-                break; // Disconnections in other states are logged at debug level in Selector
-        }
-
-        cancelInFlightRequests(nodeId, now, responses);
-        metadataUpdater.handleServerDisconnect(now, nodeId, Optional.ofNullable(disconnectState.exception()));
-    }
-
-    /**
-     * Iterate over all the inflight requests and expire any requests that have exceeded the configured requestTimeout.
+								"credentials with brokers older than 1.0.0, (2) Firewall blocking Kafka TLS " +
+								"traffic (eg it may only allow HTTPS traffic), (3) Transient network issue.",
+						nodeId, disconnectState.remoteAddress());
+				break;
+			case NOT_CONNECTED:
+				log.warn("Connection to node {} ({}) could not be established. Broker may not be available.", nodeId, disconnectState.remoteAddress());
+				break;
+			default:
+				break; // Disconnections in other states are logged at debug level in Selector
+		}
+
+		cancelInFlightRequests(nodeId, now, responses);
+		metadataUpdater.handleServerDisconnect(now, nodeId, Optional.ofNullable(disconnectState.exception()));
+	}
+
+	/**
+	 * Iterate over all the inflight requests and expire any requests that have exceeded the configured requestTimeout.
      * The connection to the node associated with the request will be terminated and will be treated as a disconnection.
      *
      * @param responses The list of responses to update
@@ -850,56 +782,54 @@
         for (String nodeId : nodeIds) {
             // close connection to the node
             this.selector.close(nodeId);
-            log.debug("Disconnecting from node {} due to request timeout.", nodeId);
-            processDisconnection(responses, nodeId, now, ChannelState.LOCAL_CLOSE);
-        }
-    }
-
-    private void handleAbortedSends(List<ClientResponse> responses) {
-        responses.addAll(abortedSends);
-        abortedSends.clear();
-    }
-
-    /**
-     * Handle socket channel connection timeout. The timeout will hit iff a connection
-     * stays at the ConnectionState.CONNECTING state longer than the timeout value,
-     * as indicated by ClusterConnectionStates.NodeConnectionState.
-     *
-     * @param responses The list of responses to update
-     * @param now The current time
-     */
-    private void handleTimedOutConnections(List<ClientResponse> responses, long now) {
-        List<String> nodes = connectionStates.nodesWithConnectionSetupTimeout(now);
-        for (String nodeId : nodes) {
-            this.selector.close(nodeId);
-            log.debug(
-                "Disconnecting from node {} due to socket connection setup timeout. " +
-                "The timeout value is {} ms.",
-                nodeId,
-                connectionStates.connectionSetupTimeoutMs(nodeId));
-            processDisconnection(responses, nodeId, now, ChannelState.LOCAL_CLOSE);
-        }
-    }
-
-    /**
-     * Handle any completed request send. In particular if no response is expected consider the request complete.
-     *
-     * @param responses The list of responses to update
-     * @param now The current time
-     */
-    private void handleCompletedSends(List<ClientResponse> responses, long now) {
-        // if no response is expected then when the send is completed, return it
-        for (NetworkSend send : this.selector.completedSends()) {
-            InFlightRequest request = this.inFlightRequests.lastSent(send.destinationId());
-            if (!request.expectResponse) {
-                this.inFlightRequests.completeLastSent(send.destinationId());
-                responses.add(request.completed(null, now));
-            }
-        }
-    }
-
-    /**
-     * If a response from a node includes a non-zero throttle delay and client-side throttling has been enabled for
+			log.debug("Disconnecting from node {} due to request timeout.", nodeId);
+			processDisconnection(responses, nodeId, now, ChannelState.LOCAL_CLOSE);
+		}
+	}
+
+	private void handleAbortedSends(List<ClientResponse> responses) {
+		responses.addAll(abortedSends);
+		abortedSends.clear();
+	}
+
+	/**
+	 * Handle socket channel connection timeout. The timeout will hit iff a connection
+	 * stays at the ConnectionState.CONNECTING state longer than the timeout value,
+	 * as indicated by ClusterConnectionStates.NodeConnectionState.
+	 * @param responses The list of responses to update
+	 * @param now       The current time
+	 */
+	private void handleTimedOutConnections(List<ClientResponse> responses, long now) {
+		List<String> nodes = connectionStates.nodesWithConnectionSetupTimeout(now);
+		for (String nodeId : nodes) {
+			this.selector.close(nodeId);
+			log.debug(
+					"Disconnecting from node {} due to socket connection setup timeout. " +
+							"The timeout value is {} ms.",
+					nodeId,
+					connectionStates.connectionSetupTimeoutMs(nodeId));
+			processDisconnection(responses, nodeId, now, ChannelState.LOCAL_CLOSE);
+		}
+	}
+
+	/**
+	 * Handle any completed request send. In particular if no response is expected consider the request complete.
+	 * @param responses The list of responses to update
+	 * @param now       The current time
+	 */
+	private void handleCompletedSends(List<ClientResponse> responses, long now) {
+		// if no response is expected then when the send is completed, return it
+		for (NetworkSend send : this.selector.completedSends()) {
+			InFlightRequest request = this.inFlightRequests.lastSent(send.destinationId());
+			if (!request.expectResponse) {
+				this.inFlightRequests.completeLastSent(send.destinationId());
+				responses.add(request.completed(null, now));
+			}
+		}
+	}
+
+	/**
+	 * If a response from a node includes a non-zero throttle delay and client-side throttling has been enabled for
      * the connection to the node, throttle the connection for the specified delay.
      *
      * @param response the response
@@ -924,63 +854,63 @@
      */
     private void handleCompletedReceives(List<ClientResponse> responses, long now) {
         for (NetworkReceive receive : this.selector.completedReceives()) {
-            String source = receive.source();
-            InFlightRequest req = inFlightRequests.completeNext(source);
-
-            AbstractResponse response = parseResponse(receive.payload(), req.header);
-            if (throttleTimeSensor != null)
-                throttleTimeSensor.record(response.throttleTimeMs(), now);
-
-            if (log.isDebugEnabled()) {
-                log.debug("Received {} response from node {} for request with header {}: {}",
-                    req.header.apiKey(), req.destination, req.header, response);
-            }
-
-            // If the received response includes a throttle delay, throttle the connection.
-            maybeThrottle(response, req.header.apiVersion(), req.destination, now);
-            if (req.isInternalRequest && response instanceof MetadataResponse)
-                metadataUpdater.handleSuccessfulResponse(req.header, now, (MetadataResponse) response);
-            else if (req.isInternalRequest && response instanceof ApiVersionsResponse)
-                handleApiVersionsResponse(responses, req, now, (ApiVersionsResponse) response);
-            else
-                responses.add(req.completed(response, now));
-        }
-    }
-
-    private void handleApiVersionsResponse(List<ClientResponse> responses,
+			String source = receive.source();
+			InFlightRequest req = inFlightRequests.completeNext(source);
+
+			AbstractResponse response = parseResponse(receive.payload(), req.header);
+			if (throttleTimeSensor != null)
+				throttleTimeSensor.record(response.throttleTimeMs(), now);
+
+			if (log.isDebugEnabled()) {
+				log.debug("Received {} response from node {} for request with header {}: {}",
+						req.header.apiKey(), req.destination, req.header, response);
+			}
+
+			// If the received response includes a throttle delay, throttle the connection.
+			maybeThrottle(response, req.header.apiVersion(), req.destination, now);
+			if (req.isInternalRequest && response instanceof MetadataResponse)
+				metadataUpdater.handleSuccessfulResponse(req.header, now, (MetadataResponse) response);
+			else if (req.isInternalRequest && response instanceof ApiVersionsResponse)
+				handleApiVersionsResponse(responses, req, now, (ApiVersionsResponse) response);
+			else
+				responses.add(req.completed(response, now));
+		}
+	}
+
+	private void handleApiVersionsResponse(List<ClientResponse> responses,
                                            InFlightRequest req, long now, ApiVersionsResponse apiVersionsResponse) {
         final String node = req.destination;
-        if (apiVersionsResponse.data().errorCode() != Errors.NONE.code()) {
-            if (req.request.version() == 0 || apiVersionsResponse.data().errorCode() != Errors.UNSUPPORTED_VERSION.code()) {
-                log.warn("Received error {} from node {} when making an ApiVersionsRequest with correlation id {}. Disconnecting.",
-                        Errors.forCode(apiVersionsResponse.data().errorCode()), node, req.header.correlationId());
-                this.selector.close(node);
-                processDisconnection(responses, node, now, ChannelState.LOCAL_CLOSE);
-            } else {
-                // Starting from Apache Kafka 2.4, ApiKeys field is populated with the supported versions of
-                // the ApiVersionsRequest when an UNSUPPORTED_VERSION error is returned.
-                // If not provided, the client falls back to version 0.
-                short maxApiVersion = 0;
-                if (apiVersionsResponse.data().apiKeys().size() > 0) {
-                    ApiVersion apiVersion = apiVersionsResponse.data().apiKeys().find(ApiKeys.API_VERSIONS.id);
-                    if (apiVersion != null) {
-                        maxApiVersion = apiVersion.maxVersion();
-                    }
-                }
-                nodesNeedingApiVersionsFetch.put(node, new ApiVersionsRequest.Builder(maxApiVersion));
-            }
-            return;
-        }
-        NodeApiVersions nodeVersionInfo = new NodeApiVersions(apiVersionsResponse.data().apiKeys());
-        apiVersions.update(node, nodeVersionInfo);
-        this.connectionStates.ready(node);
-        log.debug("Node {} has finalized features epoch: {}, finalized features: {}, supported features: {}, API versions: {}.",
-                node, apiVersionsResponse.data().finalizedFeaturesEpoch(), apiVersionsResponse.data().finalizedFeatures(),
-                apiVersionsResponse.data().supportedFeatures(), nodeVersionInfo);
-    }
-
-    /**
-     * Handle any disconnected connections
+		if (apiVersionsResponse.data().errorCode() != Errors.NONE.code()) {
+			if (req.request.version() == 0 || apiVersionsResponse.data().errorCode() != Errors.UNSUPPORTED_VERSION.code()) {
+				log.warn("Received error {} from node {} when making an ApiVersionsRequest with correlation id {}. Disconnecting.",
+						Errors.forCode(apiVersionsResponse.data().errorCode()), node, req.header.correlationId());
+				this.selector.close(node);
+				processDisconnection(responses, node, now, ChannelState.LOCAL_CLOSE);
+			} else {
+				// Starting from Apache Kafka 2.4, ApiKeys field is populated with the supported versions of
+				// the ApiVersionsRequest when an UNSUPPORTED_VERSION error is returned.
+				// If not provided, the client falls back to version 0.
+				short maxApiVersion = 0;
+				if (apiVersionsResponse.data().apiKeys().size() > 0) {
+					ApiVersion apiVersion = apiVersionsResponse.data().apiKeys().find(ApiKeys.API_VERSIONS.id);
+					if (apiVersion != null) {
+						maxApiVersion = apiVersion.maxVersion();
+					}
+				}
+				nodesNeedingApiVersionsFetch.put(node, new ApiVersionsRequest.Builder(maxApiVersion));
+			}
+			return;
+		}
+		NodeApiVersions nodeVersionInfo = new NodeApiVersions(apiVersionsResponse.data().apiKeys());
+		apiVersions.update(node, nodeVersionInfo);
+		this.connectionStates.ready(node);
+		log.debug("Node {} has finalized features epoch: {}, finalized features: {}, supported features: {}, API versions: {}.",
+				node, apiVersionsResponse.data().finalizedFeaturesEpoch(), apiVersionsResponse.data().finalizedFeatures(),
+				apiVersionsResponse.data().supportedFeatures(), nodeVersionInfo);
+	}
+
+	/**
+	 * Handle any disconnected connections
      *
      * @param responses The list of responses that completed with the disconnection
      * @param now The current time
@@ -1037,242 +967,234 @@
         String nodeConnectionId = node.idString();
         try {
             connectionStates.connecting(nodeConnectionId, now, node.host());
-            InetAddress address = connectionStates.currentAddress(nodeConnectionId);
+			InetAddress address = connectionStates.currentAddress(nodeConnectionId);
             log.debug("Initiating connection to node {} using address {}", node, address);
             selector.connect(nodeConnectionId,
                     new InetSocketAddress(address, node.port()),
                     this.socketSendBuffer,
                     this.socketReceiveBuffer);
         } catch (IOException e) {
-            log.warn("Error connecting to node {}", node, e);
-            // Attempt failed, we'll try again after the backoff
-            connectionStates.disconnected(nodeConnectionId, now);
-            // Notify metadata updater of the connection failure
-            metadataUpdater.handleServerDisconnect(now, nodeConnectionId, Optional.empty());
-        }
-    }
-
-    class DefaultMetadataUpdater implements MetadataUpdater {
-
-        /* the current cluster metadata */
-        private final Metadata metadata;
-
-        // Defined if there is a request in progress, null otherwise
-        private InProgressData inProgress;
-
-        DefaultMetadataUpdater(Metadata metadata) {
-            this.metadata = metadata;
-            this.inProgress = null;
-        }
-
-        @Override
-        public List<Node> fetchNodes() {
-            return metadata.fetch().nodes();
-        }
-
-        @Override
-        public boolean isUpdateDue(long now) {
-            return !hasFetchInProgress() && this.metadata.timeToNextUpdate(now) == 0;
-        }
-
-        private boolean hasFetchInProgress() {
-            return inProgress != null;
-        }
-
-        @Override
-        public long maybeUpdate(long now) {
-			// 是否需要更新metadata
-			// 获取下一次需要更新metadata的时间戳
-            long timeToNextMetadataUpdate = metadata.timeToNextUpdate(now);
-			// 计算等拉取metada的时间
-            long waitForMetadataFetch = hasFetchInProgress() ? defaultRequestTimeoutMs : 0;
-			// 取二者之间的最大值
-            long metadataTimeout = Math.max(timeToNextMetadataUpdate, waitForMetadataFetch);
-<<<<<<< HEAD
-			// 返回metadata的超时时间
-=======
->>>>>>> 031b7208
-            if (metadataTimeout > 0) {
-                return metadataTimeout;
-			}
-
-			// 如果没有获取到真正的超时时间
-			// 注意，maybeUpdate()方法的表现，poll()计算超时时间，高度依赖与leastLoadedNode的表现
-			// 获取
-            Node node = leastLoadedNode(now);
-            if (node == null) {
-                log.debug("Give up sending metadata request since no node is available");
-                return reconnectBackoffMs;
-            }
-
-            return maybeUpdate(now, node);
-        }
-
-        @Override
-        public void handleServerDisconnect(long now, String destinationId, Optional<AuthenticationException> maybeFatalException) {
-            Cluster cluster = metadata.fetch();
-            // 'processDisconnection' generates warnings for misconfigured bootstrap server configuration
-            // resulting in 'Connection Refused' and misconfigured security resulting in authentication failures.
-            // The warning below handles the case where a connection to a broker was established, but was disconnected
-            // before metadata could be obtained.
-            if (cluster.isBootstrapConfigured()) {
-                int nodeId = Integer.parseInt(destinationId);
-                Node node = cluster.nodeById(nodeId);
-                if (node != null)
-                    log.warn("Bootstrap broker {} disconnected", node);
-            }
-
-            // If we have a disconnect while an update is due, we treat it as a failed update
-            // so that we can backoff properly
-            if (isUpdateDue(now))
-                handleFailedRequest(now, Optional.empty());
-
-            maybeFatalException.ifPresent(metadata::fatalError);
-
-            // The disconnect may be the result of stale metadata, so request an update
-            metadata.requestUpdate();
-        }
-
-        @Override
-        public void handleFailedRequest(long now, Optional<KafkaException> maybeFatalException) {
-            maybeFatalException.ifPresent(metadata::fatalError);
-            metadata.failedUpdate(now);
-            inProgress = null;
-        }
-
-        @Override
-        public void handleSuccessfulResponse(RequestHeader requestHeader, long now, MetadataResponse response) {
-            // If any partition has leader with missing listeners, log up to ten of these partitions
-            // for diagnosing broker configuration issues.
-            // This could be a transient issue if listeners were added dynamically to brokers.
-            List<TopicPartition> missingListenerPartitions = response.topicMetadata().stream().flatMap(topicMetadata ->
-                topicMetadata.partitionMetadata().stream()
-                    .filter(partitionMetadata -> partitionMetadata.error == Errors.LISTENER_NOT_FOUND)
-                    .map(partitionMetadata -> new TopicPartition(topicMetadata.topic(), partitionMetadata.partition())))
-                .collect(Collectors.toList());
-            if (!missingListenerPartitions.isEmpty()) {
-                int count = missingListenerPartitions.size();
-                log.warn("{} partitions have leader brokers without a matching listener, including {}",
-                        count, missingListenerPartitions.subList(0, Math.min(10, count)));
-            }
-
-            // Check if any topic's metadata failed to get updated
-            Map<String, Errors> errors = response.errors();
-            if (!errors.isEmpty())
-                log.warn("Error while fetching metadata with correlation id {} : {}", requestHeader.correlationId(), errors);
-
-            // Don't update the cluster if there are no valid nodes...the topic we want may still be in the process of being
-            // created which means we will get errors and no nodes until it exists
-            if (response.brokers().isEmpty()) {
-                log.trace("Ignoring empty metadata response with correlation id {}.", requestHeader.correlationId());
-                this.metadata.failedUpdate(now);
-            } else {
-                this.metadata.update(inProgress.requestVersion, response, inProgress.isPartialUpdate, now);
-            }
-
-            inProgress = null;
-        }
-
-        @Override
-        public void close() {
-            this.metadata.close();
-        }
-
-        /**
-         * Return true if there's at least one connection establishment is currently underway
-         */
-        private boolean isAnyNodeConnecting() {
-            for (Node node : fetchNodes()) {
-                if (connectionStates.isConnecting(node.idString())) {
-                    return true;
-                }
-            }
-            return false;
+			log.warn("Error connecting to node {}", node, e);
+			// Attempt failed, we'll try again after the backoff
+			connectionStates.disconnected(nodeConnectionId, now);
+			// Notify metadata updater of the connection failure
+			metadataUpdater.handleServerDisconnect(now, nodeConnectionId, Optional.empty());
+		}
+	}
+
+	class DefaultMetadataUpdater implements MetadataUpdater {
+
+		/* the current cluster metadata */
+		private final Metadata metadata;
+
+		// Defined if there is a request in progress, null otherwise
+		private InProgressData inProgress;
+
+		DefaultMetadataUpdater(Metadata metadata) {
+			this.metadata = metadata;
+			this.inProgress = null;
+		}
+
+		@Override
+		public List<Node> fetchNodes() {
+			return metadata.fetch().nodes();
+		}
+
+		@Override
+		public boolean isUpdateDue(long now) {
+			return !hasFetchInProgress() && this.metadata.timeToNextUpdate(now) == 0;
+		}
+
+		private boolean hasFetchInProgress() {
+			return inProgress != null;
+		}
+
+		@Override
+		public long maybeUpdate(long now) {
+			// should we update our metadata?
+			long timeToNextMetadataUpdate = metadata.timeToNextUpdate(now);
+			long waitForMetadataFetch = hasFetchInProgress() ? defaultRequestTimeoutMs : 0;
+
+			long metadataTimeout = Math.max(timeToNextMetadataUpdate, waitForMetadataFetch);
+			if (metadataTimeout > 0) {
+				return metadataTimeout;
+			}
+
+			// Beware that the behavior of this method and the computation of timeouts for poll() are
+			// highly dependent on the behavior of leastLoadedNode.
+			Node node = leastLoadedNode(now);
+			if (node == null) {
+				log.debug("Give up sending metadata request since no node is available");
+				return reconnectBackoffMs;
+			}
+
+			return maybeUpdate(now, node);
+		}
+
+		@Override
+		public void handleServerDisconnect(long now, String destinationId, Optional<AuthenticationException> maybeFatalException) {
+			Cluster cluster = metadata.fetch();
+			// 'processDisconnection' generates warnings for misconfigured bootstrap server configuration
+			// resulting in 'Connection Refused' and misconfigured security resulting in authentication failures.
+			// The warning below handles the case where a connection to a broker was established, but was disconnected
+			// before metadata could be obtained.
+			if (cluster.isBootstrapConfigured()) {
+				int nodeId = Integer.parseInt(destinationId);
+				Node node = cluster.nodeById(nodeId);
+				if (node != null)
+					log.warn("Bootstrap broker {} disconnected", node);
+			}
+
+			// If we have a disconnect while an update is due, we treat it as a failed update
+			// so that we can backoff properly
+			if (isUpdateDue(now))
+				handleFailedRequest(now, Optional.empty());
+
+			maybeFatalException.ifPresent(metadata::fatalError);
+
+			// The disconnect may be the result of stale metadata, so request an update
+			metadata.requestUpdate();
+		}
+
+		@Override
+		public void handleFailedRequest(long now, Optional<KafkaException> maybeFatalException) {
+			maybeFatalException.ifPresent(metadata::fatalError);
+			metadata.failedUpdate(now);
+			inProgress = null;
+		}
+
+		@Override
+		public void handleSuccessfulResponse(RequestHeader requestHeader, long now, MetadataResponse response) {
+			// If any partition has leader with missing listeners, log up to ten of these partitions
+			// for diagnosing broker configuration issues.
+			// This could be a transient issue if listeners were added dynamically to brokers.
+			List<TopicPartition> missingListenerPartitions = response.topicMetadata().stream().flatMap(topicMetadata ->
+					topicMetadata.partitionMetadata().stream()
+							.filter(partitionMetadata -> partitionMetadata.error == Errors.LISTENER_NOT_FOUND)
+							.map(partitionMetadata -> new TopicPartition(topicMetadata.topic(), partitionMetadata.partition())))
+					.collect(Collectors.toList());
+			if (!missingListenerPartitions.isEmpty()) {
+				int count = missingListenerPartitions.size();
+				log.warn("{} partitions have leader brokers without a matching listener, including {}",
+						count, missingListenerPartitions.subList(0, Math.min(10, count)));
+			}
+
+			// Check if any topic's metadata failed to get updated
+			Map<String, Errors> errors = response.errors();
+			if (!errors.isEmpty())
+				log.warn("Error while fetching metadata with correlation id {} : {}", requestHeader.correlationId(), errors);
+
+			// Don't update the cluster if there are no valid nodes...the topic we want may still be in the process of being
+			// created which means we will get errors and no nodes until it exists
+			if (response.brokers().isEmpty()) {
+				log.trace("Ignoring empty metadata response with correlation id {}.", requestHeader.correlationId());
+				this.metadata.failedUpdate(now);
+			} else {
+				this.metadata.update(inProgress.requestVersion, response, inProgress.isPartialUpdate, now);
+			}
+
+			inProgress = null;
+		}
+
+		@Override
+		public void close() {
+			this.metadata.close();
 		}
 
 		/**
-		 * 添加一个更新metadata的请求到send列表
-         */
-        private long maybeUpdate(long now, Node node) {
-			// 获取node connection id
-            String nodeConnectionId = node.idString();
-			// 添加更新metadata请求
-            if (canSendRequest(nodeConnectionId, now)) {
-                Metadata.MetadataRequestAndVersion requestAndVersion = metadata.newMetadataRequestAndVersion(now);
-                MetadataRequest.Builder metadataRequest = requestAndVersion.requestBuilder;
-                log.debug("Sending metadata request {} to node {}", metadataRequest, node);
-                sendInternalMetadataRequest(metadataRequest, nodeConnectionId, now);
-                inProgress = new InProgressData(requestAndVersion.requestVersion, requestAndVersion.isPartialUpdate);
-                return defaultRequestTimeoutMs;
-            }
-
-            // If there's any connection establishment underway, wait until it completes. This prevents
-            // the client from unnecessarily connecting to additional nodes while a previous connection
-            // attempt has not been completed.
-            if (isAnyNodeConnecting()) {
-                // Strictly the timeout we should return here is "connect timeout", but as we don't
-                // have such application level configuration, using reconnect backoff instead.
-                return reconnectBackoffMs;
-            }
-
-            if (connectionStates.canConnect(nodeConnectionId, now)) {
-                // We don't have a connection to this node right now, make one
-                log.debug("Initialize connection to node {} for sending metadata request", node);
-                initiateConnect(node, now);
-                return reconnectBackoffMs;
-            }
-
-            // connected, but can't send more OR connecting
-            // In either case, we just need to wait for a network event to let us know the selected
-            // connection might be usable again.
-            return Long.MAX_VALUE;
-        }
-
-        public class InProgressData {
-            public final int requestVersion;
-            public final boolean isPartialUpdate;
-
-            private InProgressData(int requestVersion, boolean isPartialUpdate) {
-                this.requestVersion = requestVersion;
-                this.isPartialUpdate = isPartialUpdate;
-            }
-        }
-
-    }
-
-    @Override
-    public ClientRequest newClientRequest(String nodeId,
-                                          AbstractRequest.Builder<?> requestBuilder,
-                                          long createdTimeMs,
-                                          boolean expectResponse) {
-        return newClientRequest(nodeId, requestBuilder, createdTimeMs, expectResponse, defaultRequestTimeoutMs, null);
-    }
-
-    // visible for testing
-    int nextCorrelationId() {
-        if (SaslClientAuthenticator.isReserved(correlation)) {
-            // the numeric overflow is fine as negative values is acceptable
-            correlation = SaslClientAuthenticator.MAX_RESERVED_CORRELATION_ID + 1;
-        }
-        return correlation++;
-    }
-
-    @Override
-    public ClientRequest newClientRequest(String nodeId,
-                                          AbstractRequest.Builder<?> requestBuilder,
-                                          long createdTimeMs,
-                                          boolean expectResponse,
-                                          int requestTimeoutMs,
-                                          RequestCompletionHandler callback) {
-        return new ClientRequest(nodeId, requestBuilder, nextCorrelationId(), clientId, createdTimeMs, expectResponse,
-                requestTimeoutMs, callback);
-    }
-
-    public boolean discoverBrokerVersions() {
-        return discoverBrokerVersions;
-    }
-
-    static class InFlightRequest {
+		 * Return true if there's at least one connection establishment is currently underway
+		 */
+		private boolean isAnyNodeConnecting() {
+			for (Node node : fetchNodes()) {
+				if (connectionStates.isConnecting(node.idString())) {
+					return true;
+				}
+			}
+			return false;
+		}
+
+		/**
+		 * Add a metadata request to the list of sends if we can make one
+		 */
+		private long maybeUpdate(long now, Node node) {
+			String nodeConnectionId = node.idString();
+
+			if (canSendRequest(nodeConnectionId, now)) {
+				Metadata.MetadataRequestAndVersion requestAndVersion = metadata.newMetadataRequestAndVersion(now);
+				MetadataRequest.Builder metadataRequest = requestAndVersion.requestBuilder;
+				log.debug("Sending metadata request {} to node {}", metadataRequest, node);
+				sendInternalMetadataRequest(metadataRequest, nodeConnectionId, now);
+				inProgress = new InProgressData(requestAndVersion.requestVersion, requestAndVersion.isPartialUpdate);
+				return defaultRequestTimeoutMs;
+			}
+
+			// If there's any connection establishment underway, wait until it completes. This prevents
+			// the client from unnecessarily connecting to additional nodes while a previous connection
+			// attempt has not been completed.
+			if (isAnyNodeConnecting()) {
+				// Strictly the timeout we should return here is "connect timeout", but as we don't
+				// have such application level configuration, using reconnect backoff instead.
+				return reconnectBackoffMs;
+			}
+
+			if (connectionStates.canConnect(nodeConnectionId, now)) {
+				// We don't have a connection to this node right now, make one
+				log.debug("Initialize connection to node {} for sending metadata request", node);
+				initiateConnect(node, now);
+				return reconnectBackoffMs;
+			}
+
+			// connected, but can't send more OR connecting
+			// In either case, we just need to wait for a network event to let us know the selected
+			// connection might be usable again.
+			return Long.MAX_VALUE;
+		}
+
+		public class InProgressData {
+			public final int requestVersion;
+			public final boolean isPartialUpdate;
+
+			private InProgressData(int requestVersion, boolean isPartialUpdate) {
+				this.requestVersion = requestVersion;
+				this.isPartialUpdate = isPartialUpdate;
+			}
+		}
+
+	}
+
+	@Override
+	public ClientRequest newClientRequest(String nodeId,
+										  AbstractRequest.Builder<?> requestBuilder,
+										  long createdTimeMs,
+										  boolean expectResponse) {
+		return newClientRequest(nodeId, requestBuilder, createdTimeMs, expectResponse, defaultRequestTimeoutMs, null);
+	}
+
+	// visible for testing
+	int nextCorrelationId() {
+		if (SaslClientAuthenticator.isReserved(correlation)) {
+			// the numeric overflow is fine as negative values is acceptable
+			correlation = SaslClientAuthenticator.MAX_RESERVED_CORRELATION_ID + 1;
+		}
+		return correlation++;
+	}
+
+	@Override
+	public ClientRequest newClientRequest(String nodeId,
+										  AbstractRequest.Builder<?> requestBuilder,
+										  long createdTimeMs,
+										  boolean expectResponse,
+										  int requestTimeoutMs,
+										  RequestCompletionHandler callback) {
+		return new ClientRequest(nodeId, requestBuilder, nextCorrelationId(), clientId, createdTimeMs, expectResponse,
+				requestTimeoutMs, callback);
+	}
+
+	public boolean discoverBrokerVersions() {
+		return discoverBrokerVersions;
+	}
+
+	static class InFlightRequest {
         final RequestHeader header;
         final String destination;
         final RequestCompletionHandler callback;
