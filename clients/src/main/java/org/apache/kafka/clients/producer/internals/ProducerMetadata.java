/*
 * Licensed to the Apache Software Foundation (ASF) under one or more
 * contributor license agreements. See the NOTICE file distributed with
 * this work for additional information regarding copyright ownership.
 * The ASF licenses this file to You under the Apache License, Version 2.0
 * (the "License"); you may not use this file except in compliance with
 * the License. You may obtain a copy of the License at
 *
 *    http://www.apache.org/licenses/LICENSE-2.0
 *
 * Unless required by applicable law or agreed to in writing, software
 * distributed under the License is distributed on an "AS IS" BASIS,
 * WITHOUT WARRANTIES OR CONDITIONS OF ANY KIND, either express or implied.
 * See the License for the specific language governing permissions and
 * limitations under the License.
 */
package org.apache.kafka.clients.producer.internals;

import org.apache.kafka.clients.Metadata;
import org.apache.kafka.common.KafkaException;
import org.apache.kafka.common.internals.ClusterResourceListeners;
import org.apache.kafka.common.requests.MetadataRequest;
import org.apache.kafka.common.requests.MetadataResponse;
import org.apache.kafka.common.utils.LogContext;
import org.apache.kafka.common.utils.Time;
import org.slf4j.Logger;

import java.util.ArrayList;
import java.util.HashMap;
import java.util.HashSet;
import java.util.Map;
import java.util.Objects;
import java.util.Set;

public class ProducerMetadata extends Metadata {
    // If a topic hasn't been accessed for this many milliseconds, it is removed from the cache.
    private final long metadataIdleMs;

    /* Topics with expiry time */
    private final Map<String, Long> topics = new HashMap<>();
    private final Set<String> newTopics = new HashSet<>();
    private final Logger log;
    private final Time time;

    public ProducerMetadata(long refreshBackoffMs,
                            long metadataExpireMs,
                            long metadataIdleMs,
                            LogContext logContext,
                            ClusterResourceListeners clusterResourceListeners,
                            Time time) {
        super(refreshBackoffMs, metadataExpireMs, logContext, clusterResourceListeners);
        this.metadataIdleMs = metadataIdleMs;
        this.log = logContext.logger(ProducerMetadata.class);
        this.time = time;
    }

    @Override
    public synchronized MetadataRequest.Builder newMetadataRequestBuilder() {
        return new MetadataRequest.Builder(new ArrayList<>(topics.keySet()), true);
    }

<<<<<<< HEAD
	/**
	 * 添加topic
	 * 如果之前已经缓存过这个topic，更新缓存时间
	 * 如果之前没有缓存过这个topic，添加topic后，更新cluster信息
	 */
	public synchronized void add(String topic) {
		Objects.requireNonNull(topic, "topic cannot be null");
		if (topics.put(topic, TOPIC_EXPIRY_NEEDS_UPDATE) == null) {
			requestUpdateForNewTopics();
		}
	}
=======
    @Override
    public synchronized MetadataRequest.Builder newMetadataRequestBuilderForNewTopics() {
        return new MetadataRequest.Builder(new ArrayList<>(newTopics), true);
    }

    public synchronized void add(String topic, long nowMs) {
        Objects.requireNonNull(topic, "topic cannot be null");
        if (topics.put(topic, nowMs + metadataIdleMs) == null) {
            newTopics.add(topic);
            requestUpdateForNewTopics();
        }
    }
>>>>>>> 031b7208

    public synchronized int requestUpdateForTopic(String topic) {
        if (newTopics.contains(topic)) {
            return requestUpdateForNewTopics();
        } else {
            return requestUpdate();
        }
    }

    // Visible for testing
    synchronized Set<String> topics() {
        return topics.keySet();
    }

    // Visible for testing
    synchronized Set<String> newTopics() {
        return newTopics;
    }

    public synchronized boolean containsTopic(String topic) {
        return topics.containsKey(topic);
    }

    @Override
    public synchronized boolean retainTopic(String topic, boolean isInternal, long nowMs) {
        Long expireMs = topics.get(topic);
        if (expireMs == null) {
            return false;
        } else if (newTopics.contains(topic)) {
            return true;
        } else if (expireMs <= nowMs) {
            log.debug("Removing unused topic {} from the metadata list, expiryMs {} now {}", topic, expireMs, nowMs);
            topics.remove(topic);
            return false;
        } else {
            return true;
        }
	}

	/**
	 * 等待最新更新版本号，比上一次版本号大
     */
    public synchronized void awaitUpdate(final int lastVersion, final long timeoutMs) throws InterruptedException {
        long currentTimeMs = time.milliseconds();
        long deadlineMs = currentTimeMs + timeoutMs < 0 ? Long.MAX_VALUE : currentTimeMs + timeoutMs;
        time.waitObject(this, () -> {
			// 可能会抛出致命错误
            maybeThrowFatalException();
			// 当更新完cluster信息，或者cluster已经关闭的情况下，解除阻塞
            return updateVersion() > lastVersion || isClosed();
        }, deadlineMs);

        if (isClosed())
            throw new KafkaException("Requested metadata update after close");
    }

    @Override
    public synchronized void update(int requestVersion, MetadataResponse response, boolean isPartialUpdate, long nowMs) {
        super.update(requestVersion, response, isPartialUpdate, nowMs);

        // Remove all topics in the response that are in the new topic set. Note that if an error was encountered for a
        // new topic's metadata, then any work to resolve the error will include the topic in a full metadata update.
        if (!newTopics.isEmpty()) {
            for (MetadataResponse.TopicMetadata metadata : response.topicMetadata()) {
                newTopics.remove(metadata.topic());
            }
        }

        notifyAll();
    }

    @Override
    public synchronized void fatalError(KafkaException fatalException) {
        super.fatalError(fatalException);
        notifyAll();
    }

    /**
     * Close this instance and notify any awaiting threads.
     */
    @Override
    public synchronized void close() {
        super.close();
        notifyAll();
    }

}<|MERGE_RESOLUTION|>--- conflicted
+++ resolved
@@ -33,134 +33,119 @@
 import java.util.Set;
 
 public class ProducerMetadata extends Metadata {
-    // If a topic hasn't been accessed for this many milliseconds, it is removed from the cache.
-    private final long metadataIdleMs;
+	// If a topic hasn't been accessed for this many milliseconds, it is removed from the cache.
+	private final long metadataIdleMs;
 
-    /* Topics with expiry time */
-    private final Map<String, Long> topics = new HashMap<>();
-    private final Set<String> newTopics = new HashSet<>();
-    private final Logger log;
-    private final Time time;
+	/* Topics with expiry time */
+	private final Map<String, Long> topics = new HashMap<>();
+	private final Set<String> newTopics = new HashSet<>();
+	private final Logger log;
+	private final Time time;
 
-    public ProducerMetadata(long refreshBackoffMs,
-                            long metadataExpireMs,
-                            long metadataIdleMs,
-                            LogContext logContext,
-                            ClusterResourceListeners clusterResourceListeners,
-                            Time time) {
-        super(refreshBackoffMs, metadataExpireMs, logContext, clusterResourceListeners);
-        this.metadataIdleMs = metadataIdleMs;
-        this.log = logContext.logger(ProducerMetadata.class);
-        this.time = time;
-    }
+	public ProducerMetadata(long refreshBackoffMs,
+							long metadataExpireMs,
+							long metadataIdleMs,
+							LogContext logContext,
+							ClusterResourceListeners clusterResourceListeners,
+							Time time) {
+		super(refreshBackoffMs, metadataExpireMs, logContext, clusterResourceListeners);
+		this.metadataIdleMs = metadataIdleMs;
+		this.log = logContext.logger(ProducerMetadata.class);
+		this.time = time;
+	}
 
-    @Override
-    public synchronized MetadataRequest.Builder newMetadataRequestBuilder() {
-        return new MetadataRequest.Builder(new ArrayList<>(topics.keySet()), true);
-    }
+	@Override
+	public synchronized MetadataRequest.Builder newMetadataRequestBuilder() {
+		return new MetadataRequest.Builder(new ArrayList<>(topics.keySet()), true);
+	}
 
-<<<<<<< HEAD
-	/**
-	 * 添加topic
-	 * 如果之前已经缓存过这个topic，更新缓存时间
-	 * 如果之前没有缓存过这个topic，添加topic后，更新cluster信息
-	 */
-	public synchronized void add(String topic) {
+	@Override
+	public synchronized MetadataRequest.Builder newMetadataRequestBuilderForNewTopics() {
+		return new MetadataRequest.Builder(new ArrayList<>(newTopics), true);
+	}
+
+	public synchronized void add(String topic, long nowMs) {
 		Objects.requireNonNull(topic, "topic cannot be null");
-		if (topics.put(topic, TOPIC_EXPIRY_NEEDS_UPDATE) == null) {
+		if (topics.put(topic, nowMs + metadataIdleMs) == null) {
+			newTopics.add(topic);
 			requestUpdateForNewTopics();
 		}
 	}
-=======
-    @Override
-    public synchronized MetadataRequest.Builder newMetadataRequestBuilderForNewTopics() {
-        return new MetadataRequest.Builder(new ArrayList<>(newTopics), true);
-    }
 
-    public synchronized void add(String topic, long nowMs) {
-        Objects.requireNonNull(topic, "topic cannot be null");
-        if (topics.put(topic, nowMs + metadataIdleMs) == null) {
-            newTopics.add(topic);
-            requestUpdateForNewTopics();
-        }
-    }
->>>>>>> 031b7208
+	public synchronized int requestUpdateForTopic(String topic) {
+		if (newTopics.contains(topic)) {
+			return requestUpdateForNewTopics();
+		} else {
+			return requestUpdate();
+		}
+	}
 
-    public synchronized int requestUpdateForTopic(String topic) {
-        if (newTopics.contains(topic)) {
-            return requestUpdateForNewTopics();
-        } else {
-            return requestUpdate();
-        }
-    }
+	// Visible for testing
+	synchronized Set<String> topics() {
+		return topics.keySet();
+	}
 
-    // Visible for testing
-    synchronized Set<String> topics() {
-        return topics.keySet();
-    }
+	// Visible for testing
+	synchronized Set<String> newTopics() {
+		return newTopics;
+	}
 
-    // Visible for testing
-    synchronized Set<String> newTopics() {
-        return newTopics;
-    }
+	public synchronized boolean containsTopic(String topic) {
+		return topics.containsKey(topic);
+	}
 
-    public synchronized boolean containsTopic(String topic) {
-        return topics.containsKey(topic);
-    }
-
-    @Override
-    public synchronized boolean retainTopic(String topic, boolean isInternal, long nowMs) {
-        Long expireMs = topics.get(topic);
-        if (expireMs == null) {
-            return false;
-        } else if (newTopics.contains(topic)) {
-            return true;
-        } else if (expireMs <= nowMs) {
-            log.debug("Removing unused topic {} from the metadata list, expiryMs {} now {}", topic, expireMs, nowMs);
-            topics.remove(topic);
-            return false;
-        } else {
-            return true;
-        }
+	@Override
+	public synchronized boolean retainTopic(String topic, boolean isInternal, long nowMs) {
+		Long expireMs = topics.get(topic);
+		if (expireMs == null) {
+			return false;
+		} else if (newTopics.contains(topic)) {
+			return true;
+		} else if (expireMs <= nowMs) {
+			log.debug("Removing unused topic {} from the metadata list, expiryMs {} now {}", topic, expireMs, nowMs);
+			topics.remove(topic);
+			return false;
+		} else {
+			return true;
+		}
 	}
 
 	/**
-	 * 等待最新更新版本号，比上一次版本号大
-     */
-    public synchronized void awaitUpdate(final int lastVersion, final long timeoutMs) throws InterruptedException {
-        long currentTimeMs = time.milliseconds();
-        long deadlineMs = currentTimeMs + timeoutMs < 0 ? Long.MAX_VALUE : currentTimeMs + timeoutMs;
-        time.waitObject(this, () -> {
-			// 可能会抛出致命错误
-            maybeThrowFatalException();
-			// 当更新完cluster信息，或者cluster已经关闭的情况下，解除阻塞
-            return updateVersion() > lastVersion || isClosed();
-        }, deadlineMs);
+	 * Wait for metadata update until the current version is larger than the last version we know of
+	 */
+	public synchronized void awaitUpdate(final int lastVersion, final long timeoutMs) throws InterruptedException {
+		long currentTimeMs = time.milliseconds();
+		long deadlineMs = currentTimeMs + timeoutMs < 0 ? Long.MAX_VALUE : currentTimeMs + timeoutMs;
+		time.waitObject(this, () -> {
+			// Throw fatal exceptions, if there are any. Recoverable topic errors will be handled by the caller.
+			maybeThrowFatalException();
+			return updateVersion() > lastVersion || isClosed();
+		}, deadlineMs);
 
         if (isClosed())
             throw new KafkaException("Requested metadata update after close");
     }
 
-    @Override
-    public synchronized void update(int requestVersion, MetadataResponse response, boolean isPartialUpdate, long nowMs) {
-        super.update(requestVersion, response, isPartialUpdate, nowMs);
+	@Override
+	public synchronized void update(int requestVersion, MetadataResponse response, boolean isPartialUpdate, long nowMs) {
+		super.update(requestVersion, response, isPartialUpdate, nowMs);
 
-        // Remove all topics in the response that are in the new topic set. Note that if an error was encountered for a
-        // new topic's metadata, then any work to resolve the error will include the topic in a full metadata update.
-        if (!newTopics.isEmpty()) {
-            for (MetadataResponse.TopicMetadata metadata : response.topicMetadata()) {
-                newTopics.remove(metadata.topic());
-            }
-        }
+		// Remove all topics in the response that are in the new topic set. Note that if an error was encountered for a
+		// new topic's metadata, then any work to resolve the error will include the topic in a full metadata update.
+		if (!newTopics.isEmpty()) {
+			for (MetadataResponse.TopicMetadata metadata : response.topicMetadata()) {
+				newTopics.remove(metadata.topic());
+			}
+		}
 
-        notifyAll();
-    }
+		notifyAll();
+	}
 
-    @Override
-    public synchronized void fatalError(KafkaException fatalException) {
-        super.fatalError(fatalException);
-        notifyAll();
-    }
+	@Override
+	public synchronized void fatalError(KafkaException fatalException) {
+		super.fatalError(fatalException);
+		notifyAll();
+	}
 
     /**
      * Close this instance and notify any awaiting threads.
