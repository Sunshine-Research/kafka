--- conflicted
+++ resolved
@@ -215,7 +215,7 @@
     val log = new Log(logDir, logConfig.copy(segmentSize = 100), needsRecovery = false, time.scheduler, time = time)
     val numMessages = 100
     val messageSets = (0 until numMessages).map(i => TestUtils.singleMessageSet(i.toString.getBytes))
-    val offsets = messageSets.map(log.append(_).firstOffset)
+    messageSets.foreach(log.append(_))
     log.flush
 
     /* do successive reads to ensure all our messages are there */
@@ -444,35 +444,6 @@
     assertEquals("There should be exactly 1 segment.", 1, log.numberOfSegments)
   }
 
-<<<<<<< HEAD
-=======
-
-  @Test
-  def testAppendWithoutOffsetAssignment() {
-    for(codec <- List(NoCompressionCodec, DefaultCompressionCodec)) {
-      logDir.mkdir()
-      var log = new Log(logDir, 
-                        maxLogFileSize = 64*1024, 
-                        maxMessageSize = config.messageMaxBytes,
-                        maxIndexSize = 1000, 
-                        indexIntervalBytes = 10000, 
-                        needsRecovery = true)
-      val messages = List("one", "two", "three", "four", "five", "six")
-      val ms = new ByteBufferMessageSet(compressionCodec = codec, 
-                                        offsetCounter = new AtomicLong(0),
-                                        messages = messages.map(s => new Message(s.getBytes)):_*)
-      val firstOffset = ms.toList.head.offset
-      val lastOffset = ms.toList.last.offset
-      val (first, last) = log.append(ms, assignOffsets = false)
-      assertEquals(last + 1, log.logEndOffset)
-      assertEquals(firstOffset, first)
-      assertEquals(lastOffset, last)
-      assertTrue(log.read(0, 64*1024).size > 0)
-      log.delete()
-    }
-  }
-  
->>>>>>> 51421fcc
   /**
    * When we open a log any index segments without an associated log segment should be deleted.
    */
