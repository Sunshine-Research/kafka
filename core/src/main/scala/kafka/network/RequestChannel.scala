--- conflicted
+++ resolved
@@ -17,35 +17,28 @@
 
 package kafka.network
 
-import java.net.InetAddress
-import java.nio.ByteBuffer
-import java.util.concurrent._
-
 import com.fasterxml.jackson.databind.JsonNode
 import com.typesafe.scalalogging.Logger
 import com.yammer.metrics.core.Meter
 import kafka.metrics.KafkaMetricsGroup
 import kafka.network
 import kafka.server.KafkaConfig
+import kafka.utils.Implicits._
 import kafka.utils.{Logging, NotNothing, Pool}
-import kafka.utils.Implicits._
 import org.apache.kafka.common.config.ConfigResource
 import org.apache.kafka.common.memory.MemoryPool
-import org.apache.kafka.common.message.ApiMessageType.ListenerType
 import org.apache.kafka.common.network.Send
 import org.apache.kafka.common.protocol.{ApiKeys, Errors, ObjectSerializationCache}
 import org.apache.kafka.common.requests._
 import org.apache.kafka.common.security.auth.KafkaPrincipal
 import org.apache.kafka.common.utils.{Sanitizer, Time}
 
-<<<<<<< HEAD
-import scala.collection.JavaConverters._
-import scala.collection.mutable
-=======
+import java.net.InetAddress
+import java.nio.ByteBuffer
+import java.util.concurrent._
 import scala.annotation.nowarn
 import scala.collection.mutable
 import scala.jdk.CollectionConverters._
->>>>>>> 031b7208
 import scala.reflect.ClassTag
 
 object RequestChannel extends Logging {
@@ -58,6 +51,7 @@
   def isRequestLoggingEnabled: Boolean = requestLogger.underlying.isDebugEnabled
 
   sealed trait BaseRequest
+
   case object ShutdownRequest extends BaseRequest
 
   case class Session(principal: KafkaPrincipal, clientAddress: InetAddress) {
@@ -79,26 +73,19 @@
     def apply(metricName: String): RequestMetrics = metricsMap(metricName)
 
     def close(): Unit = {
-       metricsMap.values.foreach(_.removeMetrics())
+      metricsMap.values.foreach(_.removeMetrics())
     }
   }
 
   class Request(val processor: Int,
                 val context: RequestContext,
                 val startTimeNanos: Long,
-<<<<<<< HEAD
-                memoryPool: MemoryPool,
-                @volatile private var buffer: ByteBuffer,
-                metrics: RequestChannel.Metrics) extends BaseRequest {
-    // 属性需要是volatile类型，读取器位于网络线程，写入器位于请求处理线程或者缓存线程
-=======
                 val memoryPool: MemoryPool,
                 @volatile var buffer: ByteBuffer,
                 metrics: RequestChannel.Metrics,
                 val envelope: Option[RequestChannel.Request] = None) extends BaseRequest {
     // These need to be volatile because the readers are in the network thread and the writers are in the request
     // handler threads or the purgatory threads
->>>>>>> 031b7208
     @volatile var requestDequeueTimeNanos = -1L
     @volatile var apiLocalCompleteTimeNanos = -1L
     @volatile var responseCompleteTimeNanos = -1L
@@ -106,9 +93,6 @@
     @volatile var messageConversionsTimeNanos = 0L
     @volatile var apiThrottleTimeMs = 0L
     @volatile var temporaryMemoryBytes = 0L
-    /**
-     * 记录网络线程时间回调
-     */
     @volatile var recordNetworkThreadTimeCallback: Option[Long => Unit] = None
 
     val session = Session(context.principal, context.clientAddress)
@@ -118,8 +102,8 @@
     // This is constructed on creation of a Request so that the JSON representation is computed before the request is
     // processed by the api layer. Otherwise, a ProduceRequest can occur without its data (ie. it goes into purgatory).
     val requestLog: Option[JsonNode] =
-      if (RequestChannel.isRequestLoggingEnabled) Some(RequestConvertToJson.request(loggableRequest))
-      else None
+    if (RequestChannel.isRequestLoggingEnabled) Some(RequestConvertToJson.request(loggableRequest))
+    else None
 
     def header: RequestHeader = context.header
 
@@ -346,7 +330,9 @@
                      val metricNamePrefix: String,
                      time: Time,
                      val metrics: RequestChannel.Metrics) extends KafkaMetricsGroup {
+
   import RequestChannel._
+
   private val requestQueue = new ArrayBlockingQueue[BaseRequest](queueSize)
   private val processors = new ConcurrentHashMap[Int, Processor]()
   val requestQueueSizeMetricName = metricNamePrefix.concat(RequestQueueSizeMetric)
@@ -355,7 +341,7 @@
   newGauge(requestQueueSizeMetricName, () => requestQueue.size)
 
   newGauge(responseQueueSizeMetricName, () => {
-    processors.values.asScala.foldLeft(0) {(total, processor) =>
+    processors.values.asScala.foldLeft(0) { (total, processor) =>
       total + processor.responseQueueSize
     }
   })
@@ -378,17 +364,10 @@
     requestQueue.put(request)
   }
 
-<<<<<<< HEAD
-  /**
-   * 发送一个响应到Socket Server中
-   * @param response 需要发送的响应
-   */
-  def sendResponse(response: RequestChannel.Response): Unit = {
-=======
   def closeConnection(
-    request: RequestChannel.Request,
-    errorCounts: java.util.Map[Errors, Integer]
-  ): Unit = {
+                       request: RequestChannel.Request,
+                       errorCounts: java.util.Map[Errors, Integer]
+                     ): Unit = {
     // This case is used when the request handler has encountered an error, but the client
     // does not expect a response (e.g. when produce request has acks set to 0)
     updateErrorMetrics(request.header.apiKey, errorCounts.asScala)
@@ -396,10 +375,10 @@
   }
 
   def sendResponse(
-    request: RequestChannel.Request,
-    response: AbstractResponse,
-    onComplete: Option[Send => Unit]
-  ): Unit = {
+                    request: RequestChannel.Request,
+                    response: AbstractResponse,
+                    onComplete: Option[Send => Unit]
+                  ): Unit = {
     updateErrorMetrics(request.header.apiKey, response.errorCounts.asScala)
     sendResponse(new RequestChannel.SendResponse(
       request,
@@ -423,7 +402,6 @@
 
   /** Send a response back to the socket server to be sent over the network */
   private[network] def sendResponse(response: RequestChannel.Response): Unit = {
->>>>>>> 031b7208
     if (isTraceEnabled) {
       val requestHeader = response.request.headerForLoggingOrThrottling()
       val message = response match {
