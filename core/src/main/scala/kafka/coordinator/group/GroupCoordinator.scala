/**
 * Licensed to the Apache Software Foundation (ASF) under one or more
 * contributor license agreements.  See the NOTICE file distributed with
 * this work for additional information regarding copyright ownership.
 * The ASF licenses this file to You under the Apache License, Version 2.0
 * (the "License"); you may not use this file except in compliance with
 * the License.  You may obtain a copy of the License at
 *
 * http://www.apache.org/licenses/LICENSE-2.0
 *
 * Unless required by applicable law or agreed to in writing, software
 * distributed under the License is distributed on an "AS IS" BASIS,
 * WITHOUT WARRANTIES OR CONDITIONS OF ANY KIND, either express or implied.
 * See the License for the specific language governing permissions and
 * limitations under the License.
 */
package kafka.coordinator.group

import java.util.Properties
import java.util.concurrent.atomic.AtomicBoolean

import kafka.common.OffsetAndMetadata
import kafka.log.LogConfig
import kafka.message.ProducerCompressionCodec
import kafka.server._
import kafka.utils.Logging
import org.apache.kafka.common.TopicPartition
import org.apache.kafka.common.internals.Topic
import org.apache.kafka.common.message.JoinGroupResponseData.JoinGroupResponseMember
import org.apache.kafka.common.message.LeaveGroupRequestData.MemberIdentity
import org.apache.kafka.common.metrics.Metrics
<<<<<<< HEAD
=======
import org.apache.kafka.common.metrics.stats.Meter
>>>>>>> 031b7208
import org.apache.kafka.common.protocol.{ApiKeys, Errors}
import org.apache.kafka.common.requests._
import org.apache.kafka.common.utils.Time

import scala.collection.{Map, Seq, Set, immutable, mutable}
import scala.math.max

/**
 * GroupCoordinator处理一般的消费组consumer关系和offset管理
 *
 * 每个Kafka服务端都会实例化一个协调器来负责一个消费组集合，消费组基于消费组名称的方式分配给协调器
 *
 * 延迟操作锁提示
 * 在消费组协调器中的延迟操作使用"group"作为延迟操作锁，在持有消费组锁时，ReplicaManager.appendRecords可能会被调用
 * 延迟的毁掉任务可能需要持有消费组锁，因为延迟的操作之后再占有消费组锁的前提下，才会完成
 */
class GroupCoordinator(val brokerId: Int,
                       val groupConfig: GroupConfig,
                       val offsetConfig: OffsetConfig,
                       val groupManager: GroupMetadataManager,
                       val heartbeatPurgatory: DelayedOperationPurgatory[DelayedHeartbeat],
                       val joinPurgatory: DelayedOperationPurgatory[DelayedJoin],
                       time: Time,
                       metrics: Metrics) extends Logging {

  import GroupCoordinator._

  type JoinCallback = JoinGroupResult => Unit
  type SyncCallback = SyncGroupResult => Unit

  /* setup metrics */
  val offsetDeletionSensor = metrics.sensor("OffsetDeletions")

  offsetDeletionSensor.add(new Meter(
    metrics.metricName("offset-deletion-rate",
      "group-coordinator-metrics",
      "The rate of administrative deleted offsets"),
    metrics.metricName("offset-deletion-count",
      "group-coordinator-metrics",
      "The total number of administrative deleted offsets")))

  val groupCompletedRebalanceSensor = metrics.sensor("CompletedRebalances")

  groupCompletedRebalanceSensor.add(new Meter(
    metrics.metricName("group-completed-rebalance-rate",
      "group-coordinator-metrics",
      "The rate of completed rebalance"),
    metrics.metricName("group-completed-rebalance-count",
      "group-coordinator-metrics",
      "The total number of completed rebalance")))

  this.logIdent = "[GroupCoordinator " + brokerId + "]: "

  private val isActive = new AtomicBoolean(false)

  def offsetsTopicConfigs: Properties = {
    val props = new Properties
    props.put(LogConfig.CleanupPolicyProp, LogConfig.Compact)
    props.put(LogConfig.SegmentBytesProp, offsetConfig.offsetsTopicSegmentBytes.toString)
    props.put(LogConfig.CompressionTypeProp, ProducerCompressionCodec.name)
    props
  }

  /**
   * NOTE: If a group lock and metadataLock are simultaneously needed,
   * be sure to acquire the group lock before metadataLock to prevent deadlock
   */

  /**
   * Startup logic executed at the same time when the server starts up.
   */
  def startup(retrieveGroupMetadataTopicPartitionCount: () => Int, enableMetadataExpiration: Boolean = true): Unit = {
    info("Starting up.")
    groupManager.startup(retrieveGroupMetadataTopicPartitionCount, enableMetadataExpiration)
    isActive.set(true)
    info("Startup complete.")
  }

  /**
   * Shutdown logic executed at the same time when server shuts down.
   * Ordering of actions should be reversed from the startup process.
   */
  def shutdown(): Unit = {
    info("Shutting down.")
    isActive.set(false)
    groupManager.shutdown()
    heartbeatPurgatory.shutdown()
    joinPurgatory.shutdown()
    info("Shutdown complete.")
  }

  /**
<<<<<<< HEAD
   * 处理加入组请求
   * @param groupId
   * @param memberId
   * @param groupInstanceId
   * @param requireKnownMemberId
   * @param clientId
   * @param clientHost
   * @param rebalanceTimeoutMs
   * @param sessionTimeoutMs
   * @param protocolType
   * @param protocols
   * @param responseCallback
   */
=======
   * Verify if the group has space to accept the joining member. The various
   * criteria are explained below.
   */
  private def acceptJoiningMember(group: GroupMetadata, member: String): Boolean = {
    group.currentState match {
      // Always accept the request when the group is empty or dead
      case Empty | Dead =>
        true

      // An existing member is accepted if it is already awaiting. New members are accepted
      // up to the max group size. Note that the number of awaiting members is used here
      // for two reasons:
      // 1) the group size is not reliable as it could already be above the max group size
      //    if the max group size was reduced.
      // 2) using the number of awaiting members allows to kick out the last rejoining
      //    members of the group.
      case PreparingRebalance =>
        (group.has(member) && group.get(member).isAwaitingJoin) ||
          group.numAwaiting < groupConfig.groupMaxSize

      // An existing member is accepted. New members are accepted up to the max group size.
      // Note that the group size is used here. When the group transitions to CompletingRebalance,
      // members which haven't rejoined are removed.
      case CompletingRebalance | Stable =>
        group.has(member) || group.size < groupConfig.groupMaxSize
    }
  }

>>>>>>> 031b7208
  def handleJoinGroup(groupId: String,
                      memberId: String,
                      groupInstanceId: Option[String],
                      requireKnownMemberId: Boolean,
                      clientId: String,
                      clientHost: String,
                      rebalanceTimeoutMs: Int,
                      sessionTimeoutMs: Int,
                      protocolType: String,
                      protocols: List[(String, Array[Byte])],
                      responseCallback: JoinCallback): Unit = {
    // 首先校验消费组的状态
    validateGroupStatus(groupId, ApiKeys.JOIN_GROUP).foreach { error =>
<<<<<<< HEAD
      // 异常状态下抛出异常
      responseCallback(joinError(memberId, error))
=======
      responseCallback(JoinGroupResult(memberId, error))
>>>>>>> 031b7208
      return
    }

    // 请求会话超时时间小于集群设定的最小会话请求超时时间，或者大于集群设定的最大会话超时时间
    if (sessionTimeoutMs < groupConfig.groupMinSessionTimeoutMs ||
      sessionTimeoutMs > groupConfig.groupMaxSessionTimeoutMs) {
<<<<<<< HEAD
      // 返回异常超时时间错误
      responseCallback(joinError(memberId, Errors.INVALID_SESSION_TIMEOUT))
=======
      responseCallback(JoinGroupResult(memberId, Errors.INVALID_SESSION_TIMEOUT))
>>>>>>> 031b7208
    } else {
      // 请求成员是否是未知成员
      val isUnknownMember = memberId == JoinGroupRequest.UNKNOWN_MEMBER_ID
<<<<<<< HEAD
      // 遍历消费组列表，是否有指定的消费组
      groupManager.getGroup(groupId) match {
        case None =>
          // 如果消费组位置并且member.id位置，创建消费组
          // 如果指定了成员但是消费组却不存在，拒绝加入消费组请求
          if (isUnknownMember) {
            // 创建新的消费组
            val group = groupManager.addGroup(new GroupMetadata(groupId, Empty, time))
            // 执行加入未知消费组
            doUnknownJoinGroup(group, groupInstanceId, requireKnownMemberId, clientId, clientHost, rebalanceTimeoutMs, sessionTimeoutMs, protocolType, protocols, responseCallback)
          } else {
            responseCallback(joinError(memberId, Errors.UNKNOWN_MEMBER_ID))
          }
        case Some(group) =>
          group.inLock {
            // 已经超过消费组的成员上限，并且消费组已经拥有该成员，并且该成员并不是处于等待加入状态
            // 或者是一个位置的成员，并且已经超过消费组成员上限
            if ((groupIsOverCapacity(group)
              && group.has(memberId) && !group.get(memberId).isAwaitingJoin) // oversized group, need to shed members that haven't joined yet
              || (isUnknownMember && group.size >= groupConfig.groupMaxSize)) {
              // 删除指定成员及静态成员信息
              group.remove(memberId)
              group.removeStaticMember(groupInstanceId)
              // 响应回调任务
              responseCallback(joinError(JoinGroupRequest.UNKNOWN_MEMBER_ID, Errors.GROUP_MAX_SIZE_REACHED))
            } else if (isUnknownMember) {
              // 如果是一个未知的成员身份，执行添加新成员到消费组
              // 第一次加入消费组的member，一般都是未知成员身份
              doUnknownJoinGroup(group, groupInstanceId, requireKnownMemberId, clientId, clientHost, rebalanceTimeoutMs, sessionTimeoutMs, protocolType, protocols, responseCallback)
            } else {
              // 添加到消费组中
              doJoinGroup(group, memberId, groupInstanceId, clientId, clientHost, rebalanceTimeoutMs, sessionTimeoutMs, protocolType, protocols, responseCallback)
=======
      // group is created if it does not exist and the member id is UNKNOWN. if member
      // is specified but group does not exist, request is rejected with UNKNOWN_MEMBER_ID
      groupManager.getOrMaybeCreateGroup(groupId, isUnknownMember) match {
        case None =>
          responseCallback(JoinGroupResult(memberId, Errors.UNKNOWN_MEMBER_ID))
        case Some(group) =>
          group.inLock {
            if (!acceptJoiningMember(group, memberId)) {
              group.remove(memberId)
              responseCallback(JoinGroupResult(JoinGroupRequest.UNKNOWN_MEMBER_ID, Errors.GROUP_MAX_SIZE_REACHED))
            } else if (isUnknownMember) {
              doNewMemberJoinGroup(
                group,
                groupInstanceId,
                requireKnownMemberId,
                clientId,
                clientHost,
                rebalanceTimeoutMs,
                sessionTimeoutMs,
                protocolType,
                protocols,
                responseCallback
              )
            } else {
              doCurrentMemberJoinGroup(
                group,
                memberId,
                groupInstanceId,
                clientId,
                clientHost,
                rebalanceTimeoutMs,
                sessionTimeoutMs,
                protocolType,
                protocols,
                responseCallback
              )
>>>>>>> 031b7208
            }

            // 完成加入消费组请求
            if (group.is(PreparingRebalance)) {
              // 完成当前member.id的所有观察者任务
              joinPurgatory.checkAndComplete(GroupKey(group.groupId))
            }
          }
      }
    }
  }

<<<<<<< HEAD
  /**
   * 处理离开消费组逻辑
   * @param groupId          需要离开的消费组ID
   * @param leavingMembers   离开的member信息
   * @param responseCallback 响应回调任务
   */
  def handleLeaveGroup(groupId: String,
                       leavingMembers: List[MemberIdentity],
                       responseCallback: LeaveGroupResult => Unit): Unit = {
    // 校验消费组状态
    validateGroupStatus(groupId, ApiKeys.LEAVE_GROUP) match {
      // 出现异常，返回错误信息
      case Some(error) =>
        responseCallback(leaveError(error, List.empty))
      case None =>
        // 没有异常，获取对应的消费组
        groupManager.getGroup(groupId) match {
          case None =>
            // 没有找到对应的消费组，返回未知member.id错误
            responseCallback(leaveError(Errors.NONE, leavingMembers.map { leavingMember =>
              memberLeaveError(leavingMember, Errors.UNKNOWN_MEMBER_ID)
            }))
          case Some(group) =>
            // 找到对应的消费组，进行同步操作
            group.inLock {
              if (group.is(Dead)) {
                // 如果消费组处于失效状态，返回协调器不可用错误
                responseCallback(leaveError(Errors.COORDINATOR_NOT_AVAILABLE, List.empty))
              } else {
                // 其他状态下都可以进入
                // 过滤每个需要离开消费组的member
                val memberErrors = leavingMembers.map { leavingMember =>
                  val memberId = leavingMember.memberId
                  val groupInstanceId = Option(leavingMember.groupInstanceId)
                  // 如果离开的member是已知成员，但是member是静态成员
                  if (memberId != JoinGroupRequest.UNKNOWN_MEMBER_ID
                    && group.isStaticMemberFenced(memberId, groupInstanceId)) {
                    // 返回使用相同group.instance.id加入消费组产生了两个不同的member.id
                    memberLeaveError(leavingMember, Errors.FENCED_INSTANCE_ID)
                  } else if (group.isPendingMember(memberId)) {
                    // 如果member处于挂起状态
                    if (groupInstanceId.isDefined) {
                      // 如果是静态成员身份
                      // 当前静态成员还不允许离开消费组，抛出非法状态异常
                      throw new IllegalStateException(s"the static member $groupInstanceId was not expected to be leaving " +
                        s"from pending member bucket with member id $memberId")
                    } else {
                      // 如果一个挂起的动态成员需要离开消费组，它需要从挂起列表中移除，取消心跳机制，提示加入消费组请求已经完成
                      info(s"Pending member $memberId is leaving group ${group.groupId}.")
                      // 从消费组挂起member集合中移除当前member
                      removePendingMemberAndUpdateGroup(group, memberId)
                      // 处理完成心跳任务
                      heartbeatPurgatory.checkAndComplete(MemberKey(group.groupId, memberId))
                      // 消费组移除，返回响应
                      memberLeaveError(leavingMember, Errors.NONE)
                    }
                  } else if (!group.has(memberId) && !group.hasStaticMember(groupInstanceId)) {
                    // 如果消费组中没有当前member，并且也没有此静态member
                    // 返回没有未知member错误
                    memberLeaveError(leavingMember, Errors.UNKNOWN_MEMBER_ID)
                  } else {
                    // 获取member信息，从静态或者动态中判断获取
                    val member = if (group.hasStaticMember(groupInstanceId))
                      group.get(group.getStaticMemberId(groupInstanceId))
                    else
                      group.get(memberId)
                    // 移除member的心跳任务
                    removeHeartbeatForLeavingMember(group, member)
                    info(s"Member[group.instance.id ${member.groupInstanceId}, member.id ${member.memberId}] " +
                      s"in group ${group.groupId} has left, removing it from the group")
                    // 移除member并更新消费组
                    removeMemberAndUpdateGroup(group, member, s"removing member $memberId on LeaveGroup")
                    // 设置移除member正常响应
                    memberLeaveError(leavingMember, Errors.NONE)
                  }
                }
                // 触发回调任务
                responseCallback(leaveError(Errors.NONE, memberErrors))
              }
            }
        }
    }
  }

  /**
   * 处理心跳请求
   * @param groupId          客户端请求心跳的消费组
   * @param memberId         客户端member.id
   * @param groupInstanceId  客户端group.instance.id
   * @param generationId     generation.id
   * @param responseCallback 响应回调任务
   */
  def handleHeartbeat(groupId: String,
                      memberId: String,
                      groupInstanceId: Option[String],
                      generationId: Int,
                      responseCallback: Errors => Unit): Unit = {
    // 校验消费组状态
    validateGroupStatus(groupId, ApiKeys.HEARTBEAT).foreach { error =>
      if (error == Errors.COORDINATOR_LOAD_IN_PROGRESS)
      // 消费组处于加载中，完成消费
        responseCallback(Errors.NONE)
      else
        responseCallback(error)
      return
    }

    // 获取消费组
    groupManager.getGroup(groupId) match {
      case None =>
        responseCallback(Errors.UNKNOWN_MEMBER_ID)

      case Some(group) => group.inLock {
        if (group.is(Dead)) {
          // 如果消费组处于失效状态，返回协调器不可用错误
          // 直接返回失败，让consumer去寻找正确的协调器，并重新发送请求
          responseCallback(Errors.COORDINATOR_NOT_AVAILABLE)
        } else if (group.isStaticMemberFenced(memberId, groupInstanceId)) {
          // 如果静态成员的member.id发生了变化，
          responseCallback(Errors.FENCED_INSTANCE_ID)
        } else if (!group.has(memberId)) {
          // 没有包含当前的member.id返回未知成员身份
          responseCallback(Errors.UNKNOWN_MEMBER_ID)
        } else if (generationId != group.generationId) {
          responseCallback(Errors.ILLEGAL_GENERATION)
        } else {
          group.currentState match {
            case Empty =>
              // 当前消费组没有任何消费者
              responseCallback(Errors.UNKNOWN_MEMBER_ID)

            case CompletingRebalance =>
              // 处于准备完成再平衡状态，返回进行再平衡错误
              responseCallback(Errors.REBALANCE_IN_PROGRESS)

            case PreparingRebalance =>
              // 准备进行再平衡
              val member = group.get(memberId)
              // 完成当次心跳，并开启下一次心跳任务
              completeAndScheduleNextHeartbeatExpiration(group, member)
              responseCallback(Errors.REBALANCE_IN_PROGRESS)
=======
  private def doNewMemberJoinGroup(
    group: GroupMetadata,
    groupInstanceId: Option[String],
    requireKnownMemberId: Boolean,
    clientId: String,
    clientHost: String,
    rebalanceTimeoutMs: Int,
    sessionTimeoutMs: Int,
    protocolType: String,
    protocols: List[(String, Array[Byte])],
    responseCallback: JoinCallback
  ): Unit = {
    group.inLock {
      if (group.is(Dead)) {
        // if the group is marked as dead, it means some other thread has just removed the group
        // from the coordinator metadata; it is likely that the group has migrated to some other
        // coordinator OR the group is in a transient unstable phase. Let the member retry
        // finding the correct coordinator and rejoin.
        responseCallback(JoinGroupResult(JoinGroupRequest.UNKNOWN_MEMBER_ID, Errors.COORDINATOR_NOT_AVAILABLE))
      } else if (!group.supportsProtocols(protocolType, MemberMetadata.plainProtocolSet(protocols))) {
        responseCallback(JoinGroupResult(JoinGroupRequest.UNKNOWN_MEMBER_ID, Errors.INCONSISTENT_GROUP_PROTOCOL))
      } else {
        val newMemberId = group.generateMemberId(clientId, groupInstanceId)
        groupInstanceId match {
          case Some(instanceId) =>
            doStaticNewMemberJoinGroup(
              group,
              instanceId,
              newMemberId,
              clientId,
              clientHost,
              rebalanceTimeoutMs,
              sessionTimeoutMs,
              protocolType,
              protocols,
              responseCallback
            )

          case None =>
            doDynamicNewMemberJoinGroup(
              group,
              requireKnownMemberId,
              newMemberId,
              clientId,
              clientHost,
              rebalanceTimeoutMs,
              sessionTimeoutMs,
              protocolType,
              protocols,
              responseCallback
            )
        }
      }
    }
  }

  private def doStaticNewMemberJoinGroup(
    group: GroupMetadata,
    groupInstanceId: String,
    newMemberId: String,
    clientId: String,
    clientHost: String,
    rebalanceTimeoutMs: Int,
    sessionTimeoutMs: Int,
    protocolType: String,
    protocols: List[(String, Array[Byte])],
    responseCallback: JoinCallback
  ): Unit = {
    group.currentStaticMemberId(groupInstanceId) match {
      case Some(oldMemberId) =>
        info(s"Static member with groupInstanceId=$groupInstanceId and unknown member id joins " +
          s"group ${group.groupId} in ${group.currentState} state. Replacing previously mapped " +
          s"member $oldMemberId with this groupInstanceId.")
        updateStaticMemberAndRebalance(group, oldMemberId, newMemberId, groupInstanceId, protocols, responseCallback)

      case None =>
        info(s"Static member with groupInstanceId=$groupInstanceId and unknown member id joins " +
          s"group ${group.groupId} in ${group.currentState} state. Created a new member id $newMemberId " +
          s"for this member and add to the group.")
        addMemberAndRebalance(rebalanceTimeoutMs, sessionTimeoutMs, newMemberId, Some(groupInstanceId),
          clientId, clientHost, protocolType, protocols, group, responseCallback)
    }
  }

  private def doDynamicNewMemberJoinGroup(
    group: GroupMetadata,
    requireKnownMemberId: Boolean,
    newMemberId: String,
    clientId: String,
    clientHost: String,
    rebalanceTimeoutMs: Int,
    sessionTimeoutMs: Int,
    protocolType: String,
    protocols: List[(String, Array[Byte])],
    responseCallback: JoinCallback
  ): Unit = {
    if (requireKnownMemberId) {
      // If member id required, register the member in the pending member list and send
      // back a response to call for another join group request with allocated member id.
      info(s"Dynamic member with unknown member id joins group ${group.groupId} in " +
        s"${group.currentState} state. Created a new member id $newMemberId and request the " +
        s"member to rejoin with this id.")
      group.addPendingMember(newMemberId)
      addPendingMemberExpiration(group, newMemberId, sessionTimeoutMs)
      responseCallback(JoinGroupResult(newMemberId, Errors.MEMBER_ID_REQUIRED))
    } else {
      info(s"Dynamic Member with unknown member id joins group ${group.groupId} in " +
        s"${group.currentState} state. Created a new member id $newMemberId for this member " +
        s"and add to the group.")
      addMemberAndRebalance(rebalanceTimeoutMs, sessionTimeoutMs, newMemberId, None,
        clientId, clientHost, protocolType, protocols, group, responseCallback)
    }
  }

  private def validateCurrentMember(
    group: GroupMetadata,
    memberId: String,
    groupInstanceId: Option[String],
    operation: String
  ): Option[Errors] = {
    // We are validating two things:
    // 1. If `groupInstanceId` is present, then it exists and is mapped to `memberId`
    // 2. The `memberId` exists in the group
    groupInstanceId.flatMap { instanceId =>
      group.currentStaticMemberId(instanceId) match {
        case Some(currentMemberId) if currentMemberId != memberId =>
          info(s"Request memberId=$memberId for static member with groupInstanceId=$instanceId " +
            s"is fenced by current memberId=$currentMemberId during operation $operation")
          Some(Errors.FENCED_INSTANCE_ID)
        case Some(_) =>
          None
        case None =>
          Some(Errors.UNKNOWN_MEMBER_ID)
      }
    }.orElse {
      if (!group.has(memberId)) {
        Some(Errors.UNKNOWN_MEMBER_ID)
      } else {
        None
      }
    }
  }

  private def doCurrentMemberJoinGroup(
    group: GroupMetadata,
    memberId: String,
    groupInstanceId: Option[String],
    clientId: String,
    clientHost: String,
    rebalanceTimeoutMs: Int,
    sessionTimeoutMs: Int,
    protocolType: String,
    protocols: List[(String, Array[Byte])],
    responseCallback: JoinCallback
  ): Unit = {
    group.inLock {
      if (group.is(Dead)) {
        // if the group is marked as dead, it means some other thread has just removed the group
        // from the coordinator metadata; it is likely that the group has migrated to some other
        // coordinator OR the group is in a transient unstable phase. Let the member retry
        // finding the correct coordinator and rejoin.
        responseCallback(JoinGroupResult(memberId, Errors.COORDINATOR_NOT_AVAILABLE))
      } else if (!group.supportsProtocols(protocolType, MemberMetadata.plainProtocolSet(protocols))) {
        responseCallback(JoinGroupResult(memberId, Errors.INCONSISTENT_GROUP_PROTOCOL))
      } else if (group.isPendingMember(memberId)) {
        // A rejoining pending member will be accepted. Note that pending member cannot be a static member.
        groupInstanceId.foreach { instanceId =>
          throw new IllegalStateException(s"Received unexpected JoinGroup with groupInstanceId=$instanceId " +
            s"for pending member with memberId=$memberId")
        }

        debug(s"Pending dynamic member with id $memberId joins group ${group.groupId} in " +
          s"${group.currentState} state. Adding to the group now.")
        addMemberAndRebalance(rebalanceTimeoutMs, sessionTimeoutMs, memberId, None,
          clientId, clientHost, protocolType, protocols, group, responseCallback)
      } else {
        val memberErrorOpt = validateCurrentMember(
          group,
          memberId,
          groupInstanceId,
          operation = "join-group"
        )

        memberErrorOpt match {
          case Some(error) => responseCallback(JoinGroupResult(memberId, error))

          case None => group.currentState match {
            case PreparingRebalance =>
              val member = group.get(memberId)
              updateMemberAndRebalance(group, member, protocols, s"Member ${member.memberId} joining group during ${group.currentState}", responseCallback)

            case CompletingRebalance =>
              val member = group.get(memberId)
              if (member.matches(protocols)) {
                // member is joining with the same metadata (which could be because it failed to
                // receive the initial JoinGroup response), so just return current group information
                // for the current generation.
                responseCallback(JoinGroupResult(
                  members = if (group.isLeader(memberId)) {
                    group.currentMemberMetadata
                  } else {
                    List.empty
                  },
                  memberId = memberId,
                  generationId = group.generationId,
                  protocolType = group.protocolType,
                  protocolName = group.protocolName,
                  leaderId = group.leaderOrNull,
                  error = Errors.NONE))
              } else {
                // member has changed metadata, so force a rebalance
                updateMemberAndRebalance(group, member, protocols, s"Updating metadata for member ${member.memberId} during ${group.currentState}", responseCallback)
              }
>>>>>>> 031b7208

            case Stable =>
              // 稳定状态
              val member = group.get(memberId)
<<<<<<< HEAD
              // 完成当次心跳，并开启下一次心跳任务
              completeAndScheduleNextHeartbeatExpiration(group, member)
              responseCallback(Errors.NONE)

            case Dead =>
              // 消费者已经关闭，抛出非法状态异常
              throw new IllegalStateException(s"Reached unexpected condition for Dead group $groupId")
=======
              if (group.isLeader(memberId)) {
                // force a rebalance if the leader sends JoinGroup;
                // This allows the leader to trigger rebalances for changes affecting assignment
                // which do not affect the member metadata (such as topic metadata changes for the consumer)
                updateMemberAndRebalance(group, member, protocols, s"leader ${member.memberId} re-joining group during ${group.currentState}", responseCallback)
              } else if (!member.matches(protocols)) {
                updateMemberAndRebalance(group, member, protocols, s"Updating metadata for member ${member.memberId} during ${group.currentState}", responseCallback)
              } else {
                // for followers with no actual change to their metadata, just return group information
                // for the current generation which will allow them to issue SyncGroup
                responseCallback(JoinGroupResult(
                  members = List.empty,
                  memberId = memberId,
                  generationId = group.generationId,
                  protocolType = group.protocolType,
                  protocolName = group.protocolName,
                  leaderId = group.leaderOrNull,
                  error = Errors.NONE))
              }

            case Empty | Dead =>
              // Group reaches unexpected state. Let the joining member reset their generation and rejoin.
              warn(s"Attempt to add rejoining member $memberId of group ${group.groupId} in " +
                s"unexpected group state ${group.currentState}")
              responseCallback(JoinGroupResult(memberId, Errors.UNKNOWN_MEMBER_ID))
>>>>>>> 031b7208
          }
        }
      }
    }
  }

  def handleSyncGroup(groupId: String,
                      generation: Int,
                      memberId: String,
                      protocolType: Option[String],
                      protocolName: Option[String],
                      groupInstanceId: Option[String],
                      groupAssignment: Map[String, Array[Byte]],
                      responseCallback: SyncCallback): Unit = {
    // 校验消费组的状态
    validateGroupStatus(groupId, ApiKeys.SYNC_GROUP) match {
      case Some(error) if error == Errors.COORDINATOR_LOAD_IN_PROGRESS =>
<<<<<<< HEAD
        // 如果协调者正在加载，证明我们已经失效了活跃的再平衡的状态，并且消费组需要从加入消费组的地方重新开始
        // 返回正在再平衡的状态，consumer会尝试重新加入，但是不需要去重新发现协调器
        // 需要注意的是在旧版本客户端中不能返回COORDINATOR_LOAD_IN_PROGRESS状态
        responseCallback(SyncGroupResult(Array.empty, Errors.REBALANCE_IN_PROGRESS))
=======
        // The coordinator is loading, which means we've lost the state of the active rebalance and the
        // group will need to start over at JoinGroup. By returning rebalance in progress, the consumer
        // will attempt to rejoin without needing to rediscover the coordinator. Note that we cannot
        // return COORDINATOR_LOAD_IN_PROGRESS since older clients do not expect the error.
        responseCallback(SyncGroupResult(Errors.REBALANCE_IN_PROGRESS))
>>>>>>> 031b7208

      case Some(error) => responseCallback(SyncGroupResult(error))

      case None =>
        // 当前消费组存在给定member.id的情况下，才会返回正常的同步消费组响应
        groupManager.getGroup(groupId) match {
          case None => responseCallback(SyncGroupResult(Errors.UNKNOWN_MEMBER_ID))
          case Some(group) => doSyncGroup(group, generation, memberId, protocolType, protocolName,
            groupInstanceId, groupAssignment, responseCallback)
        }
    }
  }

<<<<<<< HEAD
  /**
   * 执行消费组同步
   * @param group            消费组
   * @param generationId     generationId
   * @param memberId         需要进行同步的member.id
   * @param groupInstanceId  member的group.instance.id
   * @param groupAssignment  消费组的分配策略
   * @param responseCallback 同步消费组请求的响应回调任务
   */
=======
  private def validateSyncGroup(
    group: GroupMetadata,
    generationId: Int,
    memberId: String,
    protocolType: Option[String],
    protocolName: Option[String],
    groupInstanceId: Option[String],
  ): Option[Errors] = {
    if (group.is(Dead)) {
      // if the group is marked as dead, it means some other thread has just removed the group
      // from the coordinator metadata; this is likely that the group has migrated to some other
      // coordinator OR the group is in a transient unstable phase. Let the member retry
      // finding the correct coordinator and rejoin.
      Some(Errors.COORDINATOR_NOT_AVAILABLE)
    } else {
      validateCurrentMember(
        group,
        memberId,
        groupInstanceId,
        operation = "sync-group"
      ).orElse {
        if (generationId != group.generationId) {
          Some(Errors.ILLEGAL_GENERATION)
        } else if (protocolType.isDefined && !group.protocolType.contains(protocolType.get)) {
          Some(Errors.INCONSISTENT_GROUP_PROTOCOL)
        } else if (protocolName.isDefined && !group.protocolName.contains(protocolName.get)) {
          Some(Errors.INCONSISTENT_GROUP_PROTOCOL)
        } else {
          None
        }
      }
    }
  }

>>>>>>> 031b7208
  private def doSyncGroup(group: GroupMetadata,
                          generationId: Int,
                          memberId: String,
                          protocolType: Option[String],
                          protocolName: Option[String],
                          groupInstanceId: Option[String],
                          groupAssignment: Map[String, Array[Byte]],
                          responseCallback: SyncCallback): Unit = {
    group.inLock {
<<<<<<< HEAD
      if (group.is(Dead)) {
        // 消费组处于失效状态，返回协调器不可用状态
        // 如果消费组处于失效状态，意味着其他线程已经将消费组从协调器metadata中移除
        // 就相当于消费组迁移至其他的协调器或者消费组在一个瞬时不稳定的状态
        // 让member重新获取正确的协调者并进行重新加入
        responseCallback(SyncGroupResult(Array.empty, Errors.COORDINATOR_NOT_AVAILABLE))
      } else if (group.isStaticMemberFenced(memberId, groupInstanceId)) {

        responseCallback(SyncGroupResult(Array.empty, Errors.FENCED_INSTANCE_ID))
      } else if (!group.has(memberId)) {
        // 给定消费组中没有给定的member id
        responseCallback(SyncGroupResult(Array.empty, Errors.UNKNOWN_MEMBER_ID))
      } else if (generationId != group.generationId) {
        // 请求时的generationId不等于消费组当前的generationId
        responseCallback(SyncGroupResult(Array.empty, Errors.ILLEGAL_GENERATION))
      } else {
        group.currentState match {
          case Empty =>
            // 返回未知member.id
            responseCallback(SyncGroupResult(Array.empty, Errors.UNKNOWN_MEMBER_ID))
          case PreparingRebalance =>
            // 返回正在进行再平衡
            responseCallback(SyncGroupResult(Array.empty, Errors.REBALANCE_IN_PROGRESS))
=======
      val validationErrorOpt = validateSyncGroup(
        group,
        generationId,
        memberId,
        protocolType,
        protocolName,
        groupInstanceId
      )

      validationErrorOpt match {
        case Some(error) => responseCallback(SyncGroupResult(error))

        case None => group.currentState match {
          case Empty =>
            responseCallback(SyncGroupResult(Errors.UNKNOWN_MEMBER_ID))

          case PreparingRebalance =>
            responseCallback(SyncGroupResult(Errors.REBALANCE_IN_PROGRESS))
>>>>>>> 031b7208

          case CompletingRebalance =>
            // 正在等待再平衡的完成
            // 协调器也在等待leader consumer完成partition分配操作
            group.get(memberId).awaitingSyncCallback = responseCallback

            // 如果请求同步消费组请求的是leader consumer，我们可以尝试保持当前的正在等待再平衡的状态，并且向稳定状态进行过渡
            if (group.isLeader(memberId)) {
              info(s"Assignment received from leader for group ${group.groupId} for generation ${group.generationId}. " +
                s"The group has ${group.size} members, ${group.allStaticMembers.size} of which are static.")

<<<<<<< HEAD
              // 筛选出没有分配的member.id，并加入到分配结果中
              val missing = group.allMembers -- groupAssignment.keySet
              val assignment = groupAssignment ++ missing.map(_ -> Array.empty[Byte]).toMap
              // 更新消费组信息
              // 第三个参数传递了一个函数，类似于"发送响应的回调任务"传给值对象
=======
              // fill any missing members with an empty assignment
              val missing = group.allMembers.diff(groupAssignment.keySet)
              val assignment = groupAssignment ++ missing.map(_ -> Array.empty[Byte]).toMap

              if (missing.nonEmpty) {
                warn(s"Setting empty assignments for members $missing of ${group.groupId} for generation ${group.generationId}")
              }

>>>>>>> 031b7208
              groupManager.storeGroup(group, assignment, (error: Errors) => {
                group.inLock {
                  // 当等待再平衡结果时，其他member可能已经加入到消费组中，所以必须确认当前消费组仍处于正在等待完成再平衡的状态，并且消费组的generation也没有发生变化
                  // 如果消费组状态发生了变化，就不进行任何操作
                  if (group.is(CompletingRebalance) && generationId == group.generationId) {
                    if (error != Errors.NONE) {
                      // 出现异常
                      resetAndPropagateAssignmentError(group, error)
                      maybePrepareRebalance(group, s"error when storing group assignment during SyncGroup (member: $memberId)")
                    } else {
                      // 没有出现异常
                      // 设置并传递分配信息
                      setAndPropagateAssignment(group, assignment)
                      // 并将状态转换为稳定状态
                      group.transitionTo(Stable)
                    }
                  }
                }
              })
              groupCompletedRebalanceSensor.record()
            }

          case Stable =>
            // 如果消费组当前处于稳定状态，返回当前的分配信息即可
            val memberMetadata = group.get(memberId)
<<<<<<< HEAD
            // 直接使用当前的分配信息，直接调用回调任务
            responseCallback(SyncGroupResult(memberMetadata.assignment, Errors.NONE))
            // 计划下一次进行心跳的时间
=======
            responseCallback(SyncGroupResult(group.protocolType, group.protocolName, memberMetadata.assignment, Errors.NONE))
>>>>>>> 031b7208
            completeAndScheduleNextHeartbeatExpiration(group, group.get(memberId))

          case Dead =>
            // 消费组处于无效状态，直接抛出非法状态异常
            throw new IllegalStateException(s"Reached unexpected condition for Dead group ${group.groupId}")
        }
      }
    }
  }

<<<<<<< HEAD
  /**
   * 校验group.id是否合法，已分配给当前协调器，并且消费组是否已经加载
   */
  private def validateGroupStatus(groupId: String, api: ApiKeys): Option[Errors] = {
    // 校验group.id
    if (!isValidGroupId(groupId, api))
      Some(Errors.INVALID_GROUP_ID)
    // 消费组协调器是否处于活跃状态
    else if (!isActive.get)
      Some(Errors.COORDINATOR_NOT_AVAILABLE)
    // 消费组协调是否已经加载指定group.id的partition
    else if (isCoordinatorLoadInProgress(groupId))
      Some(Errors.COORDINATOR_LOAD_IN_PROGRESS)
    // 当前消费组协调器是否是负责当前消费组的
    else if (!isCoordinatorForGroup(groupId))
      Some(Errors.NOT_COORDINATOR)
    else
      None
=======
  def handleLeaveGroup(groupId: String,
                       leavingMembers: List[MemberIdentity],
                       responseCallback: LeaveGroupResult => Unit): Unit = {

    def removeCurrentMemberFromGroup(group: GroupMetadata, memberId: String): Unit = {
      val member = group.get(memberId)
      removeMemberAndUpdateGroup(group, member, s"removing member $memberId on LeaveGroup")
      removeHeartbeatForLeavingMember(group, member)
      info(s"Member $member has left group $groupId through explicit `LeaveGroup` request")
    }

    validateGroupStatus(groupId, ApiKeys.LEAVE_GROUP) match {
      case Some(error) =>
        responseCallback(leaveError(error, List.empty))
      case None =>
        groupManager.getGroup(groupId) match {
          case None =>
            responseCallback(leaveError(Errors.NONE, leavingMembers.map {leavingMember =>
              memberLeaveError(leavingMember, Errors.UNKNOWN_MEMBER_ID)
            }))
          case Some(group) =>
            group.inLock {
              if (group.is(Dead)) {
                responseCallback(leaveError(Errors.COORDINATOR_NOT_AVAILABLE, List.empty))
              } else {
                val memberErrors = leavingMembers.map { leavingMember =>
                  val memberId = leavingMember.memberId
                  val groupInstanceId = Option(leavingMember.groupInstanceId)

                  // The LeaveGroup API allows administrative removal of members by GroupInstanceId
                  // in which case we expect the MemberId to be undefined.
                  if (memberId == JoinGroupRequest.UNKNOWN_MEMBER_ID) {
                    groupInstanceId.flatMap(group.currentStaticMemberId) match {
                      case Some(currentMemberId) =>
                        removeCurrentMemberFromGroup(group, currentMemberId)
                        memberLeaveError(leavingMember, Errors.NONE)
                      case None =>
                        memberLeaveError(leavingMember, Errors.UNKNOWN_MEMBER_ID)
                    }
                  } else if (group.isPendingMember(memberId)) {
                    removePendingMemberAndUpdateGroup(group, memberId)
                    heartbeatPurgatory.checkAndComplete(MemberKey(group.groupId, memberId))
                    info(s"Pending member with memberId=$memberId has left group ${group.groupId} " +
                      s"through explicit `LeaveGroup` request")
                    memberLeaveError(leavingMember, Errors.NONE)
                  } else {
                    val memberError = validateCurrentMember(
                      group,
                      memberId,
                      groupInstanceId,
                      operation = "leave-group"
                    ).getOrElse {
                      removeCurrentMemberFromGroup(group, memberId)
                      Errors.NONE
                    }
                    memberLeaveError(leavingMember, memberError)
                  }
                }
                responseCallback(leaveError(Errors.NONE, memberErrors))
              }
            }
        }
    }
>>>>>>> 031b7208
  }

  def handleDeleteGroups(groupIds: Set[String]): Map[String, Errors] = {
    val groupErrors = mutable.Map.empty[String, Errors]
    val groupsEligibleForDeletion = mutable.ArrayBuffer[GroupMetadata]()

    groupIds.foreach { groupId =>
      validateGroupStatus(groupId, ApiKeys.DELETE_GROUPS) match {
        case Some(error) =>
          groupErrors += groupId -> error

        case None =>
          groupManager.getGroup(groupId) match {
            case None =>
              groupErrors += groupId ->
                (if (groupManager.groupNotExists(groupId)) Errors.GROUP_ID_NOT_FOUND else Errors.NOT_COORDINATOR)
            case Some(group) =>
              group.inLock {
                group.currentState match {
                  case Dead =>
                    groupErrors += groupId ->
                      (if (groupManager.groupNotExists(groupId)) Errors.GROUP_ID_NOT_FOUND else Errors.NOT_COORDINATOR)
                  case Empty =>
                    group.transitionTo(Dead)
                    groupsEligibleForDeletion += group
                  case Stable | PreparingRebalance | CompletingRebalance =>
                    groupErrors(groupId) = Errors.NON_EMPTY_GROUP
                }
              }
          }
      }
    }

    if (groupsEligibleForDeletion.nonEmpty) {
      val offsetsRemoved = groupManager.cleanupGroupMetadata(groupsEligibleForDeletion, _.removeAllOffsets())
      groupErrors ++= groupsEligibleForDeletion.map(_.groupId -> Errors.NONE).toMap
      info(s"The following groups were deleted: ${groupsEligibleForDeletion.map(_.groupId).mkString(", ")}. " +
        s"A total of $offsetsRemoved offsets were removed.")
    }

    groupErrors
  }

<<<<<<< HEAD
  /**
   * 执行未知成员身份加入消费组
   * @param group
   * @param groupInstanceId
   * @param requireKnownMemberId
   * @param clientId
   * @param clientHost
   * @param rebalanceTimeoutMs
   * @param sessionTimeoutMs
   * @param protocolType
   * @param protocols
   * @param responseCallback
   */
  private def doUnknownJoinGroup(group: GroupMetadata,
                                 groupInstanceId: Option[String],
                                 requireKnownMemberId: Boolean,
                                 clientId: String,
                                 clientHost: String,
                                 rebalanceTimeoutMs: Int,
                                 sessionTimeoutMs: Int,
                                 protocolType: String,
                                 protocols: List[(String, Array[Byte])],
                                 responseCallback: JoinCallback): Unit = {
    // 加锁
    group.inLock {
      // 如果消费组已经死掉，返回协调器不可用异常
      if (group.is(Dead)) {
        // 证明其他线程刚刚已经将消费组从协调器metadata中移除去，可能消费组已经迁移到其他的协调器中或者消费组处于不稳定状态
        // 成员会通过重试来获取正确的协调器并重新加入消费组
        responseCallback(joinError(JoinGroupRequest.UNKNOWN_MEMBER_ID, Errors.COORDINATOR_NOT_AVAILABLE))
      } else if (!group.supportsProtocols(protocolType, MemberMetadata.plainProtocolSet(protocols))) {
        // 当前消费组不支持此分配协议，返回不支持此分配协议错误
        responseCallback(joinError(JoinGroupRequest.UNKNOWN_MEMBER_ID, Errors.INCONSISTENT_GROUP_PROTOCOL))
      } else {
        // 根据group.instance.id和client.id生成当前成员在消费组中唯一的member.id
        val newMemberId = group.generateMemberId(clientId, groupInstanceId)
        // 如果当前消费组已经拥有此静态成员
        if (group.hasStaticMember(groupInstanceId)) {
          // 获取旧的成员member.id
          val oldMemberId = group.getStaticMemberId(groupInstanceId)
          info(s"Static member $groupInstanceId with unknown member id rejoins, assigning new member id $newMemberId, while " +
            s"old member $oldMemberId will be removed.")
          // 获取当前消费组的leader consumer
          val currentLeader = group.leaderOrNull
          // 更新静态成员信息
          val member = group.replaceGroupInstance(oldMemberId, newMemberId, groupInstanceId)
          // 老member的心跳会失效，因为老member.id已经不存在于消费组中
          // 新心跳机制会使用新的member.id继续定时进行
          completeAndScheduleNextHeartbeatExpiration(group, member)
          // 从消费组中获取指定的成员信息
          val knownStaticMember = group.get(newMemberId)
          // 更新消费组中的成员信息
          group.updateMember(knownStaticMember, protocols, responseCallback)
          // 过滤当前集群的状态
          group.currentState match {
            // 稳定或者正在完成再平衡
            case Stable | CompletingRebalance =>
              // 静态成员在此时加入消费组不会触发再平衡
              info(s"Static member joins during ${group.currentState} stage will not trigger rebalance.")
              group.maybeInvokeJoinCallback(member, JoinGroupResult(
                members = List.empty,
                memberId = newMemberId,
                generationId = group.generationId,
                subProtocol = group.protocolOrNull,
                // 需要避免当前leader consumer在消费组处于稳定/等待同步的状态时，执行琐碎的分配操作
                // 可以保证每次都返回老的leader id以便当前leader consumer不会消费根据返回的消息将自己假设为leader consumer
                // 因为新的member.id与返回的leader id不匹配，因此不会执行任何分配
                leaderId = currentLeader,
                error = Errors.NONE))
            // 死亡状态
            case Empty | Dead =>
              throw new IllegalStateException(s"Group ${group.groupId} was not supposed to be " +
                s"in the state ${group.currentState} when the unknown static member $groupInstanceId rejoins.")
            // 准备进行再平衡，不进行任何回调
=======
  def handleDeleteOffsets(groupId: String, partitions: Seq[TopicPartition]): (Errors, Map[TopicPartition, Errors]) = {
    var groupError: Errors = Errors.NONE
    var partitionErrors: Map[TopicPartition, Errors] = Map()
    var partitionsEligibleForDeletion: Seq[TopicPartition] = Seq()

    validateGroupStatus(groupId, ApiKeys.OFFSET_DELETE) match {
      case Some(error) =>
        groupError = error

      case None =>
        groupManager.getGroup(groupId) match {
          case None =>
            groupError = if (groupManager.groupNotExists(groupId))
              Errors.GROUP_ID_NOT_FOUND else Errors.NOT_COORDINATOR

          case Some(group) =>
            group.inLock {
              group.currentState match {
                case Dead =>
                  groupError = if (groupManager.groupNotExists(groupId))
                    Errors.GROUP_ID_NOT_FOUND else Errors.NOT_COORDINATOR

                case Empty =>
                  partitionsEligibleForDeletion = partitions

                case PreparingRebalance | CompletingRebalance | Stable if group.isConsumerGroup =>
                  val (consumed, notConsumed) =
                    partitions.partition(tp => group.isSubscribedToTopic(tp.topic()))

                  partitionsEligibleForDeletion = notConsumed
                  partitionErrors = consumed.map(_ -> Errors.GROUP_SUBSCRIBED_TO_TOPIC).toMap

                case _ =>
                  groupError = Errors.NON_EMPTY_GROUP
              }
            }

            if (partitionsEligibleForDeletion.nonEmpty) {
              val offsetsRemoved = groupManager.cleanupGroupMetadata(Seq(group), group => {
                group.removeOffsets(partitionsEligibleForDeletion)
              })

              partitionErrors ++= partitionsEligibleForDeletion.map(_ -> Errors.NONE).toMap

              offsetDeletionSensor.record(offsetsRemoved)

              info(s"The following offsets of the group $groupId were deleted: ${partitionsEligibleForDeletion.mkString(", ")}. " +
                s"A total of $offsetsRemoved offsets were removed.")
            }
        }
    }

    // If there is a group error, the partition errors is empty
    groupError -> partitionErrors
  }

  private def validateHeartbeat(
    group: GroupMetadata,
    generationId: Int,
    memberId: String,
    groupInstanceId: Option[String]
  ): Option[Errors] = {
    if (group.is(Dead)) {
      Some(Errors.COORDINATOR_NOT_AVAILABLE)
    } else {
      validateCurrentMember(
        group,
        memberId,
        groupInstanceId,
        operation = "heartbeat"
      ).orElse {
        if (generationId != group.generationId) {
          Some(Errors.ILLEGAL_GENERATION)
        } else {
          None
        }
      }
    }
  }

  def handleHeartbeat(groupId: String,
                      memberId: String,
                      groupInstanceId: Option[String],
                      generationId: Int,
                      responseCallback: Errors => Unit): Unit = {
    validateGroupStatus(groupId, ApiKeys.HEARTBEAT).foreach { error =>
      if (error == Errors.COORDINATOR_LOAD_IN_PROGRESS)
        // the group is still loading, so respond just blindly
        responseCallback(Errors.NONE)
      else
        responseCallback(error)
      return
    }

    groupManager.getGroup(groupId) match {
      case None =>
        responseCallback(Errors.UNKNOWN_MEMBER_ID)

      case Some(group) => group.inLock {
        val validationErrorOpt = validateHeartbeat(
          group,
          generationId,
          memberId,
          groupInstanceId
        )

        if (validationErrorOpt.isDefined) {
          responseCallback(validationErrorOpt.get)
        } else {
          group.currentState match {
            case Empty =>
              responseCallback(Errors.UNKNOWN_MEMBER_ID)

            case CompletingRebalance =>
              // consumers may start sending heartbeat after join-group response, in which case
              // we should treat them as normal hb request and reset the timer
              val member = group.get(memberId)
              completeAndScheduleNextHeartbeatExpiration(group, member)
              responseCallback(Errors.NONE)

>>>>>>> 031b7208
            case PreparingRebalance =>
          }
        } else if (requireKnownMemberId) {
          // 如果是动态成员，并且有已知的member.id，注册到挂起成员列表中，并且返回响应
          debug(s"Dynamic member with unknown member id rejoins group ${group.groupId} in " +
            s"${group.currentState} state. Created a new member id $newMemberId and request the member to rejoin with this id.")
          group.addPendingMember(newMemberId)
          // 设置新成员的失效机制（心跳）
          addPendingMemberExpiration(group, newMemberId, sessionTimeoutMs)
          // 返回响应
          responseCallback(joinError(newMemberId, Errors.MEMBER_ID_REQUIRED))
        } else {
          debug(s"Dynamic member with unknown member id rejoins group ${group.groupId} in " +
            s"${group.currentState} state. Created a new member id $newMemberId for this member and add to the group.")
          // 如果动态成员是新成员，需要加入消费组
          addMemberAndRebalance(rebalanceTimeoutMs, sessionTimeoutMs, newMemberId, groupInstanceId,
            clientId, clientHost, protocolType, protocols, group, responseCallback)
        }
      }
    }
  }

  def handleTxnCommitOffsets(groupId: String,
                             producerId: Long,
                             producerEpoch: Short,
                             memberId: String,
                             groupInstanceId: Option[String],
                             generationId: Int,
                             offsetMetadata: immutable.Map[TopicPartition, OffsetAndMetadata],
                             responseCallback: immutable.Map[TopicPartition, Errors] => Unit): Unit = {
    validateGroupStatus(groupId, ApiKeys.TXN_OFFSET_COMMIT) match {
      case Some(error) => responseCallback(offsetMetadata.map { case (k, _) => k -> error })
      case None =>
        val group = groupManager.getGroup(groupId).getOrElse {
          groupManager.addGroup(new GroupMetadata(groupId, Empty, time))
        }
        doTxnCommitOffsets(group, memberId, groupInstanceId, generationId, producerId, producerEpoch, offsetMetadata, responseCallback)
    }
  }

  def handleCommitOffsets(groupId: String,
                          memberId: String,
                          groupInstanceId: Option[String],
                          generationId: Int,
                          offsetMetadata: immutable.Map[TopicPartition, OffsetAndMetadata],
                          responseCallback: immutable.Map[TopicPartition, Errors] => Unit): Unit = {
    validateGroupStatus(groupId, ApiKeys.OFFSET_COMMIT) match {
      case Some(error) => responseCallback(offsetMetadata.map { case (k, _) => k -> error })
      case None =>
        groupManager.getGroup(groupId) match {
          case None =>
            if (generationId < 0) {
              // the group is not relying on Kafka for group management, so allow the commit
              val group = groupManager.addGroup(new GroupMetadata(groupId, Empty, time))
              doCommitOffsets(group, memberId, groupInstanceId, generationId, offsetMetadata, responseCallback)
            } else {
              // or this is a request coming from an older generation. either way, reject the commit
              responseCallback(offsetMetadata.map { case (k, _) => k -> Errors.ILLEGAL_GENERATION })
            }

          case Some(group) =>
            doCommitOffsets(group, memberId, groupInstanceId, generationId, offsetMetadata, responseCallback)
        }
    }
  }

  def scheduleHandleTxnCompletion(producerId: Long,
                                  offsetsPartitions: Iterable[TopicPartition],
                                  transactionResult: TransactionResult): Unit = {
    require(offsetsPartitions.forall(_.topic == Topic.GROUP_METADATA_TOPIC_NAME))
    val isCommit = transactionResult == TransactionResult.COMMIT
    groupManager.scheduleHandleTxnCompletion(producerId, offsetsPartitions.map(_.partition).toSet, isCommit)
  }

  private def doTxnCommitOffsets(group: GroupMetadata,
                                 memberId: String,
                                 groupInstanceId: Option[String],
                                 generationId: Int,
                                 producerId: Long,
                                 producerEpoch: Short,
                                 offsetMetadata: immutable.Map[TopicPartition, OffsetAndMetadata],
                                 responseCallback: immutable.Map[TopicPartition, Errors] => Unit): Unit = {
    group.inLock {
      val validationErrorOpt = validateOffsetCommit(
        group,
        generationId,
        memberId,
        groupInstanceId,
        isTransactional = true
      )

      if (validationErrorOpt.isDefined) {
        responseCallback(offsetMetadata.map { case (k, _) => k -> validationErrorOpt.get })
      } else {
        groupManager.storeOffsets(group, memberId, offsetMetadata, responseCallback, producerId, producerEpoch)
      }
    }
  }

  private def validateOffsetCommit(
    group: GroupMetadata,
    generationId: Int,
    memberId: String,
    groupInstanceId: Option[String],
    isTransactional: Boolean
  ): Option[Errors] = {
    if (group.is(Dead)) {
      Some(Errors.COORDINATOR_NOT_AVAILABLE)
    } else if (generationId >= 0 || memberId != JoinGroupRequest.UNKNOWN_MEMBER_ID || groupInstanceId.isDefined) {
      validateCurrentMember(
        group,
        memberId,
        groupInstanceId,
        operation = if (isTransactional) "txn-offset-commit" else "offset-commit"
      ).orElse {
        if (generationId != group.generationId) {
          Some(Errors.ILLEGAL_GENERATION)
        } else {
          None
        }
      }
    } else if (!isTransactional && !group.is(Empty)) {
      // When the group is non-empty, only members can commit offsets.
      // This does not apply to transactional offset commits, since the
      // older versions of this protocol do not require memberId and
      // generationId.
      Some(Errors.UNKNOWN_MEMBER_ID)
    } else {
      None
    }
  }

  private def doCommitOffsets(group: GroupMetadata,
                              memberId: String,
                              groupInstanceId: Option[String],
                              generationId: Int,
                              offsetMetadata: immutable.Map[TopicPartition, OffsetAndMetadata],
                              responseCallback: immutable.Map[TopicPartition, Errors] => Unit): Unit = {
    group.inLock {
      val validationErrorOpt = validateOffsetCommit(
        group,
        generationId,
        memberId,
        groupInstanceId,
        isTransactional = false
      )

      if (validationErrorOpt.isDefined) {
        responseCallback(offsetMetadata.map { case (k, _) => k -> validationErrorOpt.get })
      } else {
        group.currentState match {
          case Empty =>
            groupManager.storeOffsets(group, memberId, offsetMetadata, responseCallback)

          case Stable | PreparingRebalance =>
            // During PreparingRebalance phase, we still allow a commit request since we rely
            // on heartbeat response to eventually notify the rebalance in progress signal to the consumer
            val member = group.get(memberId)
            completeAndScheduleNextHeartbeatExpiration(group, member)
            groupManager.storeOffsets(group, memberId, offsetMetadata, responseCallback)

          case CompletingRebalance =>
            // We should not receive a commit request if the group has not completed rebalance;
            // but since the consumer's member.id and generation is valid, it means it has received
            // the latest group generation information from the JoinResponse.
            // So let's return a REBALANCE_IN_PROGRESS to let consumer handle it gracefully.
            responseCallback(offsetMetadata.map { case (k, _) => k -> Errors.REBALANCE_IN_PROGRESS })

          case _ =>
            throw new RuntimeException(s"Logic error: unexpected group state ${group.currentState}")
        }
      }
    }
  }

  def handleFetchOffsets(groupId: String, requireStable: Boolean, partitions: Option[Seq[TopicPartition]] = None):
  (Errors, Map[TopicPartition, OffsetFetchResponse.PartitionData]) = {

    validateGroupStatus(groupId, ApiKeys.OFFSET_FETCH) match {
      case Some(error) => error -> Map.empty
      case None =>
        // return offsets blindly regardless the current group state since the group may be using
        // Kafka commit storage without automatic group management
        (Errors.NONE, groupManager.getOffsets(groupId, requireStable, partitions))
    }
  }

  def handleListGroups(states: Set[String]): (Errors, List[GroupOverview]) = {
    if (!isActive.get) {
      (Errors.COORDINATOR_NOT_AVAILABLE, List[GroupOverview]())
    } else {
      val errorCode = if (groupManager.isLoading) Errors.COORDINATOR_LOAD_IN_PROGRESS else Errors.NONE
      // if states is empty, return all groups
      val groups = if (states.isEmpty)
        groupManager.currentGroups
      else
        groupManager.currentGroups.filter(g => states.contains(g.summary.state))
      (errorCode, groups.map(_.overview).toList)
    }
  }

  def handleDescribeGroup(groupId: String): (Errors, GroupSummary) = {
    validateGroupStatus(groupId, ApiKeys.DESCRIBE_GROUPS) match {
      case Some(error) => (error, GroupCoordinator.EmptyGroup)
      case None =>
        groupManager.getGroup(groupId) match {
          case None => (Errors.NONE, GroupCoordinator.DeadGroup)
          case Some(group) =>
            group.inLock {
              (Errors.NONE, group.summary)
            }
        }
    }
  }

  def handleDeletedPartitions(topicPartitions: Seq[TopicPartition]): Unit = {
    val offsetsRemoved = groupManager.cleanupGroupMetadata(groupManager.currentGroups, group => {
      group.removeOffsets(topicPartitions)
    })
    info(s"Removed $offsetsRemoved offsets associated with deleted partitions: ${topicPartitions.mkString(", ")}.")
  }

  private def isValidGroupId(groupId: String, api: ApiKeys): Boolean = {
    api match {
      case ApiKeys.OFFSET_COMMIT | ApiKeys.OFFSET_FETCH | ApiKeys.DESCRIBE_GROUPS | ApiKeys.DELETE_GROUPS =>
        // For backwards compatibility, we support the offset commit APIs for the empty groupId, and also
        // in DescribeGroups and DeleteGroups so that users can view and delete state of all groups.
        groupId != null
      case _ =>
        // The remaining APIs are groups using Kafka for group coordination and must have a non-empty groupId
        groupId != null && !groupId.isEmpty
    }
  }

  /**
   * 加入消费组
   * member.id不是未知编号，则必须保证member已经在members中
   * @param group              group metadata
   * @param memberId           需要加入的member.id
   * @param groupInstanceId    需要加入的group.instance.id
   * @param clientId           需要加入的client.id
   * @param clientHost         需要加入的client地址
   * @param rebalanceTimeoutMs 再平衡等待时间
   * @param sessionTimeoutMs   会话等待时间
   * @param protocolType       协议类型
   * @param protocols          协议
   * @param responseCallback   响应回调任务
   */
  private def doJoinGroup(group: GroupMetadata,
                          memberId: String,
                          groupInstanceId: Option[String],
                          clientId: String,
                          clientHost: String,
                          rebalanceTimeoutMs: Int,
                          sessionTimeoutMs: Int,
                          protocolType: String,
                          protocols: List[(String, Array[Byte])],
                          responseCallback: JoinCallback): Unit = {
    group.inLock {
      // 消费组已经关闭，返回协调器不可用状态
      if (group.is(Dead)) {
        // 证明其他线程刚刚已经将消费组从协调器metadata中移除去，可能消费组已经迁移到其他的协调器中或者消费组处于不稳定状态
        // 成员会通过重试来获取正确的协调器并重新加入消费组
        responseCallback(joinError(memberId, Errors.COORDINATOR_NOT_AVAILABLE))
      } else if (!group.supportsProtocols(protocolType, MemberMetadata.plainProtocolSet(protocols))) {
        // 当前消费组不支持此分配协议，返回不支持此分配协议错误
        responseCallback(joinError(memberId, Errors.INCONSISTENT_GROUP_PROTOCOL))
      } else if (group.isPendingMember(memberId)) {
        // 当前成员正在此消费组内挂起
        // 如果新的请求指定了group.instance.id
        // 也就是成员从请求动态成员，到请求静态成员
        // 证明可以挂起的成员，不可能变为一个静态成员
        if (groupInstanceId.isDefined) {
          throw new IllegalStateException(s"the static member $groupInstanceId was not expected to be assigned " +
            s"into pending member bucket with member id $memberId")
        } else {
          // 在没有group.instance.is的情况下，添加成员并进行再平衡
          addMemberAndRebalance(rebalanceTimeoutMs, sessionTimeoutMs, memberId, groupInstanceId,
            clientId, clientHost, protocolType, protocols, group, responseCallback)
        }
      } else {
        val groupInstanceIdNotFound = groupInstanceId.isDefined && !group.hasStaticMember(groupInstanceId)
        // 验证member.id是否是最新的静态成员
        if (group.isStaticMemberFenced(memberId, groupInstanceId)) {
          // 指定的member.id没有匹配到group.instance.id，证明出现了重复的实例需要立即关闭
          responseCallback(joinError(memberId, Errors.FENCED_INSTANCE_ID))
        } else if (!group.has(memberId) || groupInstanceIdNotFound) {
          // 消费组中没有当前member.id，或者没有找到group.instance.id
          // 如果动态成员尝试注册一个未识别的id，或者静态成员使用未知的group.instance.id加入消费组
          // 发送响应让客户端重置它的member.id并重试加入消费组
          responseCallback(joinError(memberId, Errors.UNKNOWN_MEMBER_ID))
        } else {
          // 走到这里证明消费组已经拥有当前member.id
          val member = group.get(memberId)
          // 根据消费组的状态，进行不同的操作
          group.currentState match {
            case PreparingRebalance =>
              // 如果消费组处于准备进行再平衡状态，更新成员信息并进行再平衡
              updateMemberAndRebalance(group, member, protocols, responseCallback)
            case CompletingRebalance =>
              // 如果消费组处于完成再平衡状态，如果当前成员和协议匹配，返回加入消费组成功
              if (member.matches(protocols)) {
                // 消费组使用相同的metadata加入到消费组，所以只会返回当前generation的消费组信息即可
                responseCallback(JoinGroupResult(
                  members = if (group.isLeader(memberId)) {
                    group.currentMemberMetadata
                  } else {
                    List.empty
                  },
                  memberId = memberId,
                  generationId = group.generationId,
                  subProtocol = group.protocolOrNull,
                  leaderId = group.leaderOrNull,
                  error = Errors.NONE))
              } else {
                // 消费组的metadata发生了变化，强制进行一次再平衡
                updateMemberAndRebalance(group, member, protocols, responseCallback)
              }

            case Stable =>
              // 消费组处于稳定状态
              val member = group.get(memberId)
              if (group.isLeader(memberId) || !member.matches(protocols)) {
                // 如果当前消费组的leader consumer是指定成员，并且指定成员修改了metadata信息
                // 更新metadata并强制进行一次再平衡
                // 后者允许leader consumer为影响分配修改的触发再平衡，这些更新不影响成员元数据（例如，消费者的主题元数据更改）
                updateMemberAndRebalance(group, member, protocols, responseCallback)
              } else {
                // 此时加入消费组的成员身份必定是follower，并且metadata也没有什么实质上的修改
                // 直接返回当前generation的消费组的信息
                responseCallback(JoinGroupResult(
                  members = List.empty,
                  memberId = memberId,
                  generationId = group.generationId,
                  subProtocol = group.protocolOrNull,
                  leaderId = group.leaderOrNull,
                  error = Errors.NONE))
              }

            case Empty | Dead =>
              // 消费组已经处于无效状态
              // 让添加到消费组的member重置它们的generation并进行重新加入请求
              warn(s"Attempt to add rejoining member $memberId of group ${group.groupId} in " +
                s"unexpected group state ${group.currentState}")
              responseCallback(joinError(memberId, Errors.UNKNOWN_MEMBER_ID))
          }
        }
      }
    }
  }

  private def onGroupUnloaded(group: GroupMetadata): Unit = {
    group.inLock {
      info(s"Unloading group metadata for ${group.groupId} with generation ${group.generationId}")
      val previousState = group.currentState
      group.transitionTo(Dead)

      previousState match {
        case Empty | Dead =>
        case PreparingRebalance =>
          for (member <- group.allMemberMetadata) {
            group.maybeInvokeJoinCallback(member, JoinGroupResult(member.memberId, Errors.NOT_COORDINATOR))
          }

          joinPurgatory.checkAndComplete(GroupKey(group.groupId))

        case Stable | CompletingRebalance =>
          for (member <- group.allMemberMetadata) {
            group.maybeInvokeSyncCallback(member, SyncGroupResult(Errors.NOT_COORDINATOR))
            heartbeatPurgatory.checkAndComplete(MemberKey(group.groupId, member.memberId))
          }
      }
    }
  }

  /**
   * 加载消费组信息
   * @param group 需要进行加载的消费组metadata
   */
  private def onGroupLoaded(group: GroupMetadata): Unit = {
    group.inLock {
      info(s"Loading group metadata for ${group.groupId} with generation ${group.generationId}")
      assert(group.is(Stable) || group.is(Empty))
      if (groupIsOverCapacity(group)) {
        prepareRebalance(group, s"Freshly-loaded group is over capacity ($groupConfig.groupMaxSize). Rebalacing in order to give a chance for consumers to commit offsets")
      }

      group.allMemberMetadata.foreach(completeAndScheduleNextHeartbeatExpiration(group, _))
    }
  }

  /**
   * Load cached state from the given partition and begin handling requests for groups which map to it.
   *
   * @param offsetTopicPartitionId The partition we are now leading
   */
  def onElection(offsetTopicPartitionId: Int): Unit = {
    info(s"Elected as the group coordinator for partition $offsetTopicPartitionId")
    groupManager.scheduleLoadGroupAndOffsets(offsetTopicPartitionId, onGroupLoaded)
  }

  /**
   * Unload cached state for the given partition and stop handling requests for groups which map to it.
   *
   * @param offsetTopicPartitionId The partition we are no longer leading
   */
  def onResignation(offsetTopicPartitionId: Int): Unit = {
    info(s"Resigned as the group coordinator for partition $offsetTopicPartitionId")
    groupManager.removeGroupsForPartition(offsetTopicPartitionId, onGroupUnloaded)
  }

  /**
   * 设置并传递分配信息
   * @param group      消费组metadata
   * @param assignment 消费组分配信息
   */
  private def setAndPropagateAssignment(group: GroupMetadata, assignment: Map[String, Array[Byte]]): Unit = {
    assert(group.is(CompletingRebalance))
    group.allMemberMetadata.foreach(member => member.assignment = assignment(member.memberId))
    propagateAssignment(group, Errors.NONE)
  }

  private def resetAndPropagateAssignmentError(group: GroupMetadata, error: Errors): Unit = {
    assert(group.is(CompletingRebalance))
    group.allMemberMetadata.foreach(_.assignment = Array.empty)
    propagateAssignment(group, error)
  }

  /**
   * 传递消费组分配信息
   * @param group 消费组metadata
   * @param error 错误
   */
  private def propagateAssignment(group: GroupMetadata, error: Errors): Unit = {
    val (protocolType, protocolName) = if (error == Errors.NONE)
      (group.protocolType, group.protocolName)
    else
      (None, None)
    for (member <- group.allMemberMetadata) {
<<<<<<< HEAD
      // 回调同步消费组响应回调任务
      if (group.maybeInvokeSyncCallback(member, SyncGroupResult(member.assignment, error))) {
        // 完成并计划下一次进行心跳的时间
        // 在传递完member的分配信息后，重置members的会话等待时间
        // 因为如果一直等待leader的同步消费组请求或者存储回调任务中任何一个会话失效了，它的失效会被忽略，并且未来的hearbeat不会计划
=======
      if (member.assignment.isEmpty && error == Errors.NONE) {
        warn(s"Sending empty assignment to member ${member.memberId} of ${group.groupId} for generation ${group.generationId} with no errors")
      }

      if (group.maybeInvokeSyncCallback(member, SyncGroupResult(protocolType, protocolName, member.assignment, error))) {
        // reset the session timeout for members after propagating the member's assignment.
        // This is because if any member's session expired while we were still awaiting either
        // the leader sync group or the storage callback, its expiration will be ignored and no
        // future heartbeat expectations will not be scheduled.
>>>>>>> 031b7208
        completeAndScheduleNextHeartbeatExpiration(group, member)
      }
    }
  }

  /**
   * 完成当前DelayedHeartbeats任务，并且计划下一次任务
   */
  private def completeAndScheduleNextHeartbeatExpiration(group: GroupMetadata, member: MemberMetadata): Unit = {
    completeAndScheduleNextExpiration(group, member, member.sessionTimeoutMs)
  }

  /**
   * 完成之前成员剩余的任务，并重新计划进行下一次心跳的最晚时间
   * @param group     消费组metadata
   * @param member    成员metadata
   * @param timeoutMs 超时时间
   */
  private def completeAndScheduleNextExpiration(group: GroupMetadata, member: MemberMetadata, timeoutMs: Long): Unit = {
<<<<<<< HEAD
    // 设置最近一次心跳请求的时间戳
    member.latestHeartbeat = time.milliseconds()
    // 构建memberKey
    val memberKey = MemberKey(member.groupId, member.memberId)
    // 完成监听的任务
    heartbeatPurgatory.checkAndComplete(memberKey)

    // 重新计划进行下一次心跳的deadline时间节点
    val deadline = member.latestHeartbeat + timeoutMs
    // 创建一个新的心跳延迟操作
    val delayedHeartbeat = new DelayedHeartbeat(this, group, member.memberId, isPending = false, deadline, timeoutMs)
    // 尝试完成心跳缓存中处于延迟的操作
=======
    val memberKey = MemberKey(group.groupId, member.memberId)

    // complete current heartbeat expectation
    member.heartbeatSatisfied = true
    heartbeatPurgatory.checkAndComplete(memberKey)

    // reschedule the next heartbeat expiration deadline
    member.heartbeatSatisfied = false
    val delayedHeartbeat = new DelayedHeartbeat(this, group, member.memberId, isPending = false, timeoutMs)
>>>>>>> 031b7208
    heartbeatPurgatory.tryCompleteElseWatch(delayedHeartbeat, Seq(memberKey))
  }

  /**
   * Add pending member expiration to heartbeat purgatory
   */
  private def addPendingMemberExpiration(group: GroupMetadata, pendingMemberId: String, timeoutMs: Long): Unit = {
    val pendingMemberKey = MemberKey(group.groupId, pendingMemberId)
    val delayedHeartbeat = new DelayedHeartbeat(this, group, pendingMemberId, isPending = true, timeoutMs)
    heartbeatPurgatory.tryCompleteElseWatch(delayedHeartbeat, Seq(pendingMemberKey))
  }

  /**
   * 移除给定member的心跳任务
   * @param group  消费组metadata
   * @param member 需要移除心跳任务的member
   */
  private def removeHeartbeatForLeavingMember(group: GroupMetadata, member: MemberMetadata): Unit = {
<<<<<<< HEAD
    member.isLeaving = true
    val memberKey = MemberKey(member.groupId, member.memberId)
    // 完成心跳任务
=======
    val memberKey = MemberKey(group.groupId, member.memberId)
>>>>>>> 031b7208
    heartbeatPurgatory.checkAndComplete(memberKey)
  }

  /**
   * 动态成员加入消费组，加入到消费组中，并触发再平衡操作
   * @param rebalanceTimeoutMs 再平衡等待时间
   * @param sessionTimeoutMs   会话等待时间
   * @param memberId           member.id
   * @param groupInstanceId    group.instance.id
   * @param clientId           client.id
   * @param clientHost         客户端地址
   * @param protocolType       客户端协议类型
   * @param protocols          客户端协议内容
   * @param group              消费组metadata
   * @param callback           执行完成后回调任务
   */
  private def addMemberAndRebalance(rebalanceTimeoutMs: Int,
                                    sessionTimeoutMs: Int,
                                    memberId: String,
                                    groupInstanceId: Option[String],
                                    clientId: String,
                                    clientHost: String,
                                    protocolType: String,
                                    protocols: List[(String, Array[Byte])],
                                    group: GroupMetadata,
                                    callback: JoinCallback): Unit = {
<<<<<<< HEAD
    // 创建新成员的metadata
    val member = new MemberMetadata(memberId, group.groupId, groupInstanceId,
      clientId, clientHost, rebalanceTimeoutMs,
      sessionTimeoutMs, protocolType, protocols)
    // 新成员的状态是新的
=======
    val member = new MemberMetadata(memberId, groupInstanceId, clientId, clientHost,
      rebalanceTimeoutMs, sessionTimeoutMs, protocolType, protocols)

>>>>>>> 031b7208
    member.isNew = true

    // 更新新成员添加的标识，证明加入消费组可以进一步延迟
    if (group.is(PreparingRebalance) && group.generationId == 0)
      group.newMemberAdded = true
    // 添加新成员和添加成的回调任务
    group.add(member, callback)

    // 当前会话超时时间，不会影响创建的新的成员，因为它们没有member.id，也不能发送心跳请求
    // 还有，我们不能检测到断开连接，因为socket在加入消费组请求是可变的
    // 如果客户端执行了断开连接（比如一个请求在一个长再平衡过程中出现了超时情况），它们可能简单的进行重试，这样在再平衡重导致很多的失效成员
    // 为了避免这种情况经常发生，我们将对新成员加入消费组的请求进行等待，如果新的成员仍然在，我们就执行重试
    completeAndScheduleNextExpiration(group, member, NewMemberJoinTimeoutMs)
<<<<<<< HEAD
    // 如果当前成员是静态成员
    if (member.isStaticMember)
    // 添加为静态成员
      group.addStaticMember(groupInstanceId, memberId)
    else
    // 非静态成员取消挂起状态
      group.removePendingMember(memberId)
    // 准备进行再平衡
    maybePrepareRebalance(group, s"Adding new member $memberId with group instanceid $groupInstanceId")
=======

    maybePrepareRebalance(group, s"Adding new member $memberId with group instance id $groupInstanceId")
  }

  private def updateStaticMemberAndRebalance(group: GroupMetadata,
                                             oldMemberId: String,
                                             newMemberId: String,
                                             groupInstanceId: String,
                                             protocols: List[(String, Array[Byte])],
                                             responseCallback: JoinCallback): Unit = {
    val currentLeader = group.leaderOrNull
    val member = group.replaceStaticMember(groupInstanceId, oldMemberId, newMemberId)
    // Heartbeat of old member id will expire without effect since the group no longer contains that member id.
    // New heartbeat shall be scheduled with new member id.
    completeAndScheduleNextHeartbeatExpiration(group, member)

    val knownStaticMember = group.get(newMemberId)
    group.updateMember(knownStaticMember, protocols, responseCallback)
    val oldProtocols = knownStaticMember.supportedProtocols

    group.currentState match {
      case Stable =>
        // check if group's selectedProtocol of next generation will change, if not, simply store group to persist the
        // updated static member, if yes, rebalance should be triggered to let the group's assignment and selectProtocol consistent
        val selectedProtocolOfNextGeneration = group.selectProtocol
        if (group.protocolName.contains(selectedProtocolOfNextGeneration)) {
          info(s"Static member which joins during Stable stage and doesn't affect selectProtocol will not trigger rebalance.")
          val groupAssignment: Map[String, Array[Byte]] = group.allMemberMetadata.map(member => member.memberId -> member.assignment).toMap
          groupManager.storeGroup(group, groupAssignment, error => {
            if (error != Errors.NONE) {
              warn(s"Failed to persist metadata for group ${group.groupId}: ${error.message}")

              // Failed to persist member.id of the given static member, revert the update of the static member in the group.
              group.updateMember(knownStaticMember, oldProtocols, null)
              val oldMember = group.replaceStaticMember(groupInstanceId, newMemberId, oldMemberId)
              completeAndScheduleNextHeartbeatExpiration(group, oldMember)
              responseCallback(JoinGroupResult(
                List.empty,
                memberId = JoinGroupRequest.UNKNOWN_MEMBER_ID,
                generationId = group.generationId,
                protocolType = group.protocolType,
                protocolName = group.protocolName,
                leaderId = currentLeader,
                error = error
              ))
            } else {
              group.maybeInvokeJoinCallback(member, JoinGroupResult(
                members = List.empty,
                memberId = newMemberId,
                generationId = group.generationId,
                protocolType = group.protocolType,
                protocolName = group.protocolName,
                // We want to avoid current leader performing trivial assignment while the group
                // is in stable stage, because the new assignment in leader's next sync call
                // won't be broadcast by a stable group. This could be guaranteed by
                // always returning the old leader id so that the current leader won't assume itself
                // as a leader based on the returned message, since the new member.id won't match
                // returned leader id, therefore no assignment will be performed.
                leaderId = currentLeader,
                error = Errors.NONE))
            }
          })
        } else {
          maybePrepareRebalance(group, s"Group's selectedProtocol will change because static member ${member.memberId} with instance id $groupInstanceId joined with change of protocol")
        }
      case CompletingRebalance =>
        // if the group is in after-sync stage, upon getting a new join-group of a known static member
        // we should still trigger a new rebalance, since the old member may already be sent to the leader
        // for assignment, and hence when the assignment gets back there would be a mismatch of the old member id
        // with the new replaced member id. As a result the new member id would not get any assignment.
        prepareRebalance(group, s"Updating metadata for static member ${member.memberId} with instance id $groupInstanceId")
      case Empty | Dead =>
        throw new IllegalStateException(s"Group ${group.groupId} was not supposed to be " +
          s"in the state ${group.currentState} when the unknown static member $groupInstanceId rejoins.")
      case PreparingRebalance =>
    }
>>>>>>> 031b7208
  }

  private def updateMemberAndRebalance(group: GroupMetadata,
                                       member: MemberMetadata,
                                       protocols: List[(String, Array[Byte])],
                                       reason: String,
                                       callback: JoinCallback): Unit = {
    group.updateMember(member, protocols, callback)
    maybePrepareRebalance(group, reason)
  }

  /**
   * 准备进行再平衡
   * @param group
   * @param reason
   */
  private def maybePrepareRebalance(group: GroupMetadata, reason: String): Unit = {
    group.inLock {
      // 在消费组可以进行再平衡的情况下
      if (group.canRebalance)
      // 准备进行再平衡
        prepareRebalance(group, reason)
    }
  }

<<<<<<< HEAD
  /**
   * 准备进行再平衡
   * @param group  消费组metadata
   * @param reason 加入消费组的原因
   */
  private def prepareRebalance(group: GroupMetadata, reason: String): Unit = {
    // 如果有成员在等待同步，取消它们，让它们进行重新加入
=======
  // package private for testing
  private[group] def prepareRebalance(group: GroupMetadata, reason: String): Unit = {
    // if any members are awaiting sync, cancel their request and have them rejoin
>>>>>>> 031b7208
    if (group.is(CompletingRebalance))
    // 重置并传播分配错误
      resetAndPropagateAssignmentError(group, Errors.REBALANCE_IN_PROGRESS)

    val delayedRebalance = if (group.is(Empty))
      new InitialDelayedJoin(this,
        joinPurgatory,
        group,
        groupConfig.groupInitialRebalanceDelayMs,
        groupConfig.groupInitialRebalanceDelayMs,
        max(group.rebalanceTimeoutMs - groupConfig.groupInitialRebalanceDelayMs, 0))
    else
      new DelayedJoin(this, group, group.rebalanceTimeoutMs)

    group.transitionTo(PreparingRebalance)

    info(s"Preparing to rebalance group ${group.groupId} in state ${group.currentState} with old generation " +
      s"${group.generationId} (${Topic.GROUP_METADATA_TOPIC_NAME}-${partitionFor(group.groupId)}) (reason: $reason)")
    // 创建消费组key
    val groupKey = GroupKey(group.groupId)

    joinPurgatory.tryCompleteElseWatch(delayedRebalance, Seq(groupKey))
  }

  /**
   * 移除member并更新消费组
   * @param group  消费组metadata
   * @param member 移除的member
   * @param reason 移除的原因
   */
  private def removeMemberAndUpdateGroup(group: GroupMetadata, member: MemberMetadata, reason: String): Unit = {
<<<<<<< HEAD
    // 需要在移除member之前调用回调任务，因为新的member可能因为挂起的加入消费组请求而超时
    // 返回UNKNOWN_MEMBER_IDd的错误信息，以便活跃的consumer可以重新发送加入消费组请求
    group.maybeInvokeJoinCallback(member, joinError(NoMemberId, Errors.UNKNOWN_MEMBER_ID))
    // 双重移除身份
=======
    // New members may timeout with a pending JoinGroup while the group is still rebalancing, so we have
    // to invoke the callback before removing the member. We return UNKNOWN_MEMBER_ID so that the consumer
    // will retry the JoinGroup request if is still active.
    group.maybeInvokeJoinCallback(member, JoinGroupResult(JoinGroupRequest.UNKNOWN_MEMBER_ID, Errors.UNKNOWN_MEMBER_ID))
>>>>>>> 031b7208
    group.remove(member.memberId)

    group.currentState match {
      case Dead | Empty =>
      // 由于处于稳定（已经分配完毕），等待完成再平衡（等待leader consumer的同步消费组请求）
      // 移除member很可能需要重新进行一次再平衡
      case Stable | CompletingRebalance => maybePrepareRebalance(group, reason)
      // 无法自动完成延迟任务的情况，手动调用完成延迟任务
      // 由于此时还在处理加入消费组请求，leader consumer等其他consumer也需要重新请求加入消费组
      case PreparingRebalance => joinPurgatory.checkAndComplete(GroupKey(group.groupId))
    }
  }

  /**
   * 移除挂起的成员，并更新消费组
   * @param group    消费组metadata
   * @param memberId 需要移除的挂起member.id
   */
  private def removePendingMemberAndUpdateGroup(group: GroupMetadata, memberId: String): Unit = {
    group.remove(memberId)

    // 如果当前消费组处于准备再平衡状态，证明延迟任务不可能完成，校验延迟任务缓存中对应的任务，并尝试完成
    if (group.is(PreparingRebalance)) {
      joinPurgatory.checkAndComplete(GroupKey(group.groupId))
    }
  }

  def tryCompleteJoin(group: GroupMetadata, forceComplete: () => Boolean): Boolean = {
    group.inLock {
      if (group.hasAllMembersJoined)
        forceComplete()
      else false
    }
  }

<<<<<<< HEAD
  def onExpireJoin(): Unit = {
    // TODO: add metrics for restabilize timeouts
  }

  /**
   * 完成加入消费组请求
   * @param group 消费组metadata
   */
  def onCompleteJoin(group: GroupMetadata): Unit = {
    group.inLock {
      // 移除还没有加入消费组的动态成员
      group.notYetRejoinedMembers.filterNot(_.isStaticMember) foreach { failedMember =>
        removeHeartbeatForLeavingMember(group, failedMember)
        group.remove(failedMember.memberId)
        group.removeStaticMember(failedMember.groupInstanceId)
        // TODO: 切断和client的socket连接
=======
  def onCompleteJoin(group: GroupMetadata): Unit = {
    group.inLock {
      val notYetRejoinedDynamicMembers = group.notYetRejoinedMembers.filterNot(_._2.isStaticMember)
      if (notYetRejoinedDynamicMembers.nonEmpty) {
        info(s"Group ${group.groupId} removed dynamic members " +
          s"who haven't joined: ${notYetRejoinedDynamicMembers.keySet}")

        notYetRejoinedDynamicMembers.values foreach { failedMember =>
          group.remove(failedMember.memberId)
          removeHeartbeatForLeavingMember(group, failedMember)
        }
>>>>>>> 031b7208
      }

      if (group.is(Dead)) {
        // 如果消费组已经处于无效状态，越过再平衡阶段
        info(s"Group ${group.groupId} is dead, skipping rebalance stage")
      } else if (!group.maybeElectNewJoinedLeader() && group.allMembers.nonEmpty) {
        // 如果group不会选举新的leader consumer，并且消费组中没有consumer
        // 如果所有成员没有处于重新加入状态，会延期再平衡准备阶段的完成，并发出另一个延迟操作直到会话超时，来移除所有无响应的member
        error(s"Group ${group.groupId} could not complete rebalance because no members rejoined")
        joinPurgatory.tryCompleteElseWatch(
          new DelayedJoin(this, group, group.rebalanceTimeoutMs),
          Seq(GroupKey(group.groupId)))
      } else {
        // 如果处于正常状态
        // 初始化下一个版本的generation
        group.initNextGeneration()
        // 如果group处于空置状态
        if (group.is(Empty)) {
          info(s"Group ${group.groupId} with generation ${group.generationId} is now empty " +
            s"(${Topic.GROUP_METADATA_TOPIC_NAME}-${partitionFor(group.groupId)})")
          // 存储空值消费组
          groupManager.storeGroup(group, Map.empty, error => {
            if (error != Errors.NONE) {
              // we failed to write the empty group metadata. If the broker fails before another rebalance,
              // the previous generation written to the log will become active again (and most likely timeout).
              // This should be safe since there are no active members in an empty generation, so we just warn.
              warn(s"Failed to write empty metadata for group ${group.groupId}: ${error.message}")
            }
          })
        } else {
          // 非空值状态，即为正常消费组，记录消费组的信息
          info(s"Stabilized group ${group.groupId} generation ${group.generationId} " +
            s"(${Topic.GROUP_METADATA_TOPIC_NAME}-${partitionFor(group.groupId)}) with ${group.size} members")

          // 在再平衡之后，触发多有member等待加入消费组的响应回调任务
          for (member <- group.allMemberMetadata) {
            val joinResult = JoinGroupResult(
              members = if (group.isLeader(member.memberId)) {
                group.currentMemberMetadata
              } else {
                List.empty
              },
              memberId = member.memberId,
              generationId = group.generationId,
              protocolType = group.protocolType,
              protocolName = group.protocolName,
              leaderId = group.leaderOrNull,
              error = Errors.NONE)

            group.maybeInvokeJoinCallback(member, joinResult)
            completeAndScheduleNextHeartbeatExpiration(group, member)
            member.isNew = false
          }
        }
      }
    }
  }

<<<<<<< HEAD
  /**
   * 尝试完成心跳延迟任务
   * @param group             消费组metadata
   * @param memberId          进行心跳的member.id
   * @param isPending         当前member是否处于挂起状态
   * @param heartbeatDeadline 心跳截止时间
   * @param forceComplete     是否进行强制更新
   * @return 是否完成任务
   */
  def tryCompleteHeartbeat(group: GroupMetadata, memberId: String, isPending: Boolean, heartbeatDeadline: Long, forceComplete: () => Boolean) = {
    group.inLock {
      if (isPending) {
        // 如果判断consumer处于挂起状态，但是已经加入到了消费组中，可以进行强制完成
        // 其他情况下，返回false
        if (group.has(memberId)) {
          forceComplete()
        } else false
      }
      else {
        // 没有挂起，代表已经在消费组中了
        val member = group.get(memberId)
        // 如果认为consumer是存活的，或者member准备离开消费组
        if (member.shouldKeepAlive(heartbeatDeadline) || member.isLeaving) {
          // 强制完成心跳任务
          forceComplete()
          // 其他情况尝试完成心跳任务失败
        } else false
      }
=======
  def tryCompleteHeartbeat(group: GroupMetadata,
                           memberId: String,
                           isPending: Boolean,
                           forceComplete: () => Boolean): Boolean = {
    group.inLock {
      // The group has been unloaded and invalid, we should complete the heartbeat.
      if (group.is(Dead)) {
        forceComplete()
      } else if (isPending) {
        // complete the heartbeat if the member has joined the group
        if (group.has(memberId)) {
          forceComplete()
        } else false
      } else if (shouldCompleteNonPendingHeartbeat(group, memberId)) {
        forceComplete()
      } else false
>>>>>>> 031b7208
    }
  }

  def shouldCompleteNonPendingHeartbeat(group: GroupMetadata, memberId: String): Boolean = {
    if (group.has(memberId)) {
      val member = group.get(memberId)
      member.hasSatisfiedHeartbeat
    } else {
      debug(s"Member id $memberId was not found in ${group.groupId} during heartbeat completion check")
      true
    }
  }

  def onExpireHeartbeat(group: GroupMetadata, memberId: String, isPending: Boolean): Unit = {
    group.inLock {
      if (group.is(Dead)) {
        info(s"Received notification of heartbeat expiration for member $memberId after group ${group.groupId} had already been unloaded or deleted.")
      } else if (isPending) {
        info(s"Pending member $memberId in group ${group.groupId} has been removed after session timeout expiration.")
        removePendingMemberAndUpdateGroup(group, memberId)
      } else if (!group.has(memberId)) {
        debug(s"Member $memberId has already been removed from the group.")
      } else {
        val member = group.get(memberId)
        if (!member.hasSatisfiedHeartbeat) {
          info(s"Member ${member.memberId} in group ${group.groupId} has failed, removing it from the group")
          removeMemberAndUpdateGroup(group, member, s"removing member ${member.memberId} on heartbeat expiration")
        }
      }
    }
  }

  def partitionFor(group: String): Int = groupManager.partitionFor(group)

  private def groupIsOverCapacity(group: GroupMetadata): Boolean = {
    group.size > groupConfig.groupMaxSize
  }

  private def isCoordinatorForGroup(groupId: String) = groupManager.isGroupLocal(groupId)

  private def isCoordinatorLoadInProgress(groupId: String) = groupManager.isGroupLoading(groupId)
}

object GroupCoordinator {

  val NoState = ""
  val NoProtocolType = ""
  val NoProtocol = ""
  val NoLeader = ""
  val NoGeneration = -1
  val NoMembers = List[MemberSummary]()
  val EmptyGroup = GroupSummary(NoState, NoProtocolType, NoProtocol, NoMembers)
  val DeadGroup = GroupSummary(Dead.toString, NoProtocolType, NoProtocol, NoMembers)
  val NewMemberJoinTimeoutMs: Int = 5 * 60 * 1000

  def apply(config: KafkaConfig,
            replicaManager: ReplicaManager,
            time: Time,
            metrics: Metrics): GroupCoordinator = {
    val heartbeatPurgatory = DelayedOperationPurgatory[DelayedHeartbeat]("Heartbeat", config.brokerId)
    val joinPurgatory = DelayedOperationPurgatory[DelayedJoin]("Rebalance", config.brokerId)
    GroupCoordinator(config, replicaManager, heartbeatPurgatory, joinPurgatory, time, metrics)
  }

  private[group] def offsetConfig(config: KafkaConfig) = OffsetConfig(
    maxMetadataSize = config.offsetMetadataMaxSize,
    loadBufferSize = config.offsetsLoadBufferSize,
    offsetsRetentionMs = config.offsetsRetentionMinutes * 60L * 1000L,
    offsetsRetentionCheckIntervalMs = config.offsetsRetentionCheckIntervalMs,
    offsetsTopicNumPartitions = config.offsetsTopicPartitions,
    offsetsTopicSegmentBytes = config.offsetsTopicSegmentBytes,
    offsetsTopicReplicationFactor = config.offsetsTopicReplicationFactor,
    offsetsTopicCompressionCodec = config.offsetsTopicCompressionCodec,
    offsetCommitTimeoutMs = config.offsetCommitTimeoutMs,
    offsetCommitRequiredAcks = config.offsetCommitRequiredAcks
  )

  def apply(config: KafkaConfig,
            replicaManager: ReplicaManager,
            heartbeatPurgatory: DelayedOperationPurgatory[DelayedHeartbeat],
            joinPurgatory: DelayedOperationPurgatory[DelayedJoin],
            time: Time,
            metrics: Metrics): GroupCoordinator = {
    val offsetConfig = this.offsetConfig(config)
    val groupConfig = GroupConfig(groupMinSessionTimeoutMs = config.groupMinSessionTimeoutMs,
      groupMaxSessionTimeoutMs = config.groupMaxSessionTimeoutMs,
      groupMaxSize = config.groupMaxSize,
      groupInitialRebalanceDelayMs = config.groupInitialRebalanceDelay)

    val groupMetadataManager = new GroupMetadataManager(config.brokerId, config.interBrokerProtocolVersion,
      offsetConfig, replicaManager, time, metrics)
    new GroupCoordinator(config.brokerId, groupConfig, offsetConfig, groupMetadataManager, heartbeatPurgatory, joinPurgatory, time, metrics)
  }

  private def memberLeaveError(memberIdentity: MemberIdentity,
                               error: Errors): LeaveMemberResponse = {
    LeaveMemberResponse(
      memberId = memberIdentity.memberId,
      groupInstanceId = Option(memberIdentity.groupInstanceId),
      error = error)
  }

  private def leaveError(topLevelError: Errors,
                         memberResponses: List[LeaveMemberResponse]): LeaveGroupResult = {
    LeaveGroupResult(
      topLevelError = topLevelError,
      memberResponses = memberResponses)
  }
}

case class GroupConfig(groupMinSessionTimeoutMs: Int,
                       groupMaxSessionTimeoutMs: Int,
                       groupMaxSize: Int,
                       groupInitialRebalanceDelayMs: Int)

case class JoinGroupResult(members: List[JoinGroupResponseMember],
                           memberId: String,
                           generationId: Int,
                           protocolType: Option[String],
                           protocolName: Option[String],
                           leaderId: String,
                           error: Errors)

object JoinGroupResult {
  def apply(memberId: String, error: Errors): JoinGroupResult = {
    JoinGroupResult(
      members = List.empty,
      memberId = memberId,
      generationId = GroupCoordinator.NoGeneration,
      protocolType = None,
      protocolName = None,
      leaderId = GroupCoordinator.NoLeader,
      error = error)
  }
}

case class SyncGroupResult(protocolType: Option[String],
                           protocolName: Option[String],
                           memberAssignment: Array[Byte],
                           error: Errors)

object SyncGroupResult {
  def apply(error: Errors): SyncGroupResult = {
    SyncGroupResult(None, None, Array.empty, error)
  }
}

case class LeaveMemberResponse(memberId: String,
                               groupInstanceId: Option[String],
                               error: Errors)

case class LeaveGroupResult(topLevelError: Errors,
                            memberResponses: List[LeaveMemberResponse])<|MERGE_RESOLUTION|>--- conflicted
+++ resolved
@@ -16,9 +16,6 @@
  */
 package kafka.coordinator.group
 
-import java.util.Properties
-import java.util.concurrent.atomic.AtomicBoolean
-
 import kafka.common.OffsetAndMetadata
 import kafka.log.LogConfig
 import kafka.message.ProducerCompressionCodec
@@ -29,25 +26,27 @@
 import org.apache.kafka.common.message.JoinGroupResponseData.JoinGroupResponseMember
 import org.apache.kafka.common.message.LeaveGroupRequestData.MemberIdentity
 import org.apache.kafka.common.metrics.Metrics
-<<<<<<< HEAD
-=======
 import org.apache.kafka.common.metrics.stats.Meter
->>>>>>> 031b7208
 import org.apache.kafka.common.protocol.{ApiKeys, Errors}
 import org.apache.kafka.common.requests._
 import org.apache.kafka.common.utils.Time
 
+import java.util.Properties
+import java.util.concurrent.atomic.AtomicBoolean
 import scala.collection.{Map, Seq, Set, immutable, mutable}
 import scala.math.max
 
 /**
- * GroupCoordinator处理一般的消费组consumer关系和offset管理
+ * GroupCoordinator handles general group membership and offset management.
  *
- * 每个Kafka服务端都会实例化一个协调器来负责一个消费组集合，消费组基于消费组名称的方式分配给协调器
- *
- * 延迟操作锁提示
- * 在消费组协调器中的延迟操作使用"group"作为延迟操作锁，在持有消费组锁时，ReplicaManager.appendRecords可能会被调用
- * 延迟的毁掉任务可能需要持有消费组锁，因为延迟的操作之后再占有消费组锁的前提下，才会完成
+ * Each Kafka server instantiates a coordinator which is responsible for a set of
+ * groups. Groups are assigned to coordinators based on their group names.
+ * <p>
+ * <b>Delayed operation locking notes:</b>
+ * Delayed operations in GroupCoordinator use `group` as the delayed operation
+ * lock. ReplicaManager.appendRecords may be invoked while holding the group lock
+ * used by its callback.  The delayed callback may acquire the group lock
+ * since the delayed operation is completed only if the group lock can be acquired.
  */
 class GroupCoordinator(val brokerId: Int,
                        val groupConfig: GroupConfig,
@@ -125,21 +124,6 @@
   }
 
   /**
-<<<<<<< HEAD
-   * 处理加入组请求
-   * @param groupId
-   * @param memberId
-   * @param groupInstanceId
-   * @param requireKnownMemberId
-   * @param clientId
-   * @param clientHost
-   * @param rebalanceTimeoutMs
-   * @param sessionTimeoutMs
-   * @param protocolType
-   * @param protocols
-   * @param responseCallback
-   */
-=======
    * Verify if the group has space to accept the joining member. The various
    * criteria are explained below.
    */
@@ -168,7 +152,6 @@
     }
   }
 
->>>>>>> 031b7208
   def handleJoinGroup(groupId: String,
                       memberId: String,
                       groupInstanceId: Option[String],
@@ -180,63 +163,16 @@
                       protocolType: String,
                       protocols: List[(String, Array[Byte])],
                       responseCallback: JoinCallback): Unit = {
-    // 首先校验消费组的状态
     validateGroupStatus(groupId, ApiKeys.JOIN_GROUP).foreach { error =>
-<<<<<<< HEAD
-      // 异常状态下抛出异常
-      responseCallback(joinError(memberId, error))
-=======
       responseCallback(JoinGroupResult(memberId, error))
->>>>>>> 031b7208
       return
     }
 
-    // 请求会话超时时间小于集群设定的最小会话请求超时时间，或者大于集群设定的最大会话超时时间
     if (sessionTimeoutMs < groupConfig.groupMinSessionTimeoutMs ||
       sessionTimeoutMs > groupConfig.groupMaxSessionTimeoutMs) {
-<<<<<<< HEAD
-      // 返回异常超时时间错误
-      responseCallback(joinError(memberId, Errors.INVALID_SESSION_TIMEOUT))
-=======
       responseCallback(JoinGroupResult(memberId, Errors.INVALID_SESSION_TIMEOUT))
->>>>>>> 031b7208
     } else {
-      // 请求成员是否是未知成员
       val isUnknownMember = memberId == JoinGroupRequest.UNKNOWN_MEMBER_ID
-<<<<<<< HEAD
-      // 遍历消费组列表，是否有指定的消费组
-      groupManager.getGroup(groupId) match {
-        case None =>
-          // 如果消费组位置并且member.id位置，创建消费组
-          // 如果指定了成员但是消费组却不存在，拒绝加入消费组请求
-          if (isUnknownMember) {
-            // 创建新的消费组
-            val group = groupManager.addGroup(new GroupMetadata(groupId, Empty, time))
-            // 执行加入未知消费组
-            doUnknownJoinGroup(group, groupInstanceId, requireKnownMemberId, clientId, clientHost, rebalanceTimeoutMs, sessionTimeoutMs, protocolType, protocols, responseCallback)
-          } else {
-            responseCallback(joinError(memberId, Errors.UNKNOWN_MEMBER_ID))
-          }
-        case Some(group) =>
-          group.inLock {
-            // 已经超过消费组的成员上限，并且消费组已经拥有该成员，并且该成员并不是处于等待加入状态
-            // 或者是一个位置的成员，并且已经超过消费组成员上限
-            if ((groupIsOverCapacity(group)
-              && group.has(memberId) && !group.get(memberId).isAwaitingJoin) // oversized group, need to shed members that haven't joined yet
-              || (isUnknownMember && group.size >= groupConfig.groupMaxSize)) {
-              // 删除指定成员及静态成员信息
-              group.remove(memberId)
-              group.removeStaticMember(groupInstanceId)
-              // 响应回调任务
-              responseCallback(joinError(JoinGroupRequest.UNKNOWN_MEMBER_ID, Errors.GROUP_MAX_SIZE_REACHED))
-            } else if (isUnknownMember) {
-              // 如果是一个未知的成员身份，执行添加新成员到消费组
-              // 第一次加入消费组的member，一般都是未知成员身份
-              doUnknownJoinGroup(group, groupInstanceId, requireKnownMemberId, clientId, clientHost, rebalanceTimeoutMs, sessionTimeoutMs, protocolType, protocols, responseCallback)
-            } else {
-              // 添加到消费组中
-              doJoinGroup(group, memberId, groupInstanceId, clientId, clientHost, rebalanceTimeoutMs, sessionTimeoutMs, protocolType, protocols, responseCallback)
-=======
       // group is created if it does not exist and the member id is UNKNOWN. if member
       // is specified but group does not exist, request is rejected with UNKNOWN_MEMBER_ID
       groupManager.getOrMaybeCreateGroup(groupId, isUnknownMember) match {
@@ -273,12 +209,10 @@
                 protocols,
                 responseCallback
               )
->>>>>>> 031b7208
             }
 
-            // 完成加入消费组请求
+            // attempt to complete JoinGroup
             if (group.is(PreparingRebalance)) {
-              // 完成当前member.id的所有观察者任务
               joinPurgatory.checkAndComplete(GroupKey(group.groupId))
             }
           }
@@ -286,161 +220,18 @@
     }
   }
 
-<<<<<<< HEAD
-  /**
-   * 处理离开消费组逻辑
-   * @param groupId          需要离开的消费组ID
-   * @param leavingMembers   离开的member信息
-   * @param responseCallback 响应回调任务
-   */
-  def handleLeaveGroup(groupId: String,
-                       leavingMembers: List[MemberIdentity],
-                       responseCallback: LeaveGroupResult => Unit): Unit = {
-    // 校验消费组状态
-    validateGroupStatus(groupId, ApiKeys.LEAVE_GROUP) match {
-      // 出现异常，返回错误信息
-      case Some(error) =>
-        responseCallback(leaveError(error, List.empty))
-      case None =>
-        // 没有异常，获取对应的消费组
-        groupManager.getGroup(groupId) match {
-          case None =>
-            // 没有找到对应的消费组，返回未知member.id错误
-            responseCallback(leaveError(Errors.NONE, leavingMembers.map { leavingMember =>
-              memberLeaveError(leavingMember, Errors.UNKNOWN_MEMBER_ID)
-            }))
-          case Some(group) =>
-            // 找到对应的消费组，进行同步操作
-            group.inLock {
-              if (group.is(Dead)) {
-                // 如果消费组处于失效状态，返回协调器不可用错误
-                responseCallback(leaveError(Errors.COORDINATOR_NOT_AVAILABLE, List.empty))
-              } else {
-                // 其他状态下都可以进入
-                // 过滤每个需要离开消费组的member
-                val memberErrors = leavingMembers.map { leavingMember =>
-                  val memberId = leavingMember.memberId
-                  val groupInstanceId = Option(leavingMember.groupInstanceId)
-                  // 如果离开的member是已知成员，但是member是静态成员
-                  if (memberId != JoinGroupRequest.UNKNOWN_MEMBER_ID
-                    && group.isStaticMemberFenced(memberId, groupInstanceId)) {
-                    // 返回使用相同group.instance.id加入消费组产生了两个不同的member.id
-                    memberLeaveError(leavingMember, Errors.FENCED_INSTANCE_ID)
-                  } else if (group.isPendingMember(memberId)) {
-                    // 如果member处于挂起状态
-                    if (groupInstanceId.isDefined) {
-                      // 如果是静态成员身份
-                      // 当前静态成员还不允许离开消费组，抛出非法状态异常
-                      throw new IllegalStateException(s"the static member $groupInstanceId was not expected to be leaving " +
-                        s"from pending member bucket with member id $memberId")
-                    } else {
-                      // 如果一个挂起的动态成员需要离开消费组，它需要从挂起列表中移除，取消心跳机制，提示加入消费组请求已经完成
-                      info(s"Pending member $memberId is leaving group ${group.groupId}.")
-                      // 从消费组挂起member集合中移除当前member
-                      removePendingMemberAndUpdateGroup(group, memberId)
-                      // 处理完成心跳任务
-                      heartbeatPurgatory.checkAndComplete(MemberKey(group.groupId, memberId))
-                      // 消费组移除，返回响应
-                      memberLeaveError(leavingMember, Errors.NONE)
-                    }
-                  } else if (!group.has(memberId) && !group.hasStaticMember(groupInstanceId)) {
-                    // 如果消费组中没有当前member，并且也没有此静态member
-                    // 返回没有未知member错误
-                    memberLeaveError(leavingMember, Errors.UNKNOWN_MEMBER_ID)
-                  } else {
-                    // 获取member信息，从静态或者动态中判断获取
-                    val member = if (group.hasStaticMember(groupInstanceId))
-                      group.get(group.getStaticMemberId(groupInstanceId))
-                    else
-                      group.get(memberId)
-                    // 移除member的心跳任务
-                    removeHeartbeatForLeavingMember(group, member)
-                    info(s"Member[group.instance.id ${member.groupInstanceId}, member.id ${member.memberId}] " +
-                      s"in group ${group.groupId} has left, removing it from the group")
-                    // 移除member并更新消费组
-                    removeMemberAndUpdateGroup(group, member, s"removing member $memberId on LeaveGroup")
-                    // 设置移除member正常响应
-                    memberLeaveError(leavingMember, Errors.NONE)
-                  }
-                }
-                // 触发回调任务
-                responseCallback(leaveError(Errors.NONE, memberErrors))
-              }
-            }
-        }
-    }
-  }
-
-  /**
-   * 处理心跳请求
-   * @param groupId          客户端请求心跳的消费组
-   * @param memberId         客户端member.id
-   * @param groupInstanceId  客户端group.instance.id
-   * @param generationId     generation.id
-   * @param responseCallback 响应回调任务
-   */
-  def handleHeartbeat(groupId: String,
-                      memberId: String,
-                      groupInstanceId: Option[String],
-                      generationId: Int,
-                      responseCallback: Errors => Unit): Unit = {
-    // 校验消费组状态
-    validateGroupStatus(groupId, ApiKeys.HEARTBEAT).foreach { error =>
-      if (error == Errors.COORDINATOR_LOAD_IN_PROGRESS)
-      // 消费组处于加载中，完成消费
-        responseCallback(Errors.NONE)
-      else
-        responseCallback(error)
-      return
-    }
-
-    // 获取消费组
-    groupManager.getGroup(groupId) match {
-      case None =>
-        responseCallback(Errors.UNKNOWN_MEMBER_ID)
-
-      case Some(group) => group.inLock {
-        if (group.is(Dead)) {
-          // 如果消费组处于失效状态，返回协调器不可用错误
-          // 直接返回失败，让consumer去寻找正确的协调器，并重新发送请求
-          responseCallback(Errors.COORDINATOR_NOT_AVAILABLE)
-        } else if (group.isStaticMemberFenced(memberId, groupInstanceId)) {
-          // 如果静态成员的member.id发生了变化，
-          responseCallback(Errors.FENCED_INSTANCE_ID)
-        } else if (!group.has(memberId)) {
-          // 没有包含当前的member.id返回未知成员身份
-          responseCallback(Errors.UNKNOWN_MEMBER_ID)
-        } else if (generationId != group.generationId) {
-          responseCallback(Errors.ILLEGAL_GENERATION)
-        } else {
-          group.currentState match {
-            case Empty =>
-              // 当前消费组没有任何消费者
-              responseCallback(Errors.UNKNOWN_MEMBER_ID)
-
-            case CompletingRebalance =>
-              // 处于准备完成再平衡状态，返回进行再平衡错误
-              responseCallback(Errors.REBALANCE_IN_PROGRESS)
-
-            case PreparingRebalance =>
-              // 准备进行再平衡
-              val member = group.get(memberId)
-              // 完成当次心跳，并开启下一次心跳任务
-              completeAndScheduleNextHeartbeatExpiration(group, member)
-              responseCallback(Errors.REBALANCE_IN_PROGRESS)
-=======
   private def doNewMemberJoinGroup(
-    group: GroupMetadata,
-    groupInstanceId: Option[String],
-    requireKnownMemberId: Boolean,
-    clientId: String,
-    clientHost: String,
-    rebalanceTimeoutMs: Int,
-    sessionTimeoutMs: Int,
-    protocolType: String,
-    protocols: List[(String, Array[Byte])],
-    responseCallback: JoinCallback
-  ): Unit = {
+                                    group: GroupMetadata,
+                                    groupInstanceId: Option[String],
+                                    requireKnownMemberId: Boolean,
+                                    clientId: String,
+                                    clientHost: String,
+                                    rebalanceTimeoutMs: Int,
+                                    sessionTimeoutMs: Int,
+                                    protocolType: String,
+                                    protocols: List[(String, Array[Byte])],
+                                    responseCallback: JoinCallback
+                                  ): Unit = {
     group.inLock {
       if (group.is(Dead)) {
         // if the group is marked as dead, it means some other thread has just removed the group
@@ -486,17 +277,17 @@
   }
 
   private def doStaticNewMemberJoinGroup(
-    group: GroupMetadata,
-    groupInstanceId: String,
-    newMemberId: String,
-    clientId: String,
-    clientHost: String,
-    rebalanceTimeoutMs: Int,
-    sessionTimeoutMs: Int,
-    protocolType: String,
-    protocols: List[(String, Array[Byte])],
-    responseCallback: JoinCallback
-  ): Unit = {
+                                          group: GroupMetadata,
+                                          groupInstanceId: String,
+                                          newMemberId: String,
+                                          clientId: String,
+                                          clientHost: String,
+                                          rebalanceTimeoutMs: Int,
+                                          sessionTimeoutMs: Int,
+                                          protocolType: String,
+                                          protocols: List[(String, Array[Byte])],
+                                          responseCallback: JoinCallback
+                                        ): Unit = {
     group.currentStaticMemberId(groupInstanceId) match {
       case Some(oldMemberId) =>
         info(s"Static member with groupInstanceId=$groupInstanceId and unknown member id joins " +
@@ -514,17 +305,17 @@
   }
 
   private def doDynamicNewMemberJoinGroup(
-    group: GroupMetadata,
-    requireKnownMemberId: Boolean,
-    newMemberId: String,
-    clientId: String,
-    clientHost: String,
-    rebalanceTimeoutMs: Int,
-    sessionTimeoutMs: Int,
-    protocolType: String,
-    protocols: List[(String, Array[Byte])],
-    responseCallback: JoinCallback
-  ): Unit = {
+                                           group: GroupMetadata,
+                                           requireKnownMemberId: Boolean,
+                                           newMemberId: String,
+                                           clientId: String,
+                                           clientHost: String,
+                                           rebalanceTimeoutMs: Int,
+                                           sessionTimeoutMs: Int,
+                                           protocolType: String,
+                                           protocols: List[(String, Array[Byte])],
+                                           responseCallback: JoinCallback
+                                         ): Unit = {
     if (requireKnownMemberId) {
       // If member id required, register the member in the pending member list and send
       // back a response to call for another join group request with allocated member id.
@@ -544,11 +335,11 @@
   }
 
   private def validateCurrentMember(
-    group: GroupMetadata,
-    memberId: String,
-    groupInstanceId: Option[String],
-    operation: String
-  ): Option[Errors] = {
+                                     group: GroupMetadata,
+                                     memberId: String,
+                                     groupInstanceId: Option[String],
+                                     operation: String
+                                   ): Option[Errors] = {
     // We are validating two things:
     // 1. If `groupInstanceId` is present, then it exists and is mapped to `memberId`
     // 2. The `memberId` exists in the group
@@ -573,17 +364,17 @@
   }
 
   private def doCurrentMemberJoinGroup(
-    group: GroupMetadata,
-    memberId: String,
-    groupInstanceId: Option[String],
-    clientId: String,
-    clientHost: String,
-    rebalanceTimeoutMs: Int,
-    sessionTimeoutMs: Int,
-    protocolType: String,
-    protocols: List[(String, Array[Byte])],
-    responseCallback: JoinCallback
-  ): Unit = {
+                                        group: GroupMetadata,
+                                        memberId: String,
+                                        groupInstanceId: Option[String],
+                                        clientId: String,
+                                        clientHost: String,
+                                        rebalanceTimeoutMs: Int,
+                                        sessionTimeoutMs: Int,
+                                        protocolType: String,
+                                        protocols: List[(String, Array[Byte])],
+                                        responseCallback: JoinCallback
+                                      ): Unit = {
     group.inLock {
       if (group.is(Dead)) {
         // if the group is marked as dead, it means some other thread has just removed the group
@@ -642,20 +433,9 @@
                 // member has changed metadata, so force a rebalance
                 updateMemberAndRebalance(group, member, protocols, s"Updating metadata for member ${member.memberId} during ${group.currentState}", responseCallback)
               }
->>>>>>> 031b7208
 
             case Stable =>
-              // 稳定状态
               val member = group.get(memberId)
-<<<<<<< HEAD
-              // 完成当次心跳，并开启下一次心跳任务
-              completeAndScheduleNextHeartbeatExpiration(group, member)
-              responseCallback(Errors.NONE)
-
-            case Dead =>
-              // 消费者已经关闭，抛出非法状态异常
-              throw new IllegalStateException(s"Reached unexpected condition for Dead group $groupId")
-=======
               if (group.isLeader(memberId)) {
                 // force a rebalance if the leader sends JoinGroup;
                 // This allows the leader to trigger rebalances for changes affecting assignment
@@ -681,7 +461,6 @@
               warn(s"Attempt to add rejoining member $memberId of group ${group.groupId} in " +
                 s"unexpected group state ${group.currentState}")
               responseCallback(JoinGroupResult(memberId, Errors.UNKNOWN_MEMBER_ID))
->>>>>>> 031b7208
           }
         }
       }
@@ -696,26 +475,17 @@
                       groupInstanceId: Option[String],
                       groupAssignment: Map[String, Array[Byte]],
                       responseCallback: SyncCallback): Unit = {
-    // 校验消费组的状态
     validateGroupStatus(groupId, ApiKeys.SYNC_GROUP) match {
       case Some(error) if error == Errors.COORDINATOR_LOAD_IN_PROGRESS =>
-<<<<<<< HEAD
-        // 如果协调者正在加载，证明我们已经失效了活跃的再平衡的状态，并且消费组需要从加入消费组的地方重新开始
-        // 返回正在再平衡的状态，consumer会尝试重新加入，但是不需要去重新发现协调器
-        // 需要注意的是在旧版本客户端中不能返回COORDINATOR_LOAD_IN_PROGRESS状态
-        responseCallback(SyncGroupResult(Array.empty, Errors.REBALANCE_IN_PROGRESS))
-=======
         // The coordinator is loading, which means we've lost the state of the active rebalance and the
         // group will need to start over at JoinGroup. By returning rebalance in progress, the consumer
         // will attempt to rejoin without needing to rediscover the coordinator. Note that we cannot
         // return COORDINATOR_LOAD_IN_PROGRESS since older clients do not expect the error.
         responseCallback(SyncGroupResult(Errors.REBALANCE_IN_PROGRESS))
->>>>>>> 031b7208
 
       case Some(error) => responseCallback(SyncGroupResult(error))
 
       case None =>
-        // 当前消费组存在给定member.id的情况下，才会返回正常的同步消费组响应
         groupManager.getGroup(groupId) match {
           case None => responseCallback(SyncGroupResult(Errors.UNKNOWN_MEMBER_ID))
           case Some(group) => doSyncGroup(group, generation, memberId, protocolType, protocolName,
@@ -724,25 +494,14 @@
     }
   }
 
-<<<<<<< HEAD
-  /**
-   * 执行消费组同步
-   * @param group            消费组
-   * @param generationId     generationId
-   * @param memberId         需要进行同步的member.id
-   * @param groupInstanceId  member的group.instance.id
-   * @param groupAssignment  消费组的分配策略
-   * @param responseCallback 同步消费组请求的响应回调任务
-   */
-=======
   private def validateSyncGroup(
-    group: GroupMetadata,
-    generationId: Int,
-    memberId: String,
-    protocolType: Option[String],
-    protocolName: Option[String],
-    groupInstanceId: Option[String],
-  ): Option[Errors] = {
+                                 group: GroupMetadata,
+                                 generationId: Int,
+                                 memberId: String,
+                                 protocolType: Option[String],
+                                 protocolName: Option[String],
+                                 groupInstanceId: Option[String],
+                               ): Option[Errors] = {
     if (group.is(Dead)) {
       // if the group is marked as dead, it means some other thread has just removed the group
       // from the coordinator metadata; this is likely that the group has migrated to some other
@@ -769,7 +528,6 @@
     }
   }
 
->>>>>>> 031b7208
   private def doSyncGroup(group: GroupMetadata,
                           generationId: Int,
                           memberId: String,
@@ -779,31 +537,6 @@
                           groupAssignment: Map[String, Array[Byte]],
                           responseCallback: SyncCallback): Unit = {
     group.inLock {
-<<<<<<< HEAD
-      if (group.is(Dead)) {
-        // 消费组处于失效状态，返回协调器不可用状态
-        // 如果消费组处于失效状态，意味着其他线程已经将消费组从协调器metadata中移除
-        // 就相当于消费组迁移至其他的协调器或者消费组在一个瞬时不稳定的状态
-        // 让member重新获取正确的协调者并进行重新加入
-        responseCallback(SyncGroupResult(Array.empty, Errors.COORDINATOR_NOT_AVAILABLE))
-      } else if (group.isStaticMemberFenced(memberId, groupInstanceId)) {
-
-        responseCallback(SyncGroupResult(Array.empty, Errors.FENCED_INSTANCE_ID))
-      } else if (!group.has(memberId)) {
-        // 给定消费组中没有给定的member id
-        responseCallback(SyncGroupResult(Array.empty, Errors.UNKNOWN_MEMBER_ID))
-      } else if (generationId != group.generationId) {
-        // 请求时的generationId不等于消费组当前的generationId
-        responseCallback(SyncGroupResult(Array.empty, Errors.ILLEGAL_GENERATION))
-      } else {
-        group.currentState match {
-          case Empty =>
-            // 返回未知member.id
-            responseCallback(SyncGroupResult(Array.empty, Errors.UNKNOWN_MEMBER_ID))
-          case PreparingRebalance =>
-            // 返回正在进行再平衡
-            responseCallback(SyncGroupResult(Array.empty, Errors.REBALANCE_IN_PROGRESS))
-=======
       val validationErrorOpt = validateSyncGroup(
         group,
         generationId,
@@ -822,25 +555,15 @@
 
           case PreparingRebalance =>
             responseCallback(SyncGroupResult(Errors.REBALANCE_IN_PROGRESS))
->>>>>>> 031b7208
 
           case CompletingRebalance =>
-            // 正在等待再平衡的完成
-            // 协调器也在等待leader consumer完成partition分配操作
             group.get(memberId).awaitingSyncCallback = responseCallback
 
-            // 如果请求同步消费组请求的是leader consumer，我们可以尝试保持当前的正在等待再平衡的状态，并且向稳定状态进行过渡
+            // if this is the leader, then we can attempt to persist state and transition to stable
             if (group.isLeader(memberId)) {
               info(s"Assignment received from leader for group ${group.groupId} for generation ${group.generationId}. " +
                 s"The group has ${group.size} members, ${group.allStaticMembers.size} of which are static.")
 
-<<<<<<< HEAD
-              // 筛选出没有分配的member.id，并加入到分配结果中
-              val missing = group.allMembers -- groupAssignment.keySet
-              val assignment = groupAssignment ++ missing.map(_ -> Array.empty[Byte]).toMap
-              // 更新消费组信息
-              // 第三个参数传递了一个函数，类似于"发送响应的回调任务"传给值对象
-=======
               // fill any missing members with an empty assignment
               val missing = group.allMembers.diff(groupAssignment.keySet)
               val assignment = groupAssignment ++ missing.map(_ -> Array.empty[Byte]).toMap
@@ -849,21 +572,17 @@
                 warn(s"Setting empty assignments for members $missing of ${group.groupId} for generation ${group.generationId}")
               }
 
->>>>>>> 031b7208
               groupManager.storeGroup(group, assignment, (error: Errors) => {
                 group.inLock {
-                  // 当等待再平衡结果时，其他member可能已经加入到消费组中，所以必须确认当前消费组仍处于正在等待完成再平衡的状态，并且消费组的generation也没有发生变化
-                  // 如果消费组状态发生了变化，就不进行任何操作
+                  // another member may have joined the group while we were awaiting this callback,
+                  // so we must ensure we are still in the CompletingRebalance state and the same generation
+                  // when it gets invoked. if we have transitioned to another state, then do nothing
                   if (group.is(CompletingRebalance) && generationId == group.generationId) {
                     if (error != Errors.NONE) {
-                      // 出现异常
                       resetAndPropagateAssignmentError(group, error)
                       maybePrepareRebalance(group, s"error when storing group assignment during SyncGroup (member: $memberId)")
                     } else {
-                      // 没有出现异常
-                      // 设置并传递分配信息
                       setAndPropagateAssignment(group, assignment)
-                      // 并将状态转换为稳定状态
                       group.transitionTo(Stable)
                     }
                   }
@@ -873,45 +592,18 @@
             }
 
           case Stable =>
-            // 如果消费组当前处于稳定状态，返回当前的分配信息即可
+            // if the group is stable, we just return the current assignment
             val memberMetadata = group.get(memberId)
-<<<<<<< HEAD
-            // 直接使用当前的分配信息，直接调用回调任务
-            responseCallback(SyncGroupResult(memberMetadata.assignment, Errors.NONE))
-            // 计划下一次进行心跳的时间
-=======
             responseCallback(SyncGroupResult(group.protocolType, group.protocolName, memberMetadata.assignment, Errors.NONE))
->>>>>>> 031b7208
             completeAndScheduleNextHeartbeatExpiration(group, group.get(memberId))
 
           case Dead =>
-            // 消费组处于无效状态，直接抛出非法状态异常
             throw new IllegalStateException(s"Reached unexpected condition for Dead group ${group.groupId}")
         }
       }
     }
   }
 
-<<<<<<< HEAD
-  /**
-   * 校验group.id是否合法，已分配给当前协调器，并且消费组是否已经加载
-   */
-  private def validateGroupStatus(groupId: String, api: ApiKeys): Option[Errors] = {
-    // 校验group.id
-    if (!isValidGroupId(groupId, api))
-      Some(Errors.INVALID_GROUP_ID)
-    // 消费组协调器是否处于活跃状态
-    else if (!isActive.get)
-      Some(Errors.COORDINATOR_NOT_AVAILABLE)
-    // 消费组协调是否已经加载指定group.id的partition
-    else if (isCoordinatorLoadInProgress(groupId))
-      Some(Errors.COORDINATOR_LOAD_IN_PROGRESS)
-    // 当前消费组协调器是否是负责当前消费组的
-    else if (!isCoordinatorForGroup(groupId))
-      Some(Errors.NOT_COORDINATOR)
-    else
-      None
-=======
   def handleLeaveGroup(groupId: String,
                        leavingMembers: List[MemberIdentity],
                        responseCallback: LeaveGroupResult => Unit): Unit = {
@@ -929,7 +621,7 @@
       case None =>
         groupManager.getGroup(groupId) match {
           case None =>
-            responseCallback(leaveError(Errors.NONE, leavingMembers.map {leavingMember =>
+            responseCallback(leaveError(Errors.NONE, leavingMembers.map { leavingMember =>
               memberLeaveError(leavingMember, Errors.UNKNOWN_MEMBER_ID)
             }))
           case Some(group) =>
@@ -975,7 +667,6 @@
             }
         }
     }
->>>>>>> 031b7208
   }
 
   def handleDeleteGroups(groupIds: Set[String]): Map[String, Errors] = {
@@ -1019,82 +710,6 @@
     groupErrors
   }
 
-<<<<<<< HEAD
-  /**
-   * 执行未知成员身份加入消费组
-   * @param group
-   * @param groupInstanceId
-   * @param requireKnownMemberId
-   * @param clientId
-   * @param clientHost
-   * @param rebalanceTimeoutMs
-   * @param sessionTimeoutMs
-   * @param protocolType
-   * @param protocols
-   * @param responseCallback
-   */
-  private def doUnknownJoinGroup(group: GroupMetadata,
-                                 groupInstanceId: Option[String],
-                                 requireKnownMemberId: Boolean,
-                                 clientId: String,
-                                 clientHost: String,
-                                 rebalanceTimeoutMs: Int,
-                                 sessionTimeoutMs: Int,
-                                 protocolType: String,
-                                 protocols: List[(String, Array[Byte])],
-                                 responseCallback: JoinCallback): Unit = {
-    // 加锁
-    group.inLock {
-      // 如果消费组已经死掉，返回协调器不可用异常
-      if (group.is(Dead)) {
-        // 证明其他线程刚刚已经将消费组从协调器metadata中移除去，可能消费组已经迁移到其他的协调器中或者消费组处于不稳定状态
-        // 成员会通过重试来获取正确的协调器并重新加入消费组
-        responseCallback(joinError(JoinGroupRequest.UNKNOWN_MEMBER_ID, Errors.COORDINATOR_NOT_AVAILABLE))
-      } else if (!group.supportsProtocols(protocolType, MemberMetadata.plainProtocolSet(protocols))) {
-        // 当前消费组不支持此分配协议，返回不支持此分配协议错误
-        responseCallback(joinError(JoinGroupRequest.UNKNOWN_MEMBER_ID, Errors.INCONSISTENT_GROUP_PROTOCOL))
-      } else {
-        // 根据group.instance.id和client.id生成当前成员在消费组中唯一的member.id
-        val newMemberId = group.generateMemberId(clientId, groupInstanceId)
-        // 如果当前消费组已经拥有此静态成员
-        if (group.hasStaticMember(groupInstanceId)) {
-          // 获取旧的成员member.id
-          val oldMemberId = group.getStaticMemberId(groupInstanceId)
-          info(s"Static member $groupInstanceId with unknown member id rejoins, assigning new member id $newMemberId, while " +
-            s"old member $oldMemberId will be removed.")
-          // 获取当前消费组的leader consumer
-          val currentLeader = group.leaderOrNull
-          // 更新静态成员信息
-          val member = group.replaceGroupInstance(oldMemberId, newMemberId, groupInstanceId)
-          // 老member的心跳会失效，因为老member.id已经不存在于消费组中
-          // 新心跳机制会使用新的member.id继续定时进行
-          completeAndScheduleNextHeartbeatExpiration(group, member)
-          // 从消费组中获取指定的成员信息
-          val knownStaticMember = group.get(newMemberId)
-          // 更新消费组中的成员信息
-          group.updateMember(knownStaticMember, protocols, responseCallback)
-          // 过滤当前集群的状态
-          group.currentState match {
-            // 稳定或者正在完成再平衡
-            case Stable | CompletingRebalance =>
-              // 静态成员在此时加入消费组不会触发再平衡
-              info(s"Static member joins during ${group.currentState} stage will not trigger rebalance.")
-              group.maybeInvokeJoinCallback(member, JoinGroupResult(
-                members = List.empty,
-                memberId = newMemberId,
-                generationId = group.generationId,
-                subProtocol = group.protocolOrNull,
-                // 需要避免当前leader consumer在消费组处于稳定/等待同步的状态时，执行琐碎的分配操作
-                // 可以保证每次都返回老的leader id以便当前leader consumer不会消费根据返回的消息将自己假设为leader consumer
-                // 因为新的member.id与返回的leader id不匹配，因此不会执行任何分配
-                leaderId = currentLeader,
-                error = Errors.NONE))
-            // 死亡状态
-            case Empty | Dead =>
-              throw new IllegalStateException(s"Group ${group.groupId} was not supposed to be " +
-                s"in the state ${group.currentState} when the unknown static member $groupInstanceId rejoins.")
-            // 准备进行再平衡，不进行任何回调
-=======
   def handleDeleteOffsets(groupId: String, partitions: Seq[TopicPartition]): (Errors, Map[TopicPartition, Errors]) = {
     var groupError: Errors = Errors.NONE
     var partitionErrors: Map[TopicPartition, Errors] = Map()
@@ -1152,11 +767,11 @@
   }
 
   private def validateHeartbeat(
-    group: GroupMetadata,
-    generationId: Int,
-    memberId: String,
-    groupInstanceId: Option[String]
-  ): Option[Errors] = {
+                                 group: GroupMetadata,
+                                 generationId: Int,
+                                 memberId: String,
+                                 groupInstanceId: Option[String]
+                               ): Option[Errors] = {
     if (group.is(Dead)) {
       Some(Errors.COORDINATOR_NOT_AVAILABLE)
     } else {
@@ -1182,7 +797,7 @@
                       responseCallback: Errors => Unit): Unit = {
     validateGroupStatus(groupId, ApiKeys.HEARTBEAT).foreach { error =>
       if (error == Errors.COORDINATOR_LOAD_IN_PROGRESS)
-        // the group is still loading, so respond just blindly
+      // the group is still loading, so respond just blindly
         responseCallback(Errors.NONE)
       else
         responseCallback(error)
@@ -1215,24 +830,19 @@
               completeAndScheduleNextHeartbeatExpiration(group, member)
               responseCallback(Errors.NONE)
 
->>>>>>> 031b7208
             case PreparingRebalance =>
+              val member = group.get(memberId)
+              completeAndScheduleNextHeartbeatExpiration(group, member)
+              responseCallback(Errors.REBALANCE_IN_PROGRESS)
+
+            case Stable =>
+              val member = group.get(memberId)
+              completeAndScheduleNextHeartbeatExpiration(group, member)
+              responseCallback(Errors.NONE)
+
+            case Dead =>
+              throw new IllegalStateException(s"Reached unexpected condition for Dead group $groupId")
           }
-        } else if (requireKnownMemberId) {
-          // 如果是动态成员，并且有已知的member.id，注册到挂起成员列表中，并且返回响应
-          debug(s"Dynamic member with unknown member id rejoins group ${group.groupId} in " +
-            s"${group.currentState} state. Created a new member id $newMemberId and request the member to rejoin with this id.")
-          group.addPendingMember(newMemberId)
-          // 设置新成员的失效机制（心跳）
-          addPendingMemberExpiration(group, newMemberId, sessionTimeoutMs)
-          // 返回响应
-          responseCallback(joinError(newMemberId, Errors.MEMBER_ID_REQUIRED))
-        } else {
-          debug(s"Dynamic member with unknown member id rejoins group ${group.groupId} in " +
-            s"${group.currentState} state. Created a new member id $newMemberId for this member and add to the group.")
-          // 如果动态成员是新成员，需要加入消费组
-          addMemberAndRebalance(rebalanceTimeoutMs, sessionTimeoutMs, newMemberId, groupInstanceId,
-            clientId, clientHost, protocolType, protocols, group, responseCallback)
         }
       }
     }
@@ -1316,12 +926,12 @@
   }
 
   private def validateOffsetCommit(
-    group: GroupMetadata,
-    generationId: Int,
-    memberId: String,
-    groupInstanceId: Option[String],
-    isTransactional: Boolean
-  ): Option[Errors] = {
+                                    group: GroupMetadata,
+                                    generationId: Int,
+                                    memberId: String,
+                                    groupInstanceId: Option[String],
+                                    isTransactional: Boolean
+                                  ): Option[Errors] = {
     if (group.is(Dead)) {
       Some(Errors.COORDINATOR_NOT_AVAILABLE)
     } else if (generationId >= 0 || memberId != JoinGroupRequest.UNKNOWN_MEMBER_ID || groupInstanceId.isDefined) {
@@ -1451,120 +1061,19 @@
   }
 
   /**
-   * 加入消费组
-   * member.id不是未知编号，则必须保证member已经在members中
-   * @param group              group metadata
-   * @param memberId           需要加入的member.id
-   * @param groupInstanceId    需要加入的group.instance.id
-   * @param clientId           需要加入的client.id
-   * @param clientHost         需要加入的client地址
-   * @param rebalanceTimeoutMs 再平衡等待时间
-   * @param sessionTimeoutMs   会话等待时间
-   * @param protocolType       协议类型
-   * @param protocols          协议
-   * @param responseCallback   响应回调任务
+   * Check that the groupId is valid, assigned to this coordinator and that the group has been loaded.
    */
-  private def doJoinGroup(group: GroupMetadata,
-                          memberId: String,
-                          groupInstanceId: Option[String],
-                          clientId: String,
-                          clientHost: String,
-                          rebalanceTimeoutMs: Int,
-                          sessionTimeoutMs: Int,
-                          protocolType: String,
-                          protocols: List[(String, Array[Byte])],
-                          responseCallback: JoinCallback): Unit = {
-    group.inLock {
-      // 消费组已经关闭，返回协调器不可用状态
-      if (group.is(Dead)) {
-        // 证明其他线程刚刚已经将消费组从协调器metadata中移除去，可能消费组已经迁移到其他的协调器中或者消费组处于不稳定状态
-        // 成员会通过重试来获取正确的协调器并重新加入消费组
-        responseCallback(joinError(memberId, Errors.COORDINATOR_NOT_AVAILABLE))
-      } else if (!group.supportsProtocols(protocolType, MemberMetadata.plainProtocolSet(protocols))) {
-        // 当前消费组不支持此分配协议，返回不支持此分配协议错误
-        responseCallback(joinError(memberId, Errors.INCONSISTENT_GROUP_PROTOCOL))
-      } else if (group.isPendingMember(memberId)) {
-        // 当前成员正在此消费组内挂起
-        // 如果新的请求指定了group.instance.id
-        // 也就是成员从请求动态成员，到请求静态成员
-        // 证明可以挂起的成员，不可能变为一个静态成员
-        if (groupInstanceId.isDefined) {
-          throw new IllegalStateException(s"the static member $groupInstanceId was not expected to be assigned " +
-            s"into pending member bucket with member id $memberId")
-        } else {
-          // 在没有group.instance.is的情况下，添加成员并进行再平衡
-          addMemberAndRebalance(rebalanceTimeoutMs, sessionTimeoutMs, memberId, groupInstanceId,
-            clientId, clientHost, protocolType, protocols, group, responseCallback)
-        }
-      } else {
-        val groupInstanceIdNotFound = groupInstanceId.isDefined && !group.hasStaticMember(groupInstanceId)
-        // 验证member.id是否是最新的静态成员
-        if (group.isStaticMemberFenced(memberId, groupInstanceId)) {
-          // 指定的member.id没有匹配到group.instance.id，证明出现了重复的实例需要立即关闭
-          responseCallback(joinError(memberId, Errors.FENCED_INSTANCE_ID))
-        } else if (!group.has(memberId) || groupInstanceIdNotFound) {
-          // 消费组中没有当前member.id，或者没有找到group.instance.id
-          // 如果动态成员尝试注册一个未识别的id，或者静态成员使用未知的group.instance.id加入消费组
-          // 发送响应让客户端重置它的member.id并重试加入消费组
-          responseCallback(joinError(memberId, Errors.UNKNOWN_MEMBER_ID))
-        } else {
-          // 走到这里证明消费组已经拥有当前member.id
-          val member = group.get(memberId)
-          // 根据消费组的状态，进行不同的操作
-          group.currentState match {
-            case PreparingRebalance =>
-              // 如果消费组处于准备进行再平衡状态，更新成员信息并进行再平衡
-              updateMemberAndRebalance(group, member, protocols, responseCallback)
-            case CompletingRebalance =>
-              // 如果消费组处于完成再平衡状态，如果当前成员和协议匹配，返回加入消费组成功
-              if (member.matches(protocols)) {
-                // 消费组使用相同的metadata加入到消费组，所以只会返回当前generation的消费组信息即可
-                responseCallback(JoinGroupResult(
-                  members = if (group.isLeader(memberId)) {
-                    group.currentMemberMetadata
-                  } else {
-                    List.empty
-                  },
-                  memberId = memberId,
-                  generationId = group.generationId,
-                  subProtocol = group.protocolOrNull,
-                  leaderId = group.leaderOrNull,
-                  error = Errors.NONE))
-              } else {
-                // 消费组的metadata发生了变化，强制进行一次再平衡
-                updateMemberAndRebalance(group, member, protocols, responseCallback)
-              }
-
-            case Stable =>
-              // 消费组处于稳定状态
-              val member = group.get(memberId)
-              if (group.isLeader(memberId) || !member.matches(protocols)) {
-                // 如果当前消费组的leader consumer是指定成员，并且指定成员修改了metadata信息
-                // 更新metadata并强制进行一次再平衡
-                // 后者允许leader consumer为影响分配修改的触发再平衡，这些更新不影响成员元数据（例如，消费者的主题元数据更改）
-                updateMemberAndRebalance(group, member, protocols, responseCallback)
-              } else {
-                // 此时加入消费组的成员身份必定是follower，并且metadata也没有什么实质上的修改
-                // 直接返回当前generation的消费组的信息
-                responseCallback(JoinGroupResult(
-                  members = List.empty,
-                  memberId = memberId,
-                  generationId = group.generationId,
-                  subProtocol = group.protocolOrNull,
-                  leaderId = group.leaderOrNull,
-                  error = Errors.NONE))
-              }
-
-            case Empty | Dead =>
-              // 消费组已经处于无效状态
-              // 让添加到消费组的member重置它们的generation并进行重新加入请求
-              warn(s"Attempt to add rejoining member $memberId of group ${group.groupId} in " +
-                s"unexpected group state ${group.currentState}")
-              responseCallback(joinError(memberId, Errors.UNKNOWN_MEMBER_ID))
-          }
-        }
-      }
-    }
+  private def validateGroupStatus(groupId: String, api: ApiKeys): Option[Errors] = {
+    if (!isValidGroupId(groupId, api))
+      Some(Errors.INVALID_GROUP_ID)
+    else if (!isActive.get)
+      Some(Errors.COORDINATOR_NOT_AVAILABLE)
+    else if (isCoordinatorLoadInProgress(groupId))
+      Some(Errors.COORDINATOR_LOAD_IN_PROGRESS)
+    else if (!isCoordinatorForGroup(groupId))
+      Some(Errors.NOT_COORDINATOR)
+    else
+      None
   }
 
   private def onGroupUnloaded(group: GroupMetadata): Unit = {
@@ -1591,10 +1100,6 @@
     }
   }
 
-  /**
-   * 加载消费组信息
-   * @param group 需要进行加载的消费组metadata
-   */
   private def onGroupLoaded(group: GroupMetadata): Unit = {
     group.inLock {
       info(s"Loading group metadata for ${group.groupId} with generation ${group.generationId}")
@@ -1609,7 +1114,6 @@
 
   /**
    * Load cached state from the given partition and begin handling requests for groups which map to it.
-   *
    * @param offsetTopicPartitionId The partition we are now leading
    */
   def onElection(offsetTopicPartitionId: Int): Unit = {
@@ -1619,7 +1123,6 @@
 
   /**
    * Unload cached state for the given partition and stop handling requests for groups which map to it.
-   *
    * @param offsetTopicPartitionId The partition we are no longer leading
    */
   def onResignation(offsetTopicPartitionId: Int): Unit = {
@@ -1627,11 +1130,6 @@
     groupManager.removeGroupsForPartition(offsetTopicPartitionId, onGroupUnloaded)
   }
 
-  /**
-   * 设置并传递分配信息
-   * @param group      消费组metadata
-   * @param assignment 消费组分配信息
-   */
   private def setAndPropagateAssignment(group: GroupMetadata, assignment: Map[String, Array[Byte]]): Unit = {
     assert(group.is(CompletingRebalance))
     group.allMemberMetadata.foreach(member => member.assignment = assignment(member.memberId))
@@ -1644,24 +1142,12 @@
     propagateAssignment(group, error)
   }
 
-  /**
-   * 传递消费组分配信息
-   * @param group 消费组metadata
-   * @param error 错误
-   */
   private def propagateAssignment(group: GroupMetadata, error: Errors): Unit = {
     val (protocolType, protocolName) = if (error == Errors.NONE)
       (group.protocolType, group.protocolName)
     else
       (None, None)
     for (member <- group.allMemberMetadata) {
-<<<<<<< HEAD
-      // 回调同步消费组响应回调任务
-      if (group.maybeInvokeSyncCallback(member, SyncGroupResult(member.assignment, error))) {
-        // 完成并计划下一次进行心跳的时间
-        // 在传递完member的分配信息后，重置members的会话等待时间
-        // 因为如果一直等待leader的同步消费组请求或者存储回调任务中任何一个会话失效了，它的失效会被忽略，并且未来的hearbeat不会计划
-=======
       if (member.assignment.isEmpty && error == Errors.NONE) {
         warn(s"Sending empty assignment to member ${member.memberId} of ${group.groupId} for generation ${group.generationId} with no errors")
       }
@@ -1671,40 +1157,19 @@
         // This is because if any member's session expired while we were still awaiting either
         // the leader sync group or the storage callback, its expiration will be ignored and no
         // future heartbeat expectations will not be scheduled.
->>>>>>> 031b7208
         completeAndScheduleNextHeartbeatExpiration(group, member)
       }
     }
   }
 
   /**
-   * 完成当前DelayedHeartbeats任务，并且计划下一次任务
+   * Complete existing DelayedHeartbeats for the given member and schedule the next one
    */
   private def completeAndScheduleNextHeartbeatExpiration(group: GroupMetadata, member: MemberMetadata): Unit = {
     completeAndScheduleNextExpiration(group, member, member.sessionTimeoutMs)
   }
 
-  /**
-   * 完成之前成员剩余的任务，并重新计划进行下一次心跳的最晚时间
-   * @param group     消费组metadata
-   * @param member    成员metadata
-   * @param timeoutMs 超时时间
-   */
   private def completeAndScheduleNextExpiration(group: GroupMetadata, member: MemberMetadata, timeoutMs: Long): Unit = {
-<<<<<<< HEAD
-    // 设置最近一次心跳请求的时间戳
-    member.latestHeartbeat = time.milliseconds()
-    // 构建memberKey
-    val memberKey = MemberKey(member.groupId, member.memberId)
-    // 完成监听的任务
-    heartbeatPurgatory.checkAndComplete(memberKey)
-
-    // 重新计划进行下一次心跳的deadline时间节点
-    val deadline = member.latestHeartbeat + timeoutMs
-    // 创建一个新的心跳延迟操作
-    val delayedHeartbeat = new DelayedHeartbeat(this, group, member.memberId, isPending = false, deadline, timeoutMs)
-    // 尝试完成心跳缓存中处于延迟的操作
-=======
     val memberKey = MemberKey(group.groupId, member.memberId)
 
     // complete current heartbeat expectation
@@ -1714,7 +1179,6 @@
     // reschedule the next heartbeat expiration deadline
     member.heartbeatSatisfied = false
     val delayedHeartbeat = new DelayedHeartbeat(this, group, member.memberId, isPending = false, timeoutMs)
->>>>>>> 031b7208
     heartbeatPurgatory.tryCompleteElseWatch(delayedHeartbeat, Seq(memberKey))
   }
 
@@ -1727,35 +1191,11 @@
     heartbeatPurgatory.tryCompleteElseWatch(delayedHeartbeat, Seq(pendingMemberKey))
   }
 
-  /**
-   * 移除给定member的心跳任务
-   * @param group  消费组metadata
-   * @param member 需要移除心跳任务的member
-   */
   private def removeHeartbeatForLeavingMember(group: GroupMetadata, member: MemberMetadata): Unit = {
-<<<<<<< HEAD
-    member.isLeaving = true
-    val memberKey = MemberKey(member.groupId, member.memberId)
-    // 完成心跳任务
-=======
     val memberKey = MemberKey(group.groupId, member.memberId)
->>>>>>> 031b7208
     heartbeatPurgatory.checkAndComplete(memberKey)
   }
 
-  /**
-   * 动态成员加入消费组，加入到消费组中，并触发再平衡操作
-   * @param rebalanceTimeoutMs 再平衡等待时间
-   * @param sessionTimeoutMs   会话等待时间
-   * @param memberId           member.id
-   * @param groupInstanceId    group.instance.id
-   * @param clientId           client.id
-   * @param clientHost         客户端地址
-   * @param protocolType       客户端协议类型
-   * @param protocols          客户端协议内容
-   * @param group              消费组metadata
-   * @param callback           执行完成后回调任务
-   */
   private def addMemberAndRebalance(rebalanceTimeoutMs: Int,
                                     sessionTimeoutMs: Int,
                                     memberId: String,
@@ -1766,41 +1206,24 @@
                                     protocols: List[(String, Array[Byte])],
                                     group: GroupMetadata,
                                     callback: JoinCallback): Unit = {
-<<<<<<< HEAD
-    // 创建新成员的metadata
-    val member = new MemberMetadata(memberId, group.groupId, groupInstanceId,
-      clientId, clientHost, rebalanceTimeoutMs,
-      sessionTimeoutMs, protocolType, protocols)
-    // 新成员的状态是新的
-=======
     val member = new MemberMetadata(memberId, groupInstanceId, clientId, clientHost,
       rebalanceTimeoutMs, sessionTimeoutMs, protocolType, protocols)
 
->>>>>>> 031b7208
     member.isNew = true
 
-    // 更新新成员添加的标识，证明加入消费组可以进一步延迟
+    // update the newMemberAdded flag to indicate that the join group can be further delayed
     if (group.is(PreparingRebalance) && group.generationId == 0)
       group.newMemberAdded = true
-    // 添加新成员和添加成的回调任务
+
     group.add(member, callback)
 
-    // 当前会话超时时间，不会影响创建的新的成员，因为它们没有member.id，也不能发送心跳请求
-    // 还有，我们不能检测到断开连接，因为socket在加入消费组请求是可变的
-    // 如果客户端执行了断开连接（比如一个请求在一个长再平衡过程中出现了超时情况），它们可能简单的进行重试，这样在再平衡重导致很多的失效成员
-    // 为了避免这种情况经常发生，我们将对新成员加入消费组的请求进行等待，如果新的成员仍然在，我们就执行重试
+    // The session timeout does not affect new members since they do not have their memberId and
+    // cannot send heartbeats. Furthermore, we cannot detect disconnects because sockets are muted
+    // while the JoinGroup is in purgatory. If the client does disconnect (e.g. because of a request
+    // timeout during a long rebalance), they may simply retry which will lead to a lot of defunct
+    // members in the rebalance. To prevent this going on indefinitely, we timeout JoinGroup requests
+    // for new members. If the new member is still there, we expect it to retry.
     completeAndScheduleNextExpiration(group, member, NewMemberJoinTimeoutMs)
-<<<<<<< HEAD
-    // 如果当前成员是静态成员
-    if (member.isStaticMember)
-    // 添加为静态成员
-      group.addStaticMember(groupInstanceId, memberId)
-    else
-    // 非静态成员取消挂起状态
-      group.removePendingMember(memberId)
-    // 准备进行再平衡
-    maybePrepareRebalance(group, s"Adding new member $memberId with group instanceid $groupInstanceId")
-=======
 
     maybePrepareRebalance(group, s"Adding new member $memberId with group instance id $groupInstanceId")
   }
@@ -1877,7 +1300,6 @@
           s"in the state ${group.currentState} when the unknown static member $groupInstanceId rejoins.")
       case PreparingRebalance =>
     }
->>>>>>> 031b7208
   }
 
   private def updateMemberAndRebalance(group: GroupMetadata,
@@ -1889,35 +1311,17 @@
     maybePrepareRebalance(group, reason)
   }
 
-  /**
-   * 准备进行再平衡
-   * @param group
-   * @param reason
-   */
   private def maybePrepareRebalance(group: GroupMetadata, reason: String): Unit = {
     group.inLock {
-      // 在消费组可以进行再平衡的情况下
       if (group.canRebalance)
-      // 准备进行再平衡
         prepareRebalance(group, reason)
     }
   }
 
-<<<<<<< HEAD
-  /**
-   * 准备进行再平衡
-   * @param group  消费组metadata
-   * @param reason 加入消费组的原因
-   */
-  private def prepareRebalance(group: GroupMetadata, reason: String): Unit = {
-    // 如果有成员在等待同步，取消它们，让它们进行重新加入
-=======
   // package private for testing
   private[group] def prepareRebalance(group: GroupMetadata, reason: String): Unit = {
     // if any members are awaiting sync, cancel their request and have them rejoin
->>>>>>> 031b7208
     if (group.is(CompletingRebalance))
-    // 重置并传播分配错误
       resetAndPropagateAssignmentError(group, Errors.REBALANCE_IN_PROGRESS)
 
     val delayedRebalance = if (group.is(Empty))
@@ -1934,52 +1338,28 @@
 
     info(s"Preparing to rebalance group ${group.groupId} in state ${group.currentState} with old generation " +
       s"${group.generationId} (${Topic.GROUP_METADATA_TOPIC_NAME}-${partitionFor(group.groupId)}) (reason: $reason)")
-    // 创建消费组key
+
     val groupKey = GroupKey(group.groupId)
-
     joinPurgatory.tryCompleteElseWatch(delayedRebalance, Seq(groupKey))
   }
 
-  /**
-   * 移除member并更新消费组
-   * @param group  消费组metadata
-   * @param member 移除的member
-   * @param reason 移除的原因
-   */
   private def removeMemberAndUpdateGroup(group: GroupMetadata, member: MemberMetadata, reason: String): Unit = {
-<<<<<<< HEAD
-    // 需要在移除member之前调用回调任务，因为新的member可能因为挂起的加入消费组请求而超时
-    // 返回UNKNOWN_MEMBER_IDd的错误信息，以便活跃的consumer可以重新发送加入消费组请求
-    group.maybeInvokeJoinCallback(member, joinError(NoMemberId, Errors.UNKNOWN_MEMBER_ID))
-    // 双重移除身份
-=======
     // New members may timeout with a pending JoinGroup while the group is still rebalancing, so we have
     // to invoke the callback before removing the member. We return UNKNOWN_MEMBER_ID so that the consumer
     // will retry the JoinGroup request if is still active.
     group.maybeInvokeJoinCallback(member, JoinGroupResult(JoinGroupRequest.UNKNOWN_MEMBER_ID, Errors.UNKNOWN_MEMBER_ID))
->>>>>>> 031b7208
     group.remove(member.memberId)
 
     group.currentState match {
       case Dead | Empty =>
-      // 由于处于稳定（已经分配完毕），等待完成再平衡（等待leader consumer的同步消费组请求）
-      // 移除member很可能需要重新进行一次再平衡
       case Stable | CompletingRebalance => maybePrepareRebalance(group, reason)
-      // 无法自动完成延迟任务的情况，手动调用完成延迟任务
-      // 由于此时还在处理加入消费组请求，leader consumer等其他consumer也需要重新请求加入消费组
       case PreparingRebalance => joinPurgatory.checkAndComplete(GroupKey(group.groupId))
     }
   }
 
-  /**
-   * 移除挂起的成员，并更新消费组
-   * @param group    消费组metadata
-   * @param memberId 需要移除的挂起member.id
-   */
   private def removePendingMemberAndUpdateGroup(group: GroupMetadata, memberId: String): Unit = {
     group.remove(memberId)
 
-    // 如果当前消费组处于准备再平衡状态，证明延迟任务不可能完成，校验延迟任务缓存中对应的任务，并尝试完成
     if (group.is(PreparingRebalance)) {
       joinPurgatory.checkAndComplete(GroupKey(group.groupId))
     }
@@ -1993,24 +1373,6 @@
     }
   }
 
-<<<<<<< HEAD
-  def onExpireJoin(): Unit = {
-    // TODO: add metrics for restabilize timeouts
-  }
-
-  /**
-   * 完成加入消费组请求
-   * @param group 消费组metadata
-   */
-  def onCompleteJoin(group: GroupMetadata): Unit = {
-    group.inLock {
-      // 移除还没有加入消费组的动态成员
-      group.notYetRejoinedMembers.filterNot(_.isStaticMember) foreach { failedMember =>
-        removeHeartbeatForLeavingMember(group, failedMember)
-        group.remove(failedMember.memberId)
-        group.removeStaticMember(failedMember.groupInstanceId)
-        // TODO: 切断和client的socket连接
-=======
   def onCompleteJoin(group: GroupMetadata): Unit = {
     group.inLock {
       val notYetRejoinedDynamicMembers = group.notYetRejoinedMembers.filterNot(_._2.isStaticMember)
@@ -2022,28 +1384,24 @@
           group.remove(failedMember.memberId)
           removeHeartbeatForLeavingMember(group, failedMember)
         }
->>>>>>> 031b7208
       }
 
       if (group.is(Dead)) {
-        // 如果消费组已经处于无效状态，越过再平衡阶段
         info(s"Group ${group.groupId} is dead, skipping rebalance stage")
       } else if (!group.maybeElectNewJoinedLeader() && group.allMembers.nonEmpty) {
-        // 如果group不会选举新的leader consumer，并且消费组中没有consumer
-        // 如果所有成员没有处于重新加入状态，会延期再平衡准备阶段的完成，并发出另一个延迟操作直到会话超时，来移除所有无响应的member
+        // If all members are not rejoining, we will postpone the completion
+        // of rebalance preparing stage, and send out another delayed operation
+        // until session timeout removes all the non-responsive members.
         error(s"Group ${group.groupId} could not complete rebalance because no members rejoined")
         joinPurgatory.tryCompleteElseWatch(
           new DelayedJoin(this, group, group.rebalanceTimeoutMs),
           Seq(GroupKey(group.groupId)))
       } else {
-        // 如果处于正常状态
-        // 初始化下一个版本的generation
         group.initNextGeneration()
-        // 如果group处于空置状态
         if (group.is(Empty)) {
           info(s"Group ${group.groupId} with generation ${group.generationId} is now empty " +
             s"(${Topic.GROUP_METADATA_TOPIC_NAME}-${partitionFor(group.groupId)})")
-          // 存储空值消费组
+
           groupManager.storeGroup(group, Map.empty, error => {
             if (error != Errors.NONE) {
               // we failed to write the empty group metadata. If the broker fails before another rebalance,
@@ -2053,11 +1411,10 @@
             }
           })
         } else {
-          // 非空值状态，即为正常消费组，记录消费组的信息
           info(s"Stabilized group ${group.groupId} generation ${group.generationId} " +
             s"(${Topic.GROUP_METADATA_TOPIC_NAME}-${partitionFor(group.groupId)}) with ${group.size} members")
 
-          // 在再平衡之后，触发多有member等待加入消费组的响应回调任务
+          // trigger the awaiting join group response callback for all the members after rebalancing
           for (member <- group.allMemberMetadata) {
             val joinResult = JoinGroupResult(
               members = if (group.isLeader(member.memberId)) {
@@ -2081,36 +1438,6 @@
     }
   }
 
-<<<<<<< HEAD
-  /**
-   * 尝试完成心跳延迟任务
-   * @param group             消费组metadata
-   * @param memberId          进行心跳的member.id
-   * @param isPending         当前member是否处于挂起状态
-   * @param heartbeatDeadline 心跳截止时间
-   * @param forceComplete     是否进行强制更新
-   * @return 是否完成任务
-   */
-  def tryCompleteHeartbeat(group: GroupMetadata, memberId: String, isPending: Boolean, heartbeatDeadline: Long, forceComplete: () => Boolean) = {
-    group.inLock {
-      if (isPending) {
-        // 如果判断consumer处于挂起状态，但是已经加入到了消费组中，可以进行强制完成
-        // 其他情况下，返回false
-        if (group.has(memberId)) {
-          forceComplete()
-        } else false
-      }
-      else {
-        // 没有挂起，代表已经在消费组中了
-        val member = group.get(memberId)
-        // 如果认为consumer是存活的，或者member准备离开消费组
-        if (member.shouldKeepAlive(heartbeatDeadline) || member.isLeaving) {
-          // 强制完成心跳任务
-          forceComplete()
-          // 其他情况尝试完成心跳任务失败
-        } else false
-      }
-=======
   def tryCompleteHeartbeat(group: GroupMetadata,
                            memberId: String,
                            isPending: Boolean,
@@ -2127,7 +1454,6 @@
       } else if (shouldCompleteNonPendingHeartbeat(group, memberId)) {
         forceComplete()
       } else false
->>>>>>> 031b7208
     }
   }
 
