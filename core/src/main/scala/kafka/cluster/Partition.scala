--- conflicted
+++ resolved
@@ -16,17 +16,7 @@
  */
 package kafka.cluster
 
-import java.util.concurrent.locks.ReentrantReadWriteLock
-<<<<<<< HEAD
-import java.util.{Optional, Properties}
-
-import com.yammer.metrics.core.Gauge
-import kafka.api.{ApiVersion, LeaderAndIsr, Request}
-=======
-import java.util.Optional
-
 import kafka.api.{ApiVersion, LeaderAndIsr}
->>>>>>> 031b7208
 import kafka.common.UnexpectedAppendOffsetException
 import kafka.controller.{KafkaController, StateChangeLogger}
 import kafka.log._
@@ -38,44 +28,25 @@
 import kafka.utils._
 import kafka.zookeeper.ZooKeeperClientException
 import org.apache.kafka.common.errors._
-import org.apache.kafka.common.message.{DescribeProducersResponseData, FetchResponseData}
-import org.apache.kafka.common.message.LeaderAndIsrRequestData.LeaderAndIsrPartitionState
-import org.apache.kafka.common.message.OffsetForLeaderEpochResponseData.EpochEndOffset
+import org.apache.kafka.common.message.FetchResponseData
 import org.apache.kafka.common.protocol.Errors
 import org.apache.kafka.common.record.FileRecords.TimestampAndOffset
 import org.apache.kafka.common.record.{MemoryRecords, RecordBatch}
+import org.apache.kafka.common.requests.OffsetsForLeaderEpochResponse.{UNDEFINED_EPOCH, UNDEFINED_EPOCH_OFFSET}
 import org.apache.kafka.common.requests._
-import org.apache.kafka.common.requests.OffsetsForLeaderEpochResponse.{UNDEFINED_EPOCH, UNDEFINED_EPOCH_OFFSET}
 import org.apache.kafka.common.utils.Time
-<<<<<<< HEAD
-
-import scala.collection.JavaConverters._
-import scala.collection.{Map, Seq}
-
-trait PartitionStateStore {
-  def fetchTopicConfig(): Properties
-  def shrinkIsr(controllerEpoch: Int, leaderAndIsr: LeaderAndIsr): Option[Int]
-  def expandIsr(controllerEpoch: Int, leaderAndIsr: LeaderAndIsr): Option[Int]
-}
-
-class ZkPartitionStateStore(topicPartition: TopicPartition,
-                            zkClient: KafkaZkClient,
-                            replicaManager: ReplicaManager) extends PartitionStateStore {
-
-  override def fetchTopicConfig(): Properties = {
-    val adminZkClient = new AdminZkClient(zkClient)
-    adminZkClient.fetchEntityConfig(ConfigType.Topic, topicPartition.topic)
-  }
-=======
 import org.apache.kafka.common.{IsolationLevel, TopicPartition, Uuid}
->>>>>>> 031b7208
-
+
+import java.util.Optional
+import java.util.concurrent.locks.ReentrantReadWriteLock
 import scala.collection.{Map, Seq}
 import scala.jdk.CollectionConverters._
 
 trait IsrChangeListener {
   def markExpand(): Unit
+
   def markShrink(): Unit
+
   def markFailed(): Unit
 }
 
@@ -144,7 +115,9 @@
 
 sealed trait AssignmentState {
   def replicas: Seq[Int]
+
   def replicationFactor: Int = replicas.size
+
   def isAddingReplica(brokerId: Int): Boolean = false
 }
 
@@ -153,11 +126,11 @@
                                     replicas: Seq[Int]) extends AssignmentState {
 
   override def replicationFactor: Int = replicas.diff(addingReplicas).size // keep the size of the original replicas
+
   override def isAddingReplica(replicaId: Int): Boolean = addingReplicas.contains(replicaId)
 }
 
 case class SimpleAssignmentState(replicas: Seq[Int]) extends AssignmentState
-
 
 
 sealed trait IsrState {
@@ -182,9 +155,9 @@
 }
 
 case class PendingExpandIsr(
-  isr: Set[Int],
-  newInSyncReplicaId: Int
-) extends IsrState {
+                             isr: Set[Int],
+                             newInSyncReplicaId: Int
+                           ) extends IsrState {
   val maximalIsr = isr + newInSyncReplicaId
   val isInflight = true
 
@@ -196,9 +169,9 @@
 }
 
 case class PendingShrinkIsr(
-  isr: Set[Int],
-  outOfSyncReplicaIds: Set[Int]
-) extends IsrState  {
+                             isr: Set[Int],
+                             outOfSyncReplicaIds: Set[Int]
+                           ) extends IsrState {
   val maximalIsr = isr
   val isInflight = true
 
@@ -210,8 +183,8 @@
 }
 
 case class CommittedIsr(
-  isr: Set[Int]
-) extends IsrState {
+                         isr: Set[Int]
+                       ) extends IsrState {
   val maximalIsr = isr
   val isInflight = false
 
@@ -223,34 +196,22 @@
 
 
 /**
-<<<<<<< HEAD
- * topic partition数据结构，leader partition拥有AR ISR CUR RAR等状态
- */
-class Partition(val topicPartition: TopicPartition, // topic partition信息，分区索引及topic名称
-                replicaLagTimeMaxMs: Long,
-                interBrokerProtocolVersion: ApiVersion,
-                localBrokerId: Int,
-                time: Time,
-                // 存储的partition状态
-                stateStore: PartitionStateStore,
-                // 延迟操作
-=======
  * Data structure that represents a topic partition. The leader maintains the AR, ISR, CUR, RAR
  *
  * Concurrency notes:
  * 1) Partition is thread-safe. Operations on partitions may be invoked concurrently from different
- *    request handler threads
+ * request handler threads
  * 2) ISR updates are synchronized using a read-write lock. Read lock is used to check if an update
- *    is required to avoid acquiring write lock in the common case of replica fetch when no update
- *    is performed. ISR update condition is checked a second time under write lock before performing
- *    the update
+ * is required to avoid acquiring write lock in the common case of replica fetch when no update
+ * is performed. ISR update condition is checked a second time under write lock before performing
+ * the update
  * 3) Various other operations like leader changes are processed while holding the ISR write lock.
- *    This can introduce delays in produce and replica fetch requests, but these operations are typically
- *    infrequent.
+ * This can introduce delays in produce and replica fetch requests, but these operations are typically
+ * infrequent.
  * 4) HW updates are synchronized using ISR read lock. @Log lock is acquired during the update with
- *    locking order Partition lock -> Log lock.
+ * locking order Partition lock -> Log lock.
  * 5) lock is used to prevent the follower replica from being updated while ReplicaAlterDirThread is
- *    executing maybeReplaceCurrentWithFutureReplica() to replace follower replica with the future replica.
+ * executing maybeReplaceCurrentWithFutureReplica() to replace follower replica with the future replica.
  */
 class Partition(val topicPartition: TopicPartition,
                 val replicaLagTimeMaxMs: Long,
@@ -258,23 +219,18 @@
                 localBrokerId: Int,
                 time: Time,
                 isrChangeListener: IsrChangeListener,
->>>>>>> 031b7208
                 delayedOperations: DelayedOperations,
-                // metadata缓存
                 metadataCache: MetadataCache,
-<<<<<<< HEAD
-                // 日志管理器
-                logManager: LogManager) extends Logging with KafkaMetricsGroup {
-=======
                 logManager: LogManager,
                 alterIsrManager: AlterIsrManager) extends Logging with KafkaMetricsGroup {
->>>>>>> 031b7208
 
   def topic: String = topicPartition.topic
+
   def partitionId: Int = topicPartition.partition
 
   private val stateChangeLogger = new StateChangeLogger(localBrokerId, inControllerContext = false, None)
   private val remoteReplicasMap = new Pool[Int, Replica]
+  // The read lock is only required when multiple reads are executed and needs to be in a consistent manner
   private val leaderIsrUpdateLock = new ReentrantReadWriteLock
 
   // lock to prevent the follower replica log update while checking if the log dir could be replaced with future log.
@@ -283,37 +239,17 @@
   @volatile private var leaderEpoch: Int = LeaderAndIsr.initialLeaderEpoch - 1
   // start offset for 'leaderEpoch' above (leader epoch of the current leader for this partition),
   // defined when this broker is leader for partition
-  /**
-   * leader broker
-   */
+  @volatile private var leaderEpochStartOffsetOpt: Option[Long] = None
   @volatile var leaderReplicaIdOpt: Option[Int] = None
-<<<<<<< HEAD
-  /**
-   * 和leader replica进行同步的副本broker id集合
-   */
-  @volatile var inSyncReplicaIds = Set.empty[Int]
-  /**
-   * 所有合法的broker id集合，按照顺序排列
-   * 简称AR
-   */
-  @volatile var allReplicaIds = Seq.empty[Int]
-  /**
-   *
-   */
-  @volatile private var leaderEpochStartOffsetOpt: Option[Long] = None
-=======
   @volatile private[cluster] var isrState: IsrState = CommittedIsr(Set.empty)
   @volatile var assignmentState: AssignmentState = SimpleAssignmentState(Seq.empty)
->>>>>>> 031b7208
 
   // Logs belonging to this partition. Majority of time it will be only one log, but if log directory
   // is getting changed (as a result of ReplicaAlterLogDirs command), we may have two logs until copy
   // completes and a switch to new location is performed.
   // log and futureLog variables defined below are used to capture this
   @volatile var log: Option[Log] = None
-  /**
-   * 如果备份副本节点正在追赶进度，那么futureLog将会替换当前的log地址
-   */
+  // If ReplicaAlterLogDir command is in progress, this is future location of the log
   @volatile var futureLog: Option[Log] = None
 
   /* Epoch of the controller that last changed the leader. This needs to be initialized correctly upon broker startup.
@@ -335,9 +271,13 @@
 
   def isUnderReplicated: Boolean = isLeader && (assignmentState.replicationFactor - isrState.isr.size) > 0
 
-  def isUnderMinIsr: Boolean = leaderLogIfLocal.exists { isrState.isr.size < _.config.minInSyncReplicas }
-
-  def isAtMinIsr: Boolean = leaderLogIfLocal.exists { isrState.isr.size == _.config.minInSyncReplicas }
+  def isUnderMinIsr: Boolean = leaderLogIfLocal.exists {
+    isrState.isr.size < _.config.minInSyncReplicas
+  }
+
+  def isAtMinIsr: Boolean = leaderLogIfLocal.exists {
+    isrState.isr.size == _.config.minInSyncReplicas
+  }
 
   def isReassigning: Boolean = assignmentState.isInstanceOf[OngoingReassignmentState]
 
@@ -655,9 +595,9 @@
   }
 
   /**
-   *  Make the local replica the follower by setting the new leader and ISR to empty
-   *  If the leader replica id does not change and the new epoch is equal or one
-   *  greater (that is, no updates have been missed), return false to indicate to the
+   * Make the local replica the follower by setting the new leader and ISR to empty
+   * If the leader replica id does not change and the new epoch is equal or one
+   * greater (that is, no updates have been missed), return false to indicate to the
    * replica manager that state is already correct and the become-follower steps can be skipped
    */
   def makeFollower(partitionState: LeaderAndIsrPartitionState,
@@ -711,7 +651,6 @@
   /**
    * Update the follower's state in the leader based on the last fetch request. See
    * [[Replica.updateFetchState()]] for details.
-   *
    * @return true if the follower's fetch state was updated, false if the followerId is not recognized
    */
   def updateFollowerFetchState(followerId: Int,
@@ -769,14 +708,13 @@
    * expected to be a subset of the assignment parameter.
    *
    * Note: public visibility for tests.
-   *
-   * @param assignment An ordered sequence of all the broker ids that were assigned to this
-   *                   topic partition
-   * @param isr The set of broker ids that are known to be insync with the leader
-   * @param addingReplicas An ordered sequence of all broker ids that will be added to the
-    *                       assignment
+   * @param assignment       An ordered sequence of all the broker ids that were assigned to this
+   *                         topic partition
+   * @param isr              The set of broker ids that are known to be insync with the leader
+   * @param addingReplicas   An ordered sequence of all broker ids that will be added to the
+   *                         assignment
    * @param removingReplicas An ordered sequence of all broker ids that will be removed from
-    *                         the assignment
+   *                         the assignment
    */
   def updateAssignmentAndIsr(assignment: Seq[Int],
                              isr: Set[Int],
@@ -798,58 +736,17 @@
   }
 
   /**
-   * 检查或可能扩充partition的ISR
-   * 如果一个副本节点可以添加到ISR中，那么它需要满足以下条件：
-   * 1. 它的logEndOffset ≥ 当前partition的高水位
-   * 2. 它使用当前的leader epoch来追踪offset
-   * 在它加入ISR之前，它必须追上当前的leader epoch
-   * 否则，如果在当前leader节点的高水位和logEndOffset之间有一个commit数据，那么副本节点很有可能在它拉取到提交数据之前成为leader节点，这回导致数据丢失
+   * Check and maybe expand the ISR of the partition.
+   * A replica will be added to ISR if its LEO >= current hw of the partition and it is caught up to
+   * an offset within the current leader epoch. A replica must be caught up to the current leader
+   * epoch before it can join ISR, because otherwise, if there is committed data between current
+   * leader's HW and LEO, the replica may become the leader before it fetches the committed data
+   * and the data will be lost.
    *
-   * 通常，副本节点如果在replicaLagTimeMaxMs时间内没有追上leader节点，那么就不应该成为ISR，即使它的logEndOffset ≥ 高水位
-   * 然而，为了和follower节点如何确定副本节点在同步状态中的一致性，仅检查高水位
+   * Technically, a replica shouldn't be in ISR if it hasn't caught up for longer than replicaLagTimeMaxMs,
+   * even if its log end offset is >= HW. However, to be consistent with how the follower determines
+   * whether a replica is in-sync, we only check HW.
    *
-<<<<<<< HEAD
-   * 在副本节点的logEndOffset增加时可以触发当前函数
-   * @return 高水位更新，返回true
-   */
-  private def maybeExpandIsr(followerReplica: Replica, followerFetchTimeMs: Long): Boolean = {
-    inWriteLock(leaderIsrUpdateLock) {
-      // 检查当前副本节点是否需要加入到ISR中
-      leaderLogIfLocal match {
-        // 如果是leader节点，是有日志文件的
-        case Some(leaderLog) =>
-          val leaderHighwatermark = leaderLog.highWatermark
-          // 当前ISR不包含此follower节点，并且follower节点是否处于正常的同步状态
-          if (!inSyncReplicaIds.contains(followerReplica.brokerId) && isFollowerInSync(followerReplica, leaderHighwatermark)) {
-            // 构建新的ISR replica id集合
-            val newInSyncReplicaIds = inSyncReplicaIds + followerReplica.brokerId
-            info(s"Expanding ISR from ${inSyncReplicaIds.mkString(",")} " +
-              s"to ${newInSyncReplicaIds.mkString(",")}")
-
-            // 更新ZK和缓存中存储的ISR信息
-            expandIsr(newInSyncReplicaIds)
-          }
-          // 尝试更新高水位
-          maybeIncrementLeaderHW(leaderLog, followerFetchTimeMs)
-        case None => false
-        // 非leader节点，也就是没有日志文件的情况下，是不考虑的
-      }
-    }
-  }
-
-  /**
-   * follower节点是否处于正常的同步状态
-   * @param followerReplica follower数据同步节点
-   * @param highWatermark   高水位
-   * @return follower节点是否处于正常的同步状态
-   */
-  private def isFollowerInSync(followerReplica: Replica, highWatermark: Long): Boolean = {
-    // 获取follower节点的logEndOffset
-    val followerEndOffset = followerReplica.logEndOffset
-    // follower节点的logEndOffset ≥ 高水位，并且follower节点的logEndOffset处于leader epoch中
-    // 满足以上条件则follower节点处于正常的同步状态
-    followerEndOffset >= highWatermark && leaderEpochStartOffsetOpt.exists(followerEndOffset >= _)
-=======
    * This function can be triggered when a replica's LEO has incremented.
    */
   private def maybeExpandIsr(followerReplica: Replica, followerFetchTimeMs: Long): Unit = {
@@ -880,91 +777,60 @@
       val followerEndOffset = followerReplica.logEndOffset
       followerEndOffset >= leaderLog.highWatermark && leaderEpochStartOffsetOpt.exists(followerEndOffset >= _)
     }
->>>>>>> 031b7208
   }
 
   /*
-   * tuple中第一个元素表明了是否已经有足够多的副本达到了"requiredOffset"水位，第二个元素表明了异常信息
+   * Returns a tuple where the first element is a boolean indicating whether enough replicas reached `requiredOffset`
+   * and the second element is an error (which would be `Errors.NONE` for no error).
    *
-   * 需要注意的是，方法仅会在requiredAcks = -1是调用，需要等待所有ISR副本节点全量追赶上leader的HW，再确认生产请求之前，与生产请求相关联
+   * Note that this method will only be called if requiredAcks = -1 and we are waiting for all replicas in ISR to be
+   * fully caught up to the (local) leader's offset corresponding to this produce request before we acknowledge the
+   * produce request.
    */
   def checkEnoughReplicasReachOffset(requiredOffset: Long): (Boolean, Errors) = {
     leaderLogIfLocal match {
       case Some(leaderLog) =>
-<<<<<<< HEAD
-        // 获取当前不可变的副本节点集的引用
-        val curInSyncReplicaIds = inSyncReplicaIds
-        // 下面这段逻辑看似有用，实则无用，主要目的是为了log记录
-=======
         // keep the current immutable replica list reference
         val curMaximalIsr = isrState.maximalIsr
 
->>>>>>> 031b7208
         if (isTraceEnabled) {
           def logEndOffsetString: ((Int, Long)) => String = {
             case (brokerId, logEndOffset) => s"broker $brokerId: $logEndOffset"
           }
 
-<<<<<<< HEAD
-          // 去除当前主节点的所有需要同步的副本集
-          val curInSyncReplicaObjects = (curInSyncReplicaIds - localBrokerId).map(getReplicaOrException)
-          // 获取每个备份副本的Broker Id和logEndOffset
-=======
           val curInSyncReplicaObjects = (curMaximalIsr - localBrokerId).flatMap(getReplica)
->>>>>>> 031b7208
           val replicaInfo = curInSyncReplicaObjects.map(replica => (replica.brokerId, replica.logEndOffset))
-          // 构建主副本的本地日志信息
           val localLogInfo = (localBrokerId, localLogOrException.logEndOffset)
-          // 根据logEndOffset ≥ requiredOffset公式，将所有副本节点分为已完成的副本节点和等待同步的副本节点
-          val (ackedReplicas, awaitingReplicas) = (replicaInfo + localLogInfo).partition { _._2 >= requiredOffset}
+          val (ackedReplicas, awaitingReplicas) = (replicaInfo + localLogInfo).partition {
+            _._2 >= requiredOffset
+          }
 
           trace(s"Progress awaiting ISR acks for offset $requiredOffset: " +
             s"acked: ${ackedReplicas.map(logEndOffsetString)}, " +
             s"awaiting ${awaitingReplicas.map(logEndOffsetString)}")
         }
-        // 设置的ISR副本节点数量的最小值
+
         val minIsr = leaderLog.config.minInSyncReplicas
-        // 主副本的HW＝requiredOffset时，实际上就表示ISR的所有副本都赶上了主副本
         if (leaderLog.highWatermark >= requiredOffset) {
-<<<<<<< HEAD
-          if (minIsr <= curInSyncReplicaIds.size)
-          // ISR中所有的备份副本都赶上了主副本
-=======
           /*
            * The topic may be configured not to accept messages if there are not enough replicas in ISR
            * in this scenario the request was already appended locally and then added to the purgatory before the ISR was shrunk
            */
           if (minIsr <= curMaximalIsr.size)
->>>>>>> 031b7208
             (true, Errors.NONE)
           else
-          // 虽然所有的备份副本都赶上了主副本，但是ISR副本的数量还是不满足最小值的设定
             (true, Errors.NOT_ENOUGH_REPLICAS_AFTER_APPEND)
         } else
-        // ISR中的副本还没有完全追赶上主副本，不会更新主副本的HW，返回false
           (false, Errors.NONE)
       case None =>
-<<<<<<< HEAD
-        // 非主副本，返回false
-        (false, Errors.NOT_LEADER_FOR_PARTITION)
-=======
         (false, Errors.NOT_LEADER_OR_FOLLOWER)
->>>>>>> 031b7208
-    }
-  }
-
-  /**
-   * 检查是否需要增加partition的高水位
-   * 可以在以下的情况进行触发：
-   * 1. Partition的ISR触发
-   * 2. 任何一个副本节点的logEndOffset发生了变化
+    }
+  }
+
+  /**
+   * Check and maybe increment the high watermark of the partition;
+   * this function can be triggered when
    *
-<<<<<<< HEAD
-   * 高水位用于确认所有副本节点中的最小logEndOffset，副本节点可以处于同步或者被认为追赶上了
-   * 通过这种方式，如果一个副本节点被认为是追赶上了，但是它的logEndOffset＜高水位，会在推进高水位之前，等待副本节点追赶上高水位
-   * 当ISR中仅包含leader节点，follower节点正在尝试追赶的情形下有帮助
-   * 如果不进行等待，而直接推进高水位，follower节点的logEndOffset会永远在高水位身后（由leader节点的logEndOffset确认），因此follower节点将永远无法进入ISR中
-=======
    * 1. Partition ISR changed
    * 2. Any replica's LEO changed
    *
@@ -981,9 +847,7 @@
    * this set the "maximal" ISR. See KIP-497 for more details
    *
    * Note There is no need to acquire the leaderIsrUpdate lock here since all callers of this private API acquire that lock
-   *
    * @return true if the HW was incremented, and false otherwise.
->>>>>>> 031b7208
    */
   private def maybeIncrementLeaderHW(leaderLog: Log, curTime: Long = time.milliseconds): Boolean = {
     // maybeIncrementLeaderHW is in the hot path, the following code is written to
@@ -1064,9 +928,9 @@
           }.mkString(" ")
           val newIsrLog = (isrState.isr -- outOfSyncReplicaIds).mkString(",")
           info(s"Shrinking ISR from ${isrState.isr.mkString(",")} to $newIsrLog. " +
-               s"Leader: (highWatermark: ${leaderLog.highWatermark}, " +
-               s"endOffset: ${leaderLog.logEndOffset}). " +
-               s"Out of sync replicas: $outOfSyncReplicaLog.")
+            s"Leader: (highWatermark: ${leaderLog.highWatermark}, " +
+            s"endOffset: ${leaderLog.logEndOffset}). " +
+            s"Out of sync replicas: $outOfSyncReplicaLog.")
 
           shrinkIsr(outOfSyncReplicaIds)
 
@@ -1101,15 +965,15 @@
    * If the follower already has the same leo as the leader, it will not be considered as out-of-sync,
    * otherwise there are two cases that will be handled here -
    * 1. Stuck followers: If the leo of the replica hasn't been updated for maxLagMs ms,
-   *                     the follower is stuck and should be removed from the ISR
+   * the follower is stuck and should be removed from the ISR
    * 2. Slow followers: If the replica has not read up to the leo within the last maxLagMs ms,
-   *                    then the follower is lagging and should be removed from the ISR
+   * then the follower is lagging and should be removed from the ISR
    * Both these cases are handled by checking the lastCaughtUpTimeMs which represents
    * the last time when the replica was fully caught up. If either of the above conditions
    * is violated, that replica is considered to be out of sync
    *
    * If an ISR update is in-flight, we will return an empty set here
-   **/
+   * */
   def getOutOfSyncReplicas(maxLagMs: Long): Set[Int] = {
     val current = isrState
     if (!current.isInflight) {
@@ -1122,14 +986,6 @@
     }
   }
 
-<<<<<<< HEAD
-  /**
-   *
-   * @param records
-   * @param isFuture
-   * @return
-   */
-=======
   private def doAppendRecordsToFollowerOrFutureReplica(records: MemoryRecords, isFuture: Boolean): Option[LogAppendInfo] = {
     if (isFuture) {
       // The read lock is needed to handle race condition if request handler thread tries to
@@ -1137,7 +993,9 @@
       inReadLock(leaderIsrUpdateLock) {
         // Note the replica may be undefined if it is removed by a non-ReplicaAlterLogDirsThread before
         // this method is called
-        futureLog.map { _.appendAsFollower(records) }
+        futureLog.map {
+          _.appendAsFollower(records)
+        }
       }
     } else {
       // The lock is needed to prevent the follower replica from being updated while ReplicaAlterDirThread
@@ -1148,7 +1006,6 @@
     }
   }
 
->>>>>>> 031b7208
   def appendRecordsToFollowerOrFutureReplica(records: MemoryRecords, isFuture: Boolean): Option[LogAppendInfo] = {
     try {
       doAppendRecordsToFollowerOrFutureReplica(records, isFuture)
@@ -1158,9 +1015,13 @@
         val logEndOffset = log.logEndOffset
         if (logEndOffset == log.logStartOffset &&
           e.firstOffset < logEndOffset && e.lastOffset >= logEndOffset) {
-          // 可能发生于主副本的logStartOffset（或者当前副本）陷入了中间状态的batch（删除records以及follower尝试拉取它的firstOffset信息）
-          // 使用这种方式处理来代替Log#append()，因为需要移除起始于logStartOffset的log段并且创建一个拥有更早Offset的log段（batch的baseOffset）
-          // 这会向前调整恢复点，所以我们需要在追加之前重新检查新的恢复点
+          // This may happen if the log start offset on the leader (or current replica) falls in
+          // the middle of the batch due to delete records request and the follower tries to
+          // fetch its first offset from the leader.
+          // We handle this case here instead of Log#append() because we will need to remove the
+          // segment that start with log start offset and create a new one with earlier offset
+          // (base offset of the batch), which will move recoveryPoint backwards, so we will need
+          // to checkpoint the new recovery point before we append
           val replicaName = if (isFuture) "future replica" else "follower"
           info(s"Unexpected offset in append to $topicPartition. First offset ${e.firstOffset} is less than log start offset ${log.logStartOffset}." +
             s" Since this is the first record to be appended to the $replicaName's log, will start the log from offset ${e.firstOffset}.")
@@ -1171,33 +1032,7 @@
     }
   }
 
-<<<<<<< HEAD
-  /**
-   *
-   * @param records
-   * @param isFuture
-   * @return
-   */
-  private def doAppendRecordsToFollowerOrFutureReplica(records: MemoryRecords, isFuture: Boolean): Option[LogAppendInfo] = {
-    // 读锁避免了请求处理器线程对接收到AlterReplicaLogDirsRequest请求后移除future replica的竞争
-    inReadLock(leaderIsrUpdateLock) {
-      // 如果目前处于追赶状态
-      if (isFuture) {
-        // 如果在方法调用之前，replica可能被非ReplicaAlterLogDirsThread线程移除
-        futureLog.map {
-          _.appendAsFollower(records)
-        }
-      } else {
-        // 读锁用于避免备份副本节点在ReplicaAlterDirThread执行maybeDeleteAndSwapFutureReplica()方法时，使用future replica替换follower replica的变化
-        Some(localLogOrException.appendAsFollower(records))
-      }
-    }
-  }
-
-  def appendRecordsToLeader(records: MemoryRecords, isFromClient: Boolean, requiredAcks: Int = 0): LogAppendInfo = {
-=======
   def appendRecordsToLeader(records: MemoryRecords, origin: AppendOrigin, requiredAcks: Int): LogAppendInfo = {
->>>>>>> 031b7208
     val (info, leaderHWIncremented) = inReadLock(leaderIsrUpdateLock) {
       leaderLogIfLocal match {
         case Some(leaderLog) =>
@@ -1381,20 +1216,17 @@
   }
 
   /**
-   * 在以下情况下更新logStartOffset、low water mark：
-   * 1. 如果offset <= highWatermark
-   * 2. 此节点是leader副本节点
-   * 此方法会触发log端删除，以及log回滚
-   * 返回partition的low watermark
+   * Update logStartOffset and low watermark if 1) offset <= highWatermark and 2) it is the leader replica.
+   * This function can trigger log segment deletion and log rolling.
+   *
+   * Return low watermark of the partition.
    */
   def deleteRecordsOnLeader(offset: Long): LogDeleteRecordsResult = inReadLock(leaderIsrUpdateLock) {
     leaderLogIfLocal match {
-      // 如果是leaderLog
       case Some(leaderLog) =>
-        // 如果leaderLog不可删除，直接抛出异常
         if (!leaderLog.config.delete)
           throw new PolicyViolationException(s"Records of partition $topicPartition can not be deleted due to the configured policy")
-        // 计算删除的offset游标
+
         val convertedOffset = if (offset == DeleteRecordsRequest.HIGH_WATERMARK)
           leaderLog.highWatermark
         else
@@ -1402,13 +1234,8 @@
 
         if (convertedOffset < 0)
           throw new OffsetOutOfRangeException(s"The offset $convertedOffset for partition $topicPartition is not valid")
-<<<<<<< HEAD
-        //
-        leaderLog.maybeIncrementLogStartOffset(convertedOffset)
-=======
 
         leaderLog.maybeIncrementLogStartOffset(convertedOffset, ClientRecordDeletion)
->>>>>>> 031b7208
         LogDeleteRecordsResult(
           requestedOffset = convertedOffset,
           lowWatermark = lowWatermarkIfLeader)
@@ -1419,8 +1246,7 @@
 
   /**
     * Truncate the local log of this partition to the specified offset and checkpoint the recovery point to this offset
-    *
-    * @param offset offset to be used for truncation
+   * @param offset offset to be used for truncation
     * @param isFuture True iff the truncation should be performed on the future log of this partition
     */
   def truncateTo(offset: Long, isFuture: Boolean): Unit = {
@@ -1432,17 +1258,13 @@
   }
 
   /**
-   * 删除partition的所有本地日志，然后开始使用新的offset的日志
-   * @param newOffset 新的log文件的起始offset
-   * @param isFuture  如果返回true，证明截断需要作用在partition的future日志上
+    * Delete all data in the local log of this partition and start the log at the new offset
+   * @param newOffset The new offset to start the log with
+   * @param isFuture  True iff the truncation should be performed on the future log of this partition
    */
   def truncateFullyAndStartAt(newOffset: Long, isFuture: Boolean): Unit = {
-<<<<<<< HEAD
-    // 读锁需要避免在ReplicaAlterDirThread执行maybeDeleteAndSwapFutureReplica()方法时用future副本代替当前备份副本时，备份副本被截断，
-=======
     // The read lock is needed to prevent the follower replica from being truncated while ReplicaAlterDirThread
     // is executing maybeReplaceCurrentWithFutureReplica() to replace follower replica with the future replica.
->>>>>>> 031b7208
     inReadLock(leaderIsrUpdateLock) {
       logManager.truncateFullyAndStartAt(topicPartition, newOffset, isFuture = isFuture)
     }
@@ -1450,11 +1272,9 @@
 
   /**
    * Find the (exclusive) last offset of the largest epoch less than or equal to the requested epoch.
-   *
    * @param currentLeaderEpoch The expected epoch of the current leader (if known)
    * @param leaderEpoch Requested leader epoch
    * @param fetchOnlyFromLeader Whether or not to require servicing only from the leader
-   *
    * @return The requested leader epoch and the end offset of this leader epoch, or if the requested
    *         leader epoch is unknown, the leader epoch less than the requested leader epoch and the end offset
    *         of this leader epoch. The end offset of a leader epoch is defined as the start
