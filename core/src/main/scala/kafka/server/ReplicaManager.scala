--- conflicted
+++ resolved
@@ -37,10 +37,7 @@
 import kafka.utils._
 import kafka.utils.Implicits._
 import kafka.zk.KafkaZkClient
-<<<<<<< HEAD
-=======
 import org.apache.kafka.common.{ElectionType, IsolationLevel, Node, TopicPartition, Uuid}
->>>>>>> 031b7208
 import org.apache.kafka.common.errors._
 import org.apache.kafka.common.internals.Topic
 import org.apache.kafka.common.message.LeaderAndIsrRequestData.LeaderAndIsrPartitionState
@@ -59,23 +56,12 @@
 import org.apache.kafka.common.replica.PartitionView.DefaultPartitionView
 import org.apache.kafka.common.replica.ReplicaView.DefaultReplicaView
 import org.apache.kafka.common.replica.{ClientMetadata, _}
-<<<<<<< HEAD
-import org.apache.kafka.common.requests.DescribeLogDirsResponse.{LogDirInfo, ReplicaInfo}
-import org.apache.kafka.common.requests.EpochEndOffset._
-=======
->>>>>>> 031b7208
 import org.apache.kafka.common.requests.FetchRequest.PartitionData
 import org.apache.kafka.common.requests.ProduceResponse.PartitionResponse
 import org.apache.kafka.common.requests._
 import org.apache.kafka.common.utils.Time
-<<<<<<< HEAD
-import org.apache.kafka.common.{ElectionType, Node, TopicPartition}
-
-import scala.collection.JavaConverters._
-=======
 
 import scala.jdk.CollectionConverters._
->>>>>>> 031b7208
 import scala.collection.{Map, Seq, Set, mutable}
 import scala.compat.java8.OptionConverters._
 
@@ -98,17 +84,17 @@
 
 /**
  * Result metadata of a log read operation on the log
- * @param info @FetchDataInfo returned by the @Log read
- * @param divergingEpoch Optional epoch and end offset which indicates the largest epoch such
- *                       that subsequent records are known to diverge on the follower/consumer
- * @param highWatermark high watermark of the local replica
- * @param leaderLogStartOffset The log start offset of the leader at the time of the read
- * @param leaderLogEndOffset The log end offset of the leader at the time of the read
+ * @param info                   @FetchDataInfo returned by the @Log read
+ * @param divergingEpoch         Optional epoch and end offset which indicates the largest epoch such
+ *                               that subsequent records are known to diverge on the follower/consumer
+ * @param highWatermark          high watermark of the local replica
+ * @param leaderLogStartOffset   The log start offset of the leader at the time of the read
+ * @param leaderLogEndOffset     The log end offset of the leader at the time of the read
  * @param followerLogStartOffset The log start offset of the follower taken from the Fetch request
- * @param fetchTimeMs The time the fetch was received
- * @param lastStableOffset Current LSO or None if the result has an exception
- * @param preferredReadReplica the preferred read replica to be used for future fetches
- * @param exception Exception if error encountered while reading from the log
+ * @param fetchTimeMs            The time the fetch was received
+ * @param lastStableOffset       Current LSO or None if the result has an exception
+ * @param preferredReadReplica   the preferred read replica to be used for future fetches
+ * @param exception              Exception if error encountered while reading from the log
  */
 case class LogReadResult(info: FetchDataInfo,
                          divergingEpoch: Option[FetchResponseData.EpochEndOffset],
@@ -168,16 +154,10 @@
                               isReassignmentFetch: Boolean)
 
 /**
-<<<<<<< HEAD
- * 托管partition状态的接口
- * 在broker收到一个来自控制器的LeaderAndIsr请求时，创建一个具体（活跃的）partition实例
- * 这证明当前broker应该是partition的leader或者follower
-=======
  * Trait to represent the state of hosted partitions. We create a concrete (active) Partition
  * instance when the broker receives a LeaderAndIsr request from the controller or a metadata
  * log record from the Quorum controller indicating that the broker should be either a leader
  * or follower of a partition.
->>>>>>> 031b7208
  */
 sealed trait HostedPartition
 
@@ -187,15 +167,15 @@
 sealed trait NonOffline extends HostedPartition {
   val partition: Partition
 }
+
 object HostedPartition {
-
   /**
-   * broker没有本地partition的任何状态
+   * This broker does not have any state for this partition locally.
    */
   final object None extends HostedPartition
 
   /**
-   * broker上托管了partition并且partition处于在线状态
+   * This broker hosts the partition and it is online.
    */
   final case class Online(partition: Partition) extends NonOffline
 
@@ -209,7 +189,7 @@
   final case class Deferred(partition: Partition, isNew: Boolean) extends NonOffline
 
   /**
-   * broker上托管了partition，但是是一个下线的日志目录
+   * This broker hosts the partition, but it is in an offline log directory.
    */
   final object Offline extends HostedPartition
 }
@@ -268,20 +248,10 @@
   }
 
   /* epoch of the controller that last changed the leader */
-<<<<<<< HEAD
-  @volatile var controllerEpoch: Int = KafkaController.InitialControllerEpoch
-  private val localBrokerId = config.brokerId
-  /**
-   * 所有partition的
-   */
-  private val allPartitions = new Pool[TopicPartition, HostedPartition](
-    valueFactory = Some(tp => HostedPartition.Online(Partition(tp, time, this)))
-=======
   @volatile private[server] var controllerEpoch: Int = KafkaController.InitialControllerEpoch
   protected val localBrokerId = config.brokerId
   protected val allPartitions = new Pool[TopicPartition, HostedPartition](
     valueFactory = Some(tp => HostedPartition.Online(Partition(tp, time, configRepository, this)))
->>>>>>> 031b7208
   )
   protected val replicaStateChangeLock = new Object
   val replicaFetcherManager = createReplicaFetcherManager(metrics, time, threadNamePrefix, quotaManagers.follower)
@@ -306,15 +276,8 @@
     }
   }
 
-<<<<<<< HEAD
-  /**
-   * 副本节点选择器
-   */
-  val replicaSelectorOpt: Option[ReplicaSelector] = createReplicaSelector()
-=======
   // Visible for testing
   private[server] val replicaSelectorOpt: Option[ReplicaSelector] = createReplicaSelector()
->>>>>>> 031b7208
 
   newGauge("LeaderCount", () => leaderPartitionsIterator.size)
   // Visible for testing
@@ -333,54 +296,11 @@
 
   def underReplicatedPartitionCount: Int = leaderPartitionsIterator.count(_.isUnderReplicated)
 
-<<<<<<< HEAD
-  /**
-   * 开启HighWaterMark检查工作线程
-   * @return
-   */
-  def startHighWatermarkCheckPointThread() = {
-=======
   def startHighWatermarkCheckPointThread(): Unit = {
->>>>>>> 031b7208
     if (highWatermarkCheckPointThreadStarted.compareAndSet(false, true))
-    // 调度器进行调度
       scheduler.schedule("highwatermark-checkpoint", checkpointHighWatermarks _, period = config.replicaHighWatermarkCheckpointIntervalMs, unit = TimeUnit.MILLISECONDS)
   }
 
-<<<<<<< HEAD
-  /**
-   * 记录ISR变化
-   * @param topicPartition topic-partition信息
-   */
-  def recordIsrChange(topicPartition: TopicPartition): Unit = {
-    isrChangeSet synchronized {
-      isrChangeSet += topicPartition
-      lastIsrChangeMs.set(System.currentTimeMillis())
-    }
-  }
-
-  /**
-   * This function periodically runs to see if ISR needs to be propagated. It propagates ISR when:
-   * 1. There is ISR change not propagated yet.
-   * 2. There is no ISR Change in the last five seconds, or it has been more than 60 seconds since the last ISR propagation.
-   * This allows an occasional ISR change to be propagated within a few seconds, and avoids overwhelming controller and
-   * other brokers when large amount of ISR change occurs.
-   */
-  def maybePropagateIsrChanges(): Unit = {
-    val now = System.currentTimeMillis()
-    isrChangeSet synchronized {
-      if (isrChangeSet.nonEmpty &&
-        (lastIsrChangeMs.get() + ReplicaManager.IsrChangePropagationBlackOut < now ||
-          lastIsrPropagationMs.get() + ReplicaManager.IsrChangePropagationInterval < now)) {
-        zkClient.propagateIsrChanges(isrChangeSet)
-        isrChangeSet.clear()
-        lastIsrPropagationMs.set(now)
-      }
-    }
-  }
-
-=======
->>>>>>> 031b7208
   // When ReplicaAlterDirThread finishes replacing a current replica with a future replica, it will
   // remove the partition from the partition state map. But it will not close itself even if the
   // partition state map is empty. Thus we need to call shutdownIdleReplicaAlterDirThread() periodically
@@ -473,8 +393,8 @@
               // When an older version of the StopReplica request which does not contain the leader
               // epoch, a sentinel value (NoEpoch) is used and bypass the epoch validation.
               if (requestLeaderEpoch == LeaderAndIsr.EpochDuringDelete ||
-                  requestLeaderEpoch == LeaderAndIsr.NoEpoch ||
-                  requestLeaderEpoch > currentLeaderEpoch) {
+                requestLeaderEpoch == LeaderAndIsr.NoEpoch ||
+                requestLeaderEpoch > currentLeaderEpoch) {
                 stoppedPartitions += topicPartition -> deletePartition
                 // Assume that everything will go right. It is overwritten in case of an error.
                 responseMap.put(topicPartition, Errors.NONE)
@@ -506,16 +426,16 @@
 
         stopPartitions(stoppedPartitions).foreach { case (topicPartition, e) =>
           if (e.isInstanceOf[KafkaStorageException]) {
-              stateChangeLogger.error(s"Ignoring StopReplica request (delete=true) from " +
-                s"controller $controllerId with correlation id $correlationId " +
-                s"epoch $controllerEpoch for partition $topicPartition as the local replica for the " +
-                "partition is in an offline log directory")
+            stateChangeLogger.error(s"Ignoring StopReplica request (delete=true) from " +
+              s"controller $controllerId with correlation id $correlationId " +
+              s"epoch $controllerEpoch for partition $topicPartition as the local replica for the " +
+              "partition is in an offline log directory")
           } else {
             stateChangeLogger.error(s"Ignoring StopReplica request (delete=true) from " +
-                s"controller $controllerId with correlation id $correlationId " +
-                s"epoch $controllerEpoch for partition $topicPartition due to an unexpected " +
-                s"${e.getClass.getName} exception: ${e.getMessage}")
-              responseMap.put(topicPartition, Errors.forException(e))
+              s"controller $controllerId with correlation id $correlationId " +
+              s"epoch $controllerEpoch for partition $topicPartition due to an unexpected " +
+              s"${e.getClass.getName} exception: ${e.getMessage}")
+            responseMap.put(topicPartition, Errors.forException(e))
           }
           responseMap.put(topicPartition, Errors.forException(e))
         }
@@ -526,12 +446,10 @@
 
   /**
    * Stop the given partitions.
-   *
-   * @param partitionsToStop    A map from a topic partition to a boolean indicating
-   *                            whether the partition should be deleted.
-   *
-   * @return                    A map from partitions to exceptions which occurred.
-   *                            If no errors occurred, the map will be empty.
+   * @param partitionsToStop A map from a topic partition to a boolean indicating
+   *                         whether the partition should be deleted.
+   * @return A map from partitions to exceptions which occurred.
+   *         If no errors occurred, the map will be empty.
    */
   protected def stopPartitions(partitionsToStop: Map[TopicPartition, Boolean]): Map[TopicPartition, Throwable] = {
     // First stop fetchers for all partitions.
@@ -596,41 +514,19 @@
     }
   }
 
-<<<<<<< HEAD
-  /**
-   * 一个非下线状态的partition的迭代器
-   * 这是一个弱一致性的迭代器，如果一个partition状态变为下线状态，迭代器也可能返回这个partition
-   * @return 非下线状态的partition的迭代器
-   */
-  private def nonOfflinePartitionsIterator: Iterator[Partition] = {
-=======
   // An iterator over all non offline partitions. This is a weakly consistent iterator; a partition made offline after
   // the iterator has been constructed could still be returned by this iterator.
   private def onlinePartitionsIterator: Iterator[Partition] = {
->>>>>>> 031b7208
     allPartitions.values.iterator.flatMap {
       case HostedPartition.Online(partition) => Some(partition)
       case _ => None
     }
   }
 
-  /**
-   * 下线状态的partition的数量
-   * @return
-   */
   private def offlinePartitionCount: Int = {
     allPartitions.values.iterator.count(_ == HostedPartition.Offline)
   }
 
-<<<<<<< HEAD
-  /**
-   * 获取partition信息
-   * @param topicPartition topic-partition信息
-   * @param expectLeader
-   * @return
-   */
-  def getPartitionOrException(topicPartition: TopicPartition, expectLeader: Boolean): Partition = {
-=======
   def getPartitionOrException(topicPartition: TopicPartition): Partition = {
     getPartitionOrError(topicPartition) match {
       case Left(Errors.KAFKA_STORAGE_ERROR) =>
@@ -644,7 +540,6 @@
   }
 
   def getPartitionOrError(topicPartition: TopicPartition): Either[Errors, Partition] = {
->>>>>>> 031b7208
     getPartition(topicPartition) match {
       case HostedPartition.Online(partition) =>
         Right(partition)
@@ -681,18 +576,8 @@
     getPartitionOrException(topicPartition).futureLog.isDefined
   }
 
-  /**
-   * 获取本地日志
-   * @param topicPartition topic-partition信息
-   * @return 本地日志
-   */
   def localLog(topicPartition: TopicPartition): Option[Log] = {
-<<<<<<< HEAD
-    // 获取拥有本地日志的非下线partition
-    nonOfflinePartition(topicPartition).flatMap(_.log)
-=======
     onlinePartition(topicPartition).flatMap(_.log)
->>>>>>> 031b7208
   }
 
   def getLogDir(topicPartition: TopicPartition): Option[String] = {
@@ -700,11 +585,6 @@
   }
 
   /**
-<<<<<<< HEAD
-   * 将消息内容追加到partition的leader副本节点上，并等待复制到其他副本节点上
-   * 回调任务函数会在超时，或者收到ack之后触发
-   * 如果回调函数已经在其他对象上同步，则可以忽略当前对象避免死锁
-=======
    * TODO: move this action queue to handle thread so we can simplify concurrency handling
    */
   private val actionQueue = new ActionQueue
@@ -719,7 +599,6 @@
    * Noted that all pending delayed check operations are stored in a queue. All callers to ReplicaManager.appendRecords()
    * are expected to call ActionQueue.tryCompleteActions for all affected partitions, without holding any conflicting
    * locks.
->>>>>>> 031b7208
    */
   def appendRecords(timeout: Long,
                     requiredAcks: Short,
@@ -729,14 +608,12 @@
                     responseCallback: Map[TopicPartition, PartitionResponse] => Unit,
                     delayedProduceLock: Option[Lock] = None,
                     recordConversionStatsCallback: Map[TopicPartition, RecordConversionStats] => Unit = _ => ()): Unit = {
-    // producer需要同步的节点数量校验
     if (isValidRequiredAcks(requiredAcks)) {
       val sTime = time.milliseconds
-      // 追加到本地日志中
       val localProduceResults = appendToLocalLog(internalTopicsAllowed = internalTopicsAllowed,
         origin, entriesPerPartition, requiredAcks)
       debug("Produce to local log in %d ms".format(time.milliseconds - sTime))
-      // 构建生产状态
+
       val produceStatus = localProduceResults.map { case (topicPartition, result) =>
         topicPartition -> ProducePartitionStatus(
           result.info.lastOffset + 1, // required offset
@@ -766,36 +643,34 @@
                   // probably unblock some follower fetch requests since log end offset has been updated
                   delayedFetchPurgatory.checkAndComplete(requestKey)
                 case LeaderHwChange.None =>
-                  // nothing
+                // nothing
               }
           }
       }
-      // 触发回调任务
+
       recordConversionStatsCallback(localProduceResults.map { case (k, v) => k -> v.info.recordConversionStats })
 
-      // 如果需要延迟生产请出去
       if (delayedProduceRequestRequired(requiredAcks, entriesPerPartition, localProduceResults)) {
-        // 创建延迟生产操作
+        // create delayed produce operation
         val produceMetadata = ProduceMetadata(requiredAcks, produceStatus)
-        // 创建延迟生产
         val delayedProduce = new DelayedProduce(timeout, produceMetadata, this, responseCallback, delayedProduceLock)
 
-        // 为这个延迟操作创建一个topic-partition为key，delayOperation为value的缓存键值对
+        // create a list of (topic, partition) pairs to use as keys for this delayed produce operation
         val producerRequestKeys = entriesPerPartition.keys.map(TopicPartitionOperationKey(_)).toSeq
 
-        // 尝试完成请求，否则就放入到缓存中
-        // 因为当delayOperation创建时，新的请求可能已经到达，会导致这个延迟操作完成
+        // try to complete the request immediately, otherwise put it into the purgatory
+        // this is because while the delayed produce operation is being created, new
+        // requests may arrive and hence make this operation completable.
         delayedProducePurgatory.tryCompleteElseWatch(delayedProduce, producerRequestKeys)
 
       } else {
-        // 如果我们不需要延迟生产，我们可以立即响应
+        // we can respond immediately
         val produceResponseStatus = produceStatus.map { case (k, status) => k -> status.responseStatus }
-        // 直接调用生产回调任务
         responseCallback(produceResponseStatus)
       }
     } else {
-      // 如果收到的acks超过了可接受的范围，client可能发生了错误
-      // 直接返回error，并且根本不处理这个请求
+      // If required.acks is outside accepted range, something is wrong with the client
+      // Just return an error and don't handle the request at all
       val responseStatus = entriesPerPartition.map { case (topicPartition, _) =>
         topicPartition -> new PartitionResponse(
           Errors.INVALID_REQUIRED_ACKS,
@@ -809,24 +684,18 @@
   }
 
   /**
-   * 删除leader partition副本节点上的records，等待删除操作扩散到其他副本节点上
-   * 响应回调任务会在超时，或者所有存活的副本节点的logStartOffset全部到达指定的offset后调用
+   * Delete records on leader replicas of the partition, and wait for delete records operation be propagated to other replicas;
+   * the callback function will be triggered either when timeout or logStartOffset of all live replicas have reached the specified offset
    */
   private def deleteRecordsOnLocalLog(offsetPerPartition: Map[TopicPartition, Long]): Map[TopicPartition, LogDeleteRecordsResult] = {
     trace("Delete records on local logs to offsets [%s]".format(offsetPerPartition))
     offsetPerPartition.map { case (topicPartition, requestedOffset) =>
-      // 拒绝在内部topic上的删除record操作
+      // reject delete records operation on internal topics
       if (Topic.isInternal(topicPartition.topic)) {
         (topicPartition, LogDeleteRecordsResult(-1L, -1L, Some(new InvalidTopicException(s"Cannot delete records of internal topic ${topicPartition.topic}"))))
       } else {
         try {
-<<<<<<< HEAD
-          // 获取partition的leader副本节点信息
-          val partition = getPartitionOrException(topicPartition, expectLeader = true)
-          // 对partition leader副本节点执行删除操作
-=======
           val partition = getPartitionOrException(topicPartition)
->>>>>>> 031b7208
           val logDeleteResult = partition.deleteRecordsOnLeader(requestedOffset)
           (topicPartition, logDeleteResult)
         } catch {
@@ -835,7 +704,7 @@
                    _: OffsetOutOfRangeException |
                    _: PolicyViolationException |
                    _: KafkaStorageException) =>
-            (topicPartition, LogDeleteRecordsResult(-1L, -1L, Some(e)))
+          (topicPartition, LogDeleteRecordsResult(-1L, -1L, Some(e)))
           case t: Throwable =>
             error("Error processing delete records operation on partition %s".format(topicPartition), t)
             (topicPartition, LogDeleteRecordsResult(-1L, -1L, Some(t)))
@@ -952,7 +821,7 @@
 
         logsByDir.get(absolutePath) match {
           case Some(logs) =>
-            val topicInfos = logs.groupBy(_.topicPartition.topic).map{case (topic, logs) =>
+            val topicInfos = logs.groupBy(_.topicPartition.topic).map { case (topic, logs) =>
               new DescribeLogDirsResponseData.DescribeLogDirsTopic().setName(topic).setPartitions(
                 logs.filter { log =>
                   partitions.contains(log.topicPartition)
@@ -1035,16 +904,17 @@
     }
   }
 
-  // 如果下列条件为true，我们需要创建一个延迟生产请求，并等待复制完成
+  // If all the following conditions are true, we need to put a delayed produce request and wait for replication to complete
+  //
   // 1. required acks = -1
-  // 2. 需要追加数据
-  // 3. 至少一个partition追加成功
+  // 2. there is data to append
+  // 3. at least one partition append was successful (fewer errors than partitions)
   private def delayedProduceRequestRequired(requiredAcks: Short,
                                             entriesPerPartition: Map[TopicPartition, MemoryRecords],
                                             localProduceResults: Map[TopicPartition, LogAppendResult]): Boolean = {
     requiredAcks == -1 &&
-    entriesPerPartition.nonEmpty &&
-    localProduceResults.values.count(_.exception.isDefined) < entriesPerPartition.size
+      entriesPerPartition.nonEmpty &&
+      localProduceResults.values.count(_.exception.isDefined) < entriesPerPartition.size
   }
 
   private def isValidRequiredAcks(requiredAcks: Short): Boolean = {
@@ -1059,6 +929,7 @@
                                entriesPerPartition: Map[TopicPartition, MemoryRecords],
                                requiredAcks: Short): Map[TopicPartition, LogAppendResult] = {
     val traceEnabled = isTraceEnabled
+
     def processFailedRecord(topicPartition: TopicPartition, t: Throwable) = {
       val logStartOffset = onlinePartition(topicPartition).map(_.logStartOffset).getOrElse(-1L)
       brokerTopicStats.topicStats(topicPartition.topic).failedProduceRequestRate.mark()
@@ -1139,10 +1010,9 @@
   }
 
   /**
-   * 从副本节点拉取消息
-   * 直到等待到足够多的数据之后才返回
-   * 回调任务可以在超时或者满足需要的拉取信息之后返回
-   * 消费者可能从任何一个副本节点拉取消息，但是follower节点仅能从leader节点拉取消息
+   * Fetch messages from a replica, and wait until enough data can be fetched and return;
+   * the callback function will be triggered either when timeout or required fetch info is satisfied.
+   * Consumers may fetch from any replica, but followers can only fetch from the leader.
    */
   def fetchMessages(timeout: Long,
                     replicaId: Int,
@@ -1154,36 +1024,19 @@
                     responseCallback: Seq[(TopicPartition, FetchPartitionData)] => Unit,
                     isolationLevel: IsolationLevel,
                     clientMetadata: Option[ClientMetadata]): Unit = {
-    // 校验备份副本的编号
     val isFromFollower = Request.isValidBrokerId(replicaId)
-<<<<<<< HEAD
-    // 确认拉取隔离级别
-    // 如果拉取请求来自于follower节点，或者备份副本编号是未来的本地副本编号，则使用FetchLogEnd策略
-    val fetchIsolation = if (isFromFollower || replicaId == Request.FutureLocalReplicaId)
-=======
     val isFromConsumer = !(isFromFollower || replicaId == Request.FutureLocalReplicaId)
     val fetchIsolation = if (!isFromConsumer)
->>>>>>> 031b7208
       FetchLogEnd
     else if (isolationLevel == IsolationLevel.READ_COMMITTED)
-    // 如果拉取隔离级别是可重复度，则使用FetchTxnCommitted策略
       FetchTxnCommitted
     else
-    // 否则，默认情况下使用FetchHighWatermark策略
       FetchHighWatermark
 
-<<<<<<< HEAD
-    /**
-     * 读取日志文件信息
-     * @return key:   TopicPartition
-     *         value: LogReadResult
-     */
-=======
     // Restrict fetching to leader if request is from follower or from a client with older version (no ClientMetadata)
     val fetchOnlyFromLeader = isFromFollower || (isFromConsumer && clientMetadata.isEmpty)
->>>>>>> 031b7208
+
     def readFromLog(): Seq[(TopicPartition, LogReadResult)] = {
-      // 从本地日志中读取
       val result = readFromLocalLog(
         replicaId = replicaId,
         fetchOnlyFromLeader = fetchOnlyFromLeader,
@@ -1193,9 +1046,7 @@
         readPartitionInfo = fetchInfos,
         quota = quota,
         clientMetadata = clientMetadata)
-      // 如果是follower节点的信息，则更新当前follower节点的拉取状态
       if (isFromFollower) updateFollowerFetchState(replicaId, result)
-      // 如果不是follower节点的FetchRequest，则直接返回读取结果
       else result
     }
 
@@ -1254,15 +1105,7 @@
   }
 
   /**
-   * 从多个topic-partition中获取从给定的offset开始到maxSize字节大小的数据
-   * @param replicaId           备份副本编号
-   * @param fetchOnlyFromLeader 是否只从leader节点拉取数据，副本节点仅会从leader节点拉取数据
-   * @param fetchIsolation      拉取隔离级别
-   * @param fetchMaxBytes       拉取的最大字节数
-   * @param hardMaxBytesLimit   是否要求必须获取
-   * @param readPartitionInfo   需要进行读取的topic-partition信息
-   * @param quota
-   * @param clientMetadata
+   * Read from multiple topic partitions at the given offset up to maxSize bytes
    */
   def readFromLocalLog(replicaId: Int,
                        fetchOnlyFromLeader: Boolean,
@@ -1274,36 +1117,10 @@
                        clientMetadata: Option[ClientMetadata]): Seq[(TopicPartition, LogReadResult)] = {
     val traceEnabled = isTraceEnabled
 
-    /**
-     * 读取指定topic-partition的日志
-     * @param tp         指定的topic-partition
-     * @param fetchInfo  拉取信息
-     * @param limitBytes 最大限制拉取字节数
-     * @param minOneMessage
-     * @return
-     */
     def read(tp: TopicPartition, fetchInfo: PartitionData, limitBytes: Int, minOneMessage: Boolean): LogReadResult = {
-      // 给定分区拉取的起始offset
       val offset = fetchInfo.fetchOffset
-      // 需要拉取的字节数
       val partitionFetchSize = fetchInfo.maxBytes
-      // 给定partition的起始偏移量
       val followerLogStartOffset = fetchInfo.logStartOffset
-<<<<<<< HEAD
-      // 标记给定topic的拉取频率
-      brokerTopicStats.topicStats(tp.topic).totalFetchRequestRate.mark()
-      // 标记所有topic的拉取频率
-      brokerTopicStats.allTopicsStats.totalFetchRequestRate.mark()
-      // 获取最大拉取字节数，由请求的最大拉取字节数和设置的最大拉取字节数组成
-      val adjustedMaxBytes = math.min(fetchInfo.maxBytes, limitBytes)
-      try {
-        trace(s"Fetching log segment for partition $tp, offset $offset, partition fetch size $partitionFetchSize, " +
-          s"remaining response limit $limitBytes" +
-          (if (minOneMessage) s", ignoring response/partition size limits" else ""))
-        // 获取partition信息
-        val partition = getPartitionOrException(tp, expectLeader = fetchOnlyFromLeader)
-        // 设置本次的拉取时间
-=======
 
       val adjustedMaxBytes = math.min(fetchInfo.maxBytes, limitBytes)
       try {
@@ -1313,10 +1130,9 @@
             (if (minOneMessage) s", ignoring response/partition size limits" else ""))
 
         val partition = getPartitionOrException(tp)
->>>>>>> 031b7208
         val fetchTimeMs = time.milliseconds
 
-        // 如果当前节点是leader节点，那么确认首选的只读副本节点
+        // If we are the leader, determine the preferred read-replica
         val preferredReadReplica = clientMetadata.flatMap(
           metadata => findPreferredReadReplica(partition, metadata, replicaId, fetchInfo.fetchOffset, fetchTimeMs))
 
@@ -1425,69 +1241,15 @@
   }
 
   /**
-<<<<<<< HEAD
-   * 使用配置的[[ReplicaSelector]]，通过给定的客户端元数据，请求的offset，当前的ISR来partition确认首选读副本节点
-   * 如果首选的读副本节点就是leader节点，返回None
-   */
-  def findPreferredReadReplica(tp: TopicPartition,
-=======
     * Using the configured [[ReplicaSelector]], determine the preferred read replica for a partition given the
-    * client metadata, the requested offset, and the current set of replicas. If the preferred read replica is the
-    * leader, return None
-    */
+   * client metadata, the requested offset, and the current set of replicas. If the preferred read replica is the
+   * leader, return None
+   */
   def findPreferredReadReplica(partition: Partition,
->>>>>>> 031b7208
                                clientMetadata: ClientMetadata,
                                replicaId: Int,
                                fetchOffset: Long,
                                currentTimeMs: Long): Option[Int] = {
-<<<<<<< HEAD
-    // 获取给定的分区信息
-    val partition = getPartitionOrException(tp, expectLeader = false)
-    // 如果当前分区时leader节点
-    if (partition.isLeader) {
-      // 如果通过了备份副本编号校验，则直接返回None
-      if (Request.isValidBrokerId(replicaId)) {
-        // 不要通过普通的复制同步来查找首选的follower节点
-        Option.empty
-      } else {
-        // 通过replicaSelector选择读副本节点
-        replicaSelectorOpt.flatMap { replicaSelector =>
-          // 获取当前topic-partition节点的EndPoints信息
-          val replicaEndpoints = metadataCache.getPartitionReplicaEndpoints(tp, new ListenerName(clientMetadata.listenerName))
-          // 获取partition的远程副本节点
-          var replicaInfoSet: Set[ReplicaView] = partition.remoteReplicas
-            // 过滤正处于ISR状态的副本节点，也就是fetchOffset处于正常的偏移量范围内
-            .filter(replica => replica.logEndOffset >= fetchOffset)
-            .filter(replica => replica.logStartOffset <= fetchOffset)
-            // 构建副本选择器
-            .map(replica => new DefaultReplicaView(
-              replicaEndpoints.getOrElse(replica.brokerId, Node.noNode()),
-              replica.logEndOffset,
-              currentTimeMs - replica.lastCaughtUpTimeMs
-            ))
-          // 如果partition有已声明的leader节点
-          if (partition.leaderReplicaIdOpt.isDefined) {
-            // 获取leader节点
-            val leaderReplica: ReplicaView = partition.leaderReplicaIdOpt
-              // 构建leader节点字典表
-              .map(replicaId => replicaEndpoints.getOrElse(replicaId, Node.noNode()))
-              .map(leaderNode => new DefaultReplicaView(leaderNode, partition.localLogOrException.logEndOffset, 0L))
-              .get
-            // 此时replicaInfoSet已有所有的ISR远程副本节点
-            // 此时再加上所有的leader节点
-            replicaInfoSet ++= Set(leaderReplica)
-            // 构建副本节点信息和leader节点信息
-            val partitionInfo = new DefaultPartitionView(replicaInfoSet.asJava, leaderReplica)
-
-            replicaSelector.select(tp, clientMetadata, partitionInfo).asScala
-              .filter(!_.endpoint.isEmpty)
-              // 不希望leader节点发送FetchResponse，所以此处剔除了leader节点
-              .filter(!_.equals(leaderReplica))
-              .map(_.endpoint.id)
-          } else {
-            None
-=======
     partition.leaderReplicaIdOpt.flatMap { leaderReplicaId =>
       // Don't look up preferred for follower fetches via normal replication
       if (Request.isValidBrokerId(replicaId))
@@ -1514,7 +1276,6 @@
             // Even though the replica selector can return the leader, we don't want to send it out with the
             // FetchResponse, so we exclude it here
             case selected if !selected.endpoint.isEmpty && selected != leaderReplica => selected.endpoint.id
->>>>>>> 031b7208
           }
         }
       }
@@ -1522,8 +1283,8 @@
   }
 
   /**
-   *  To avoid ISR thrashing, we only throttle a replica on the leader if it's in the throttled replica list,
-   *  the quota is exceeded and the replica is not in sync.
+   * To avoid ISR thrashing, we only throttle a replica on the leader if it's in the throttled replica list,
+   * the quota is exceeded and the replica is not in sync.
    */
   def shouldLeaderThrottle(quota: ReplicaQuota, partition: Partition, replicaId: Int): Boolean = {
     val isReplicaInSync = partition.inSyncReplicaIds.contains(replicaId)
@@ -1550,177 +1311,9 @@
     }
   }
 
-  /**
-   * 成为主节点或者副本节点
-   * @param correlationId       请求是的标识ID
-   * @param leaderAndIsrRequest { @link LeaderAndIsrRequest}
-   * @param onLeadershipChange leader节点发生的变化事件
-   * @return { @link LeaderAndIsrResponse}
-   */
   def becomeLeaderOrFollower(correlationId: Int,
                              leaderAndIsrRequest: LeaderAndIsrRequest,
                              onLeadershipChange: (Iterable[Partition], Iterable[Partition]) => Unit): LeaderAndIsrResponse = {
-<<<<<<< HEAD
-    // 获取leaderAndIsr请求中每个分区的状态，并日志记录状态的变化
-    leaderAndIsrRequest.partitionStates.asScala.foreach { case (topicPartition, stateInfo) =>
-      stateChangeLogger.trace(s"Received LeaderAndIsr request $stateInfo " +
-        s"correlation id $correlationId from controller ${leaderAndIsrRequest.controllerId} " +
-        s"epoch ${leaderAndIsrRequest.controllerEpoch} for partition $topicPartition")
-    }
-    // 使用副本节点状态变化锁进行同步操作
-    replicaStateChangeLock synchronized {
-      // 如果请求的控制器的代小于当前的控制器版本
-      if (leaderAndIsrRequest.controllerEpoch < controllerEpoch) {
-        stateChangeLogger.warn(s"Ignoring LeaderAndIsr request from controller ${leaderAndIsrRequest.controllerId} with " +
-          s"correlation id $correlationId since its controller epoch ${leaderAndIsrRequest.controllerEpoch} is old. " +
-          s"Latest known controller epoch is $controllerEpoch")
-        // 直接返回错误的响应，错误信息：过期的控制器代
-        leaderAndIsrRequest.getErrorResponse(0, Errors.STALE_CONTROLLER_EPOCH.exception)
-      } else {
-        // 否则，使用
-        val responseMap = new mutable.HashMap[TopicPartition, Errors]
-        // 获取控制器的ID和代版本
-        val controllerId = leaderAndIsrRequest.controllerId
-        controllerEpoch = leaderAndIsrRequest.controllerEpoch
-
-        // 首先检查partition的leader代版本
-        val partitionState = new mutable.HashMap[Partition, LeaderAndIsrRequest.PartitionState]()
-        val newPartitions = new mutable.HashSet[Partition]
-        // 遍历所有的leaderAndIsrRequest中的分区状态
-        leaderAndIsrRequest.partitionStates.asScala.foreach { case (topicPartition, stateInfo) =>
-          // 获取当前partition信息
-          val partitionOpt = getPartition(topicPartition) match {
-            // 如果partition处于下线状态
-            case HostedPartition.Offline =>
-              stateChangeLogger.warn(s"Ignoring LeaderAndIsr request from " +
-                s"controller $controllerId with correlation id $correlationId " +
-                s"epoch $controllerEpoch for partition $topicPartition as the local replica for the " +
-                "partition is in an offline log directory")
-              // 返回磁盘错误响应信息
-              responseMap.put(topicPartition, Errors.KAFKA_STORAGE_ERROR)
-              None
-            case HostedPartition.Online(partition) => Some(partition)
-            // 处于在线状态
-
-            case HostedPartition.None =>
-              // 没有托管此partition，创建新的partition
-              val partition = Partition(topicPartition, time, this)
-              allPartitions.putIfNotExists(topicPartition, HostedPartition.Online(partition))
-              newPartitions.add(partition)
-              Some(partition)
-          }
-          // 遍历托管的partition
-          partitionOpt.foreach { partition =>
-            // 获取当前partition的leader epoch
-            val currentLeaderEpoch = partition.getLeaderEpoch
-            // 获取请求的leader epoch
-            val requestLeaderEpoch = stateInfo.basePartitionState.leaderEpoch
-            // 如果请求的leader epoch＞当前partition的leader epoch
-            if (requestLeaderEpoch > currentLeaderEpoch) {
-              // 如果leader epoch是有效的，则记录做出leader权限决定的epoch版本
-              // 这在更新ISR以在Zookeeper路径中维持决策者控制器的epoch时很有用
-              if (stateInfo.basePartitionState.replicas.contains(localBrokerId))
-              // 如果当前的partition代理节点集合包含当前的broker
-              // 放入更新集合中
-                partitionState.put(partition, stateInfo)
-              else {
-                stateChangeLogger.warn(s"Ignoring LeaderAndIsr request from controller $controllerId with " +
-                  s"correlation id $correlationId epoch $controllerEpoch for partition $topicPartition as itself is not " +
-                  s"in assigned replica list ${stateInfo.basePartitionState.replicas.asScala.mkString(",")}")
-                // 没有当前的broker，则返回没有托管给定partition响应信息
-                responseMap.put(topicPartition, Errors.UNKNOWN_TOPIC_OR_PARTITION)
-              }
-            } else if (requestLeaderEpoch < currentLeaderEpoch) {
-              // 如果请求的leader epoch＜当前partition的epoch，返回过期的控制器epoch
-              stateChangeLogger.warn(s"Ignoring LeaderAndIsr request from " +
-                s"controller $controllerId with correlation id $correlationId " +
-                s"epoch $controllerEpoch for partition $topicPartition since its associated " +
-                s"leader epoch $requestLeaderEpoch is smaller than the current " +
-                s"leader epoch $currentLeaderEpoch")
-              responseMap.put(topicPartition, Errors.STALE_CONTROLLER_EPOCH)
-            } else {
-              // 此时leader epoch ＝ partition epoch，也返回过期的控制器epoch
-              stateChangeLogger.debug(s"Ignoring LeaderAndIsr request from " +
-                s"controller $controllerId with correlation id $correlationId " +
-                s"epoch $controllerEpoch for partition $topicPartition since its associated " +
-                s"leader epoch $requestLeaderEpoch matches the current leader epoch")
-              responseMap.put(topicPartition, Errors.STALE_CONTROLLER_EPOCH)
-            }
-          }
-        }
-        // 过滤出成为leader身份的partition
-        val partitionsTobeLeader = partitionState.filter { case (_, stateInfo) =>
-          stateInfo.basePartitionState.leader == localBrokerId
-        }
-        // 两个集合取差异值即为成为follower身份的partition
-        val partitionsToBeFollower = partitionState -- partitionsTobeLeader.keys
-        // HighWaterMark检查点
-        val highWatermarkCheckpoints = new LazyOffsetCheckpoints(this.highWatermarkCheckpoints)
-        // 成为leader身份操作
-        val partitionsBecomeLeader = if (partitionsTobeLeader.nonEmpty)
-          makeLeaders(controllerId, controllerEpoch, partitionsTobeLeader, correlationId, responseMap,
-            highWatermarkCheckpoints)
-        else
-          Set.empty[Partition]
-        // 成为follower身份操作
-        val partitionsBecomeFollower = if (partitionsToBeFollower.nonEmpty)
-          makeFollowers(controllerId, controllerEpoch, partitionsToBeFollower, correlationId, responseMap,
-            highWatermarkCheckpoints)
-        else
-          Set.empty[Partition]
-
-        /*
-         * KAFKA-8392
-         * 对于那些broker不再是leader的partition，删除与这些topic关联的度量标准
-         * 需要注意的是，这意味着broker停止成为partition的副本节点或者主节点
-         */
-        // leader topic集合
-        val leaderTopicSet = leaderPartitionsIterator.map(_.topic).toSet
-        // follower topic集合
-        val followerTopicSet = partitionsBecomeFollower.map(_.topic).toSet
-        // 获取之前是leader现在是follower的topic集合，将它们的leader身份度量标准删除
-        followerTopicSet.diff(leaderTopicSet).foreach(brokerTopicStats.removeOldLeaderMetrics)
-
-        // remove metrics for brokers which are not followers of a topic
-        // 获取之前是follower，现在是leader的topic集合，将它们的follower身份的度量标准移除
-        leaderTopicSet.diff(followerTopicSet).foreach(brokerTopicStats.removeOldFollowerMetrics)
-
-        leaderAndIsrRequest.partitionStates.asScala.keys.foreach { topicPartition =>
-          /*
-           * 如果存在离线日志目录，partition对象可能已经在getOrCreateReplica()创建本地副本节点失败之前，通过getOrCreatePartition()创建
-           * 在这种情况下，ReplicaManager.allPartitions将会映射topic-partition到一个空的partition对象上
-           * 此时需要代替映射topic-partition到OfflinePartition对象上
-           */
-          // 获取所有非下线状态的topic-partition信息，如果这些topic-partition的本地日志为空，在让这些partition下线
-          if (localLog(topicPartition).isEmpty)
-            markPartitionOffline(topicPartition)
-        }
-
-        // 在第一次LeaderAndIsrRequest之后，初始化了HighWaterMark线程
-        // 用于确保所有的partition已经完成填充，在开始检查点之前，通过避免奇怪的条件竞争
-        startHighWatermarkCheckPointThread()
-
-        val futureReplicasAndInitialOffset = new mutable.HashMap[TopicPartition, InitialFetchState]
-        // 遍历此次LeaderAndIsrRequest请求新添加的partition
-        for (partition <- newPartitions) {
-          val topicPartition = partition.topicPartition
-          // 判断此topic-partition日志是否创建
-          if (logManager.getLog(topicPartition, isFuture = true).isDefined) {
-            // 如果已经创建，则
-            partition.log.foreach { log =>
-              // 建立和此partiton leader身份的broker的P2P连接
-              val leader = BrokerEndPoint(config.brokerId, "localhost", -1)
-
-              // 添加未来的副本节点到partition集合中
-              partition.createLogIfNotExists(Request.FutureLocalReplicaId, isNew = false, isFutureReplica = true,
-                highWatermarkCheckpoints)
-
-              // 暂停清除准备迁移的partition，并开启ReplicaAlterDirThread线程来将副本节点从源DIR迁移至目标DIR
-              logManager.abortAndPauseCleaning(topicPartition)
-              // 未来的部分节点和初始化offset中添加当前的topic-partition
-              futureReplicasAndInitialOffset.put(topicPartition, InitialFetchState(leader,
-                partition.getLeaderEpoch, log.highWatermark))
-=======
     val startMs = time.milliseconds()
     replicaStateChangeLock synchronized {
       val controllerId = leaderAndIsrRequest.controllerId
@@ -1734,6 +1327,7 @@
             s"epoch ${leaderAndIsrRequest.controllerEpoch}")
         }
       val topicIds = leaderAndIsrRequest.topicIds()
+
       def topicIdFromRequest(topicName: String): Option[Uuid] = {
         val topicId = topicIds.get(topicName)
         // if invalid topic ID return None
@@ -1879,22 +1473,10 @@
               topic.partitionErrors.add(new LeaderAndIsrPartitionError()
                 .setPartitionIndex(tp.partition)
                 .setErrorCode(error.code))
->>>>>>> 031b7208
             }
           }
           new LeaderAndIsrResponse(data, leaderAndIsrRequest.version)
         }
-<<<<<<< HEAD
-        //
-        replicaAlterLogDirsManager.addFetcherForPartitions(futureReplicasAndInitialOffset)
-        // 停止空闲的拉取线程
-        replicaFetcherManager.shutdownIdleFetcherThreads()
-        replicaAlterLogDirsManager.shutdownIdleFetcherThreads()
-        // 处理身份变化事件
-        onLeadershipChange(partitionsBecomeLeader, partitionsBecomeFollower)
-        // 返回处理LeaderAndIsrRequest成功响应
-        new LeaderAndIsrResponse(Errors.NONE, responseMap.asJava)
-=======
       }
       val endMs = time.milliseconds()
       val elapsedMs = endMs - startMs
@@ -1911,9 +1493,8 @@
    * The topic ID was not inconsistent, so return true.
    * If the log does not exist or the topic ID is not yet set, logTopicIdOpt will be None.
    * In both cases, the ID is not inconsistent so return true.
-   *
    * @param requestTopicIdOpt the topic ID from the LeaderAndIsr request if it exists
-   * @param logTopicIdOpt the topic ID in the log if the log and the topic ID exist
+   * @param logTopicIdOpt     the topic ID in the log if the log and the topic ID exist
    * @return true if the request topic id is consistent, false otherwise
    */
   private def hasConsistentTopicId(requestTopicIdOpt: Option[Uuid], logTopicIdOpt: Option[Uuid]): Boolean = {
@@ -1961,7 +1542,6 @@
           futureReplicasAndInitialOffset.put(topicPartition, InitialFetchState(leader,
             partition.getLeaderEpoch, log.highWatermark))
         }
->>>>>>> 031b7208
       }
     }
 
@@ -2071,7 +1651,7 @@
                             correlationId: Int,
                             responseMap: mutable.Map[TopicPartition, Errors],
                             highWatermarkCheckpoints: OffsetCheckpoints,
-                            topicIds: String => Option[Uuid]) : Set[Partition] = {
+                            topicIds: String => Option[Uuid]): Set[Partition] = {
     val traceLoggingEnabled = stateChangeLogger.isTraceEnabled
     partitionStates.forKeyValue { (partition, partitionState) =>
       if (traceLoggingEnabled)
@@ -2232,62 +1812,14 @@
     }
   }
 
-<<<<<<< HEAD
-  /**
-   * 更新副本节点本地HighWaterMark
-   * @param topicPartition topic-partition信息
-   * @param followerId     副本节点ID
-   * @param highWatermark  副本的ID的最新HighWaterMark
-   */
-  private def updateFollowerHighWatermark(topicPartition: TopicPartition, followerId: Int, highWatermark: Long): Unit = {
-    nonOfflinePartition(topicPartition).flatMap(_.getReplica(followerId)) match {
-      case Some(replica) => replica.updateLastSentHighWatermark(highWatermark)
-      case None =>
-        warn(s"While updating the HW for follower $followerId for partition $topicPartition, " +
-          s"the replica could not be found.")
-    }
-  }
-
-  /**
-   * 获取leader身份的partition
-   * @return
-   */
-  private def leaderPartitionsIterator: Iterator[Partition] =
-  // leader身份的判断标准：是否有本地日志
-    nonOfflinePartitionsIterator.filter(_.leaderLogIfLocal.isDefined)
-=======
   private def leaderPartitionsIterator: Iterator[Partition] =
     onlinePartitionsIterator.filter(_.leaderLogIfLocal.isDefined)
->>>>>>> 031b7208
 
   def getLogEndOffset(topicPartition: TopicPartition): Option[Long] =
     onlinePartition(topicPartition).flatMap(_.leaderLogIfLocal.map(_.logEndOffset))
 
-  /**
-   * 副本管理器刷写HW到最高水位
-   */
+  // Flushes the highwatermark value for all partitions to the highwatermark file
   def checkpointHighWatermarks(): Unit = {
-<<<<<<< HEAD
-    // 迭代所有没有下线的partition
-    // 映射到一个列表中
-    val localLogs = nonOfflinePartitionsIterator.flatMap { partition =>
-      val logsList: mutable.Set[Log] = mutable.Set()
-      partition.log.foreach(logsList.add)
-      partition.futureLog.foreach(logsList.add)
-      logsList
-    }.toBuffer
-    // 根据数据目录进行分组
-    val logsByDir = localLogs.groupBy(_.dir.getParent)
-    // 遍历每个数据目录和需要刷写的日志
-    for ((dir, logs) <- logsByDir) {
-      // 从partition信息中获取每个日志文件最新的HW
-      // 每个partition的日志目录对应的都是本地副本
-      val hwms = logs.map(log => log.topicPartition -> log.highWatermark).toMap
-      try {
-        // 写入最新的HW
-        highWatermarkCheckpoints.get(dir).foreach(_.write(hwms))
-      } catch {
-=======
     def putHw(logDirToCheckpoints: mutable.AnyRefMap[String, mutable.AnyRefMap[TopicPartition, Long]],
               log: Log): Unit = {
       val checkpoints = logDirToCheckpoints.getOrElseUpdate(log.parentDir,
@@ -2305,7 +1837,6 @@
     for ((logDir, hws) <- logDirToHws) {
       try highWatermarkCheckpoints.get(logDir).foreach(_.write(hws))
       catch {
->>>>>>> 031b7208
         case e: KafkaStorageException =>
           error(s"Error while writing to highwatermark file in directory $logDir", e)
       }
@@ -2319,9 +1850,8 @@
 
   /**
    * The log directory failure handler for the replica
-   *
-   * @param dir                     the absolute path of the log directory
-   * @param sendZkNotification      check if we need to send notification to zookeeper node (needed for unit test)
+   * @param dir                the absolute path of the log directory
+   * @param sendZkNotification check if we need to send notification to zookeeper node (needed for unit test)
    */
   def handleLogDirFailure(dir: String, sendZkNotification: Boolean = true): Unit = {
     if (!logManager.isLogDirOnline(dir))
@@ -2329,11 +1859,15 @@
     warn(s"Stopping serving replicas in dir $dir")
     replicaStateChangeLock synchronized {
       val newOfflinePartitions = onlinePartitionsIterator.filter { partition =>
-        partition.log.exists { _.parentDir == dir }
+        partition.log.exists {
+          _.parentDir == dir
+        }
       }.map(_.topicPartition).toSet
 
       val partitionsWithOfflineFutureReplica = onlinePartitionsIterator.filter { partition =>
-        partition.futureLog.exists { _.parentDir == dir }
+        partition.futureLog.exists {
+          _.parentDir == dir
+        }
       }.toSet
 
       replicaFetcherManager.removeFetcherForPartitions(newOfflinePartitions)
@@ -2349,7 +1883,7 @@
       highWatermarkCheckpoints = highWatermarkCheckpoints.filter { case (checkpointDir, _) => checkpointDir != dir }
 
       warn(s"Broker $localBrokerId stopped fetcher for partitions ${newOfflinePartitions.mkString(",")} and stopped moving logs " +
-           s"for partitions ${partitionsWithOfflineFutureReplica.mkString(",")} because they are in the failed log directory $dir.")
+        s"for partitions ${partitionsWithOfflineFutureReplica.mkString(",")} because they are in the failed log directory $dir.")
     }
     logManager.handleLogDirFailure(dir)
 
@@ -2398,13 +1932,8 @@
     new ReplicaAlterLogDirsManager(config, this, quotaManager, brokerTopicStats)
   }
 
-  /**
-   * 创建副本节点选择器
-   * @return 副本节点选择器
-   */
   protected def createReplicaSelector(): Option[ReplicaSelector] = {
     config.replicaSelectorClassName.map { className =>
-      // 通过副本选择器类名创建的是临时副本选择器
       val tmpReplicaSelector: ReplicaSelector = CoreUtils.createObject[ReplicaSelector](className)
       tmpReplicaSelector.configure(config.originals())
       tmpReplicaSelector
@@ -2412,8 +1941,8 @@
   }
 
   def lastOffsetForLeaderEpoch(
-    requestedEpochInfo: Seq[OffsetForLeaderTopic]
-  ): Seq[OffsetForLeaderTopicResult] = {
+                                requestedEpochInfo: Seq[OffsetForLeaderTopic]
+                              ): Seq[OffsetForLeaderTopicResult] = {
     requestedEpochInfo.map { offsetForLeaderTopic =>
       val partitions = offsetForLeaderTopic.partitions.asScala.map { offsetForLeaderPartition =>
         val tp = new TopicPartition(offsetForLeaderTopic.topic, offsetForLeaderPartition.partition)
@@ -2492,8 +2021,8 @@
           watchKeys
         )
       } else {
-          // There are no partitions actually being elected, so return immediately
-          responseCallback(failures)
+        // There are no partitions actually being elected, so return immediately
+        responseCallback(failures)
       }
     }
 
