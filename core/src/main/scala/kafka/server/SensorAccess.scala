/**
 * Licensed to the Apache Software Foundation (ASF) under one or more
 * contributor license agreements.  See the NOTICE file distributed with
 * this work for additional information regarding copyright ownership.
 * The ASF licenses this file to You under the Apache License, Version 2.0
 * (the "License"); you may not use this file except in compliance with
 * the License.  You may obtain a copy of the License at
 *
 * http://www.apache.org/licenses/LICENSE-2.0
 *
 * Unless required by applicable law or agreed to in writing, software
 * distributed under the License is distributed on an "AS IS" BASIS,
 * WITHOUT WARRANTIES OR CONDITIONS OF ANY KIND, either express or implied.
 * See the License for the specific language governing permissions and
 * limitations under the License.
 */
package kafka.server

import java.util.concurrent.locks.ReadWriteLock

import org.apache.kafka.common.metrics.{Metrics, Sensor}

/**
 * 创建/访问传感器的逻辑类
 * 可以将配额包装在传递的MetricConfig中来更新配额
 * 后面的参数作为方法传递，因为它们仅在实例化传感器时才被调用
 */
class SensorAccess(lock: ReadWriteLock, metrics: Metrics) {

<<<<<<< HEAD
  /**
   * 获取或创建传感器
   * @param sensorName     传感器名称
   * @param expirationTime 传感器失效时间
   * @param metricName     计数器名称
   * @param config         计数器配置，配额可以通过此种方式传入
   * @param measure
   * @return
   */
  def getOrCreate(sensorName: String, expirationTime: Long,
                  metricName: => MetricName, config: => Option[MetricConfig], measure: => MeasurableStat): Sensor = {
=======
  def getOrCreate(sensorName: String, expirationTime: Long, registerMetrics: Sensor => Unit): Sensor = {
>>>>>>> 031b7208
    var sensor: Sensor = null

    /*
     * 获取读锁来获取sensor，对于多线程来说，调用getSensor是线程安全的
     * read lock允许一个线程在隔离中创建sensor，创建sensor的线程会获取write lock并阻止传感器在创建过程中被读取
     * 只需要获取sensor是否为空而不获取read lock就足够了，但是已经存在传感器并不意味着它完全初始化，所有的指标还没有添加
     * read lock会进行等待直到写线程释放writer lock，完全初始化sensor这个节点是，代表读取是安全的
     */
    lock.readLock().lock()
    try sensor = metrics.getSensor(sensorName)
    finally lock.readLock().unlock()

    /*
     * 如果sensor为null，尝试创建sensor
     * 否则返回已存在的sensor
     * sensor可能为null，需要进行空校验
     */
    if (sensor == null) {
      /*
       * 获取write lock
       */
      lock.writeLock().lock()
      try {
        // 为两个传感器设置变量，避免另一个线程赢得了争夺了写锁定的资源变更
        // 会用于确认通过非空参数来初始化ClientSensors
        sensor = metrics.getSensor(sensorName)
        if (sensor == null) {
<<<<<<< HEAD
          // 获取已有的sensor或者创建新sensor返回的sensor
          sensor = metrics.sensor(sensorName, config.orNull, expirationTime)
          // 添加度量标准和数据分析
          sensor.add(metricName, measure)
=======
          sensor = metrics.sensor(sensorName, null, expirationTime)
          registerMetrics(sensor)
>>>>>>> 031b7208
        }
      } finally {
        // 释放write lock
        lock.writeLock().unlock()
      }
    }
    sensor
  }
}<|MERGE_RESOLUTION|>--- conflicted
+++ resolved
@@ -21,66 +21,48 @@
 import org.apache.kafka.common.metrics.{Metrics, Sensor}
 
 /**
- * 创建/访问传感器的逻辑类
- * 可以将配额包装在传递的MetricConfig中来更新配额
- * 后面的参数作为方法传递，因为它们仅在实例化传感器时才被调用
+ * Class which centralises the logic for creating/accessing sensors.
+ * The quota can be updated by wrapping it in the passed MetricConfig
+ *
+ * The later arguments are passed as methods as they are only called when the sensor is instantiated.
  */
 class SensorAccess(lock: ReadWriteLock, metrics: Metrics) {
 
-<<<<<<< HEAD
-  /**
-   * 获取或创建传感器
-   * @param sensorName     传感器名称
-   * @param expirationTime 传感器失效时间
-   * @param metricName     计数器名称
-   * @param config         计数器配置，配额可以通过此种方式传入
-   * @param measure
-   * @return
-   */
-  def getOrCreate(sensorName: String, expirationTime: Long,
-                  metricName: => MetricName, config: => Option[MetricConfig], measure: => MeasurableStat): Sensor = {
-=======
   def getOrCreate(sensorName: String, expirationTime: Long, registerMetrics: Sensor => Unit): Sensor = {
->>>>>>> 031b7208
     var sensor: Sensor = null
 
-    /*
-     * 获取读锁来获取sensor，对于多线程来说，调用getSensor是线程安全的
-     * read lock允许一个线程在隔离中创建sensor，创建sensor的线程会获取write lock并阻止传感器在创建过程中被读取
-     * 只需要获取sensor是否为空而不获取read lock就足够了，但是已经存在传感器并不意味着它完全初始化，所有的指标还没有添加
-     * read lock会进行等待直到写线程释放writer lock，完全初始化sensor这个节点是，代表读取是安全的
+    /* Acquire the read lock to fetch the sensor. It is safe to call getSensor from multiple threads.
+     * The read lock allows a thread to create a sensor in isolation. The thread creating the sensor
+     * will acquire the write lock and prevent the sensors from being read while they are being created.
+     * It should be sufficient to simply check if the sensor is null without acquiring a read lock but the
+     * sensor being present doesn't mean that it is fully initialized i.e. all the Metrics may not have been added.
+     * This read lock waits until the writer thread has released its lock i.e. fully initialized the sensor
+     * at which point it is safe to read
      */
     lock.readLock().lock()
     try sensor = metrics.getSensor(sensorName)
     finally lock.readLock().unlock()
 
-    /*
-     * 如果sensor为null，尝试创建sensor
-     * 否则返回已存在的sensor
-     * sensor可能为null，需要进行空校验
+    /* If the sensor is null, try to create it else return the existing sensor
+     * The sensor can be null, hence the null checks
      */
     if (sensor == null) {
-      /*
-       * 获取write lock
+      /* Acquire a write lock because the sensor may not have been created and we only want one thread to create it.
+       * Note that multiple threads may acquire the write lock if they all see a null sensor initially
+       * In this case, the writer checks the sensor after acquiring the lock again.
+       * This is safe from Double Checked Locking because the references are read
+       * after acquiring read locks and hence they cannot see a partially published reference
        */
       lock.writeLock().lock()
       try {
-        // 为两个传感器设置变量，避免另一个线程赢得了争夺了写锁定的资源变更
-        // 会用于确认通过非空参数来初始化ClientSensors
+        // Set the var for both sensors in case another thread has won the race to acquire the write lock. This will
+        // ensure that we initialise `ClientSensors` with non-null parameters.
         sensor = metrics.getSensor(sensorName)
         if (sensor == null) {
-<<<<<<< HEAD
-          // 获取已有的sensor或者创建新sensor返回的sensor
-          sensor = metrics.sensor(sensorName, config.orNull, expirationTime)
-          // 添加度量标准和数据分析
-          sensor.add(metricName, measure)
-=======
           sensor = metrics.sensor(sensorName, null, expirationTime)
           registerMetrics(sensor)
->>>>>>> 031b7208
         }
       } finally {
-        // 释放write lock
         lock.writeLock().unlock()
       }
     }
