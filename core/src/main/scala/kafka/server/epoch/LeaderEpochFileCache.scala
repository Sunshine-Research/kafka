/**
  * Licensed to the Apache Software Foundation (ASF) under one or more
  * contributor license agreements.  See the NOTICE file distributed with
  * this work for additional information regarding copyright ownership.
  * The ASF licenses this file to You under the Apache License, Version 2.0
  * (the "License"); you may not use this file except in compliance with
  * the License.  You may obtain a copy of the License at
  *
  * http://www.apache.org/licenses/LICENSE-2.0
  *
  * Unless required by applicable law or agreed to in writing, software
  * distributed under the License is distributed on an "AS IS" BASIS,
  * WITHOUT WARRANTIES OR CONDITIONS OF ANY KIND, either express or implied.
  * See the License for the specific language governing permissions and
  * limitations under the License.
  */
package kafka.server.epoch

import java.util
import java.util.concurrent.locks.ReentrantReadWriteLock

import kafka.server.checkpoints.LeaderEpochCheckpoint
import kafka.utils.CoreUtils._
import kafka.utils.Logging
import org.apache.kafka.common.TopicPartition
<<<<<<< HEAD
import org.apache.kafka.common.requests.EpochEndOffset._
=======
import org.apache.kafka.common.requests.OffsetsForLeaderEpochResponse.{UNDEFINED_EPOCH, UNDEFINED_EPOCH_OFFSET}
>>>>>>> 031b7208

import scala.collection.{Seq, mutable}
import scala.jdk.CollectionConverters._

/**
 * Represents a cache of (LeaderEpoch => Offset) mappings for a particular replica.
 *
 * Leader Epoch = epoch assigned to each leader by the controller.
 * Offset = offset of the first message in each epoch.
 *
 * @param topicPartition the associated topic partition
 * @param checkpoint the checkpoint file
 */
class LeaderEpochFileCache(topicPartition: TopicPartition,
                           checkpoint: LeaderEpochCheckpoint) extends Logging {
  this.logIdent = s"[LeaderEpochCache $topicPartition] "

  private val lock = new ReentrantReadWriteLock()
  private val epochs = new util.TreeMap[Int, EpochEntry]()

  inWriteLock(lock) {
    checkpoint.read().foreach(assign)
  }

  /**
    * Assigns the supplied Leader Epoch to the supplied Offset
    * Once the epoch is assigned it cannot be reassigned
    */
  def assign(epoch: Int, startOffset: Long): Unit = {
    val entry = EpochEntry(epoch, startOffset)
    if (assign(entry)) {
      debug(s"Appended new epoch entry $entry. Cache now contains ${epochs.size} entries.")
      flush()
    }
  }

  private def assign(entry: EpochEntry): Boolean = {
    if (entry.epoch < 0 || entry.startOffset < 0) {
      throw new IllegalArgumentException(s"Received invalid partition leader epoch entry $entry")
    }

    def isUpdateNeeded: Boolean = {
      latestEntry match {
        case Some(lastEntry) =>
          entry.epoch != lastEntry.epoch || entry.startOffset < lastEntry.startOffset
        case None =>
          true
      }
    }

    // Check whether the append is needed before acquiring the write lock
    // in order to avoid contention with readers in the common case
    if (!isUpdateNeeded)
      return false

    inWriteLock(lock) {
      if (isUpdateNeeded) {
        maybeTruncateNonMonotonicEntries(entry)
        epochs.put(entry.epoch, entry)
        true
      } else {
        false
      }
    }
  }

  /**
   * Remove any entries which violate monotonicity prior to appending a new entry
   */
  private def maybeTruncateNonMonotonicEntries(newEntry: EpochEntry): Unit = {
    val removedEpochs = removeFromEnd { entry =>
      entry.epoch >= newEntry.epoch || entry.startOffset >= newEntry.startOffset
    }

    if (removedEpochs.size > 1
      || (removedEpochs.nonEmpty && removedEpochs.head.startOffset != newEntry.startOffset)) {

      // Only log a warning if there were non-trivial removals. If the start offset of the new entry
      // matches the start offset of the removed epoch, then no data has been written and the truncation
      // is expected.
      warn(s"New epoch entry $newEntry caused truncation of conflicting entries $removedEpochs. " +
        s"Cache now contains ${epochs.size} entries.")
    }
  }

  private def removeFromEnd(predicate: EpochEntry => Boolean): Seq[EpochEntry] = {
    removeWhileMatching(epochs.descendingMap.entrySet().iterator(), predicate)
  }

  private def removeFromStart(predicate: EpochEntry => Boolean): Seq[EpochEntry] = {
    removeWhileMatching(epochs.entrySet().iterator(), predicate)
  }

  private def removeWhileMatching(
    iterator: util.Iterator[util.Map.Entry[Int, EpochEntry]],
    predicate: EpochEntry => Boolean
  ): Seq[EpochEntry] = {
    val removedEpochs = mutable.ListBuffer.empty[EpochEntry]

    while (iterator.hasNext) {
      val entry = iterator.next().getValue
      if (predicate.apply(entry)) {
        removedEpochs += entry
        iterator.remove()
      } else {
        return removedEpochs
      }
    }

    removedEpochs
  }

  def nonEmpty: Boolean = inReadLock(lock) {
    !epochs.isEmpty
  }

  def latestEntry: Option[EpochEntry] = {
    inReadLock(lock) {
      Option(epochs.lastEntry).map(_.getValue)
    }
  }

  /**
   * Returns the current Leader Epoch if one exists. This is the latest epoch
   * which has messages assigned to it.
   */
  def latestEpoch: Option[Int] = {
    latestEntry.map(_.epoch)
  }

  def previousEpoch: Option[Int] = {
    inReadLock(lock) {
      latestEntry.flatMap(entry => Option(epochs.lowerEntry(entry.epoch))).map(_.getKey)
    }
  }

  /**
   * Get the earliest cached entry if one exists.
   */
  def earliestEntry: Option[EpochEntry] = {
    inReadLock(lock) {
      Option(epochs.firstEntry).map(_.getValue)
    }
  }

  /**
    * Returns the Leader Epoch and the End Offset for a requested Leader Epoch.
    *
    * The Leader Epoch returned is the largest epoch less than or equal to the requested Leader
    * Epoch. The End Offset is the end offset of this epoch, which is defined as the start offset
    * of the first Leader Epoch larger than the Leader Epoch requested, or else the Log End
    * Offset if the latest epoch was requested.
    *
    * During the upgrade phase, where there are existing messages may not have a leader epoch,
    * if requestedEpoch is < the first epoch cached, UNDEFINED_EPOCH_OFFSET will be returned
    * so that the follower falls back to High Water Mark.
    *
    * @param requestedEpoch requested leader epoch
    * @param logEndOffset the existing Log End Offset
    * @return found leader epoch and end offset  
    */
  def endOffsetFor(requestedEpoch: Int, logEndOffset: Long): (Int, Long) = {
    inReadLock(lock) {
      val epochAndOffset =
        if (requestedEpoch == UNDEFINED_EPOCH) {
          // This may happen if a bootstrapping follower sends a request with undefined epoch or
          // a follower is on the older message format where leader epochs are not recorded
          (UNDEFINED_EPOCH, UNDEFINED_EPOCH_OFFSET)
        } else if (latestEpoch.contains(requestedEpoch)) {
          // For the leader, the latest epoch is always the current leader epoch that is still being written to.
          // Followers should not have any reason to query for the end offset of the current epoch, but a consumer
          // might if it is verifying its committed offset following a group rebalance. In this case, we return
          // the current log end offset which makes the truncation check work as expected.
          (requestedEpoch, logEndOffset)
        } else {
          val higherEntry = epochs.higherEntry(requestedEpoch)
          if (higherEntry == null) {
            // The requested epoch is larger than any known epoch. This case should never be hit because
            // the latest cached epoch is always the largest.
            (UNDEFINED_EPOCH, UNDEFINED_EPOCH_OFFSET)
          } else {
            val floorEntry = epochs.floorEntry(requestedEpoch)
            if (floorEntry == null) {
              // The requested epoch is smaller than any known epoch, so we return the start offset of the first
              // known epoch which is larger than it. This may be inaccurate as there could have been
              // epochs in between, but the point is that the data has already been removed from the log
              // and we want to ensure that the follower can replicate correctly beginning from the leader's
              // start offset.
              (requestedEpoch, higherEntry.getValue.startOffset)
            } else {
              // We have at least one previous epoch and one subsequent epoch. The result is the first
              // prior epoch and the starting offset of the first subsequent epoch.
              (floorEntry.getValue.epoch, higherEntry.getValue.startOffset)
            }
          }
        }
      trace(s"Processed end offset request for epoch $requestedEpoch and returning epoch ${epochAndOffset._1} " +
        s"with end offset ${epochAndOffset._2} from epoch cache of size ${epochs.size}")
      epochAndOffset
    }
  }

  /**
    * Removes all epoch entries from the store with start offsets greater than or equal to the passed offset.
    */
  def truncateFromEnd(endOffset: Long): Unit = {
    inWriteLock(lock) {
      if (endOffset >= 0 && latestEntry.exists(_.startOffset >= endOffset)) {
        val removedEntries = removeFromEnd(_.startOffset >= endOffset)

        flush()

        debug(s"Cleared entries $removedEntries from epoch cache after " +
          s"truncating to end offset $endOffset, leaving ${epochs.size} entries in the cache.")
      }
    }
  }

  /**
    * Clears old epoch entries. This method searches for the oldest epoch < offset, updates the saved epoch offset to
    * be offset, then clears any previous epoch entries.
    *
    * This method is exclusive: so truncateFromStart(6) will retain an entry at offset 6.
    *
    * @param startOffset the offset to clear up to
    */
  def truncateFromStart(startOffset: Long): Unit = {
    inWriteLock(lock) {
      val removedEntries = removeFromStart { entry =>
        entry.startOffset <= startOffset
      }

      removedEntries.lastOption.foreach { firstBeforeStartOffset =>
        val updatedFirstEntry = EpochEntry(firstBeforeStartOffset.epoch, startOffset)
        epochs.put(updatedFirstEntry.epoch, updatedFirstEntry)

        flush()

        debug(s"Cleared entries $removedEntries and rewrote first entry $updatedFirstEntry after " +
          s"truncating to start offset $startOffset, leaving ${epochs.size} in the cache.")
      }
    }
  }

  /**
    * Delete all entries.
    */
  def clearAndFlush(): Unit = {
    inWriteLock(lock) {
      epochs.clear()
      flush()
    }
  }

  def clear(): Unit = {
    inWriteLock(lock) {
      epochs.clear()
    }
  }

  // Visible for testing
  def epochEntries: Seq[EpochEntry] = epochs.values.asScala.toSeq

  private def flush(): Unit = {
<<<<<<< HEAD
    // 检查点写入leader epoch
    checkpoint.write(epochs)
=======
    checkpoint.write(epochs.values.asScala)
>>>>>>> 031b7208
  }

}

// Mapping of epoch to the first offset of the subsequent epoch
case class EpochEntry(epoch: Int, startOffset: Long) {
  override def toString: String = {
    s"EpochEntry(epoch=$epoch, startOffset=$startOffset)"
  }
}<|MERGE_RESOLUTION|>--- conflicted
+++ resolved
@@ -16,19 +16,14 @@
   */
 package kafka.server.epoch
 
-import java.util
-import java.util.concurrent.locks.ReentrantReadWriteLock
-
 import kafka.server.checkpoints.LeaderEpochCheckpoint
 import kafka.utils.CoreUtils._
 import kafka.utils.Logging
 import org.apache.kafka.common.TopicPartition
-<<<<<<< HEAD
-import org.apache.kafka.common.requests.EpochEndOffset._
-=======
 import org.apache.kafka.common.requests.OffsetsForLeaderEpochResponse.{UNDEFINED_EPOCH, UNDEFINED_EPOCH_OFFSET}
->>>>>>> 031b7208
-
+
+import java.util
+import java.util.concurrent.locks.ReentrantReadWriteLock
 import scala.collection.{Seq, mutable}
 import scala.jdk.CollectionConverters._
 
@@ -37,9 +32,8 @@
  *
  * Leader Epoch = epoch assigned to each leader by the controller.
  * Offset = offset of the first message in each epoch.
- *
  * @param topicPartition the associated topic partition
- * @param checkpoint the checkpoint file
+ * @param checkpoint     the checkpoint file
  */
 class LeaderEpochFileCache(topicPartition: TopicPartition,
                            checkpoint: LeaderEpochCheckpoint) extends Logging {
@@ -53,9 +47,9 @@
   }
 
   /**
-    * Assigns the supplied Leader Epoch to the supplied Offset
-    * Once the epoch is assigned it cannot be reassigned
-    */
+   * Assigns the supplied Leader Epoch to the supplied Offset
+   * Once the epoch is assigned it cannot be reassigned
+   */
   def assign(epoch: Int, startOffset: Long): Unit = {
     val entry = EpochEntry(epoch, startOffset)
     if (assign(entry)) {
@@ -122,9 +116,9 @@
   }
 
   private def removeWhileMatching(
-    iterator: util.Iterator[util.Map.Entry[Int, EpochEntry]],
-    predicate: EpochEntry => Boolean
-  ): Seq[EpochEntry] = {
+                                   iterator: util.Iterator[util.Map.Entry[Int, EpochEntry]],
+                                   predicate: EpochEntry => Boolean
+                                 ): Seq[EpochEntry] = {
     val removedEpochs = mutable.ListBuffer.empty[EpochEntry]
 
     while (iterator.hasNext) {
@@ -176,19 +170,18 @@
   /**
     * Returns the Leader Epoch and the End Offset for a requested Leader Epoch.
     *
-    * The Leader Epoch returned is the largest epoch less than or equal to the requested Leader
-    * Epoch. The End Offset is the end offset of this epoch, which is defined as the start offset
-    * of the first Leader Epoch larger than the Leader Epoch requested, or else the Log End
-    * Offset if the latest epoch was requested.
-    *
-    * During the upgrade phase, where there are existing messages may not have a leader epoch,
-    * if requestedEpoch is < the first epoch cached, UNDEFINED_EPOCH_OFFSET will be returned
-    * so that the follower falls back to High Water Mark.
-    *
-    * @param requestedEpoch requested leader epoch
-    * @param logEndOffset the existing Log End Offset
-    * @return found leader epoch and end offset  
-    */
+   * The Leader Epoch returned is the largest epoch less than or equal to the requested Leader
+   * Epoch. The End Offset is the end offset of this epoch, which is defined as the start offset
+   * of the first Leader Epoch larger than the Leader Epoch requested, or else the Log End
+   * Offset if the latest epoch was requested.
+   *
+   * During the upgrade phase, where there are existing messages may not have a leader epoch,
+   * if requestedEpoch is < the first epoch cached, UNDEFINED_EPOCH_OFFSET will be returned
+   * so that the follower falls back to High Water Mark.
+   * @param requestedEpoch requested leader epoch
+   * @param logEndOffset   the existing Log End Offset
+   * @return found leader epoch and end offset
+   */
   def endOffsetFor(requestedEpoch: Int, logEndOffset: Long): (Int, Long) = {
     inReadLock(lock) {
       val epochAndOffset =
@@ -248,12 +241,11 @@
 
   /**
     * Clears old epoch entries. This method searches for the oldest epoch < offset, updates the saved epoch offset to
-    * be offset, then clears any previous epoch entries.
-    *
-    * This method is exclusive: so truncateFromStart(6) will retain an entry at offset 6.
-    *
-    * @param startOffset the offset to clear up to
-    */
+   * be offset, then clears any previous epoch entries.
+   *
+   * This method is exclusive: so truncateFromStart(6) will retain an entry at offset 6.
+   * @param startOffset the offset to clear up to
+   */
   def truncateFromStart(startOffset: Long): Unit = {
     inWriteLock(lock) {
       val removedEntries = removeFromStart { entry =>
@@ -273,8 +265,8 @@
   }
 
   /**
-    * Delete all entries.
-    */
+   * Delete all entries.
+   */
   def clearAndFlush(): Unit = {
     inWriteLock(lock) {
       epochs.clear()
@@ -292,12 +284,7 @@
   def epochEntries: Seq[EpochEntry] = epochs.values.asScala.toSeq
 
   private def flush(): Unit = {
-<<<<<<< HEAD
-    // 检查点写入leader epoch
-    checkpoint.write(epochs)
-=======
     checkpoint.write(epochs.values.asScala)
->>>>>>> 031b7208
   }
 
 }
