/**
  * Licensed to the Apache Software Foundation (ASF) under one or more
  * contributor license agreements.  See the NOTICE file distributed with
  * this work for additional information regarding copyright ownership.
  * The ASF licenses this file to You under the Apache License, Version 2.0
  * (the "License"); you may not use this file except in compliance with
  * the License.  You may obtain a copy of the License at
  *
  *    http://www.apache.org/licenses/LICENSE-2.0
  *
  * Unless required by applicable law or agreed to in writing, software
  * distributed under the License is distributed on an "AS IS" BASIS,
  * WITHOUT WARRANTIES OR CONDITIONS OF ANY KIND, either express or implied.
  * See the License for the specific language governing permissions and
  * limitations under the License.
  */

package kafka.server

import kafka.api.Request
import kafka.cluster.BrokerEndPoint
import kafka.log.{LeaderOffsetIncremented, LogAppendInfo}
import kafka.server.AbstractFetcherThread.{ReplicaFetch, ResultWithPartitions}
import kafka.server.QuotaFactory.UnboundedQuota
import org.apache.kafka.common.TopicPartition
import org.apache.kafka.common.errors.KafkaStorageException
import org.apache.kafka.common.message.FetchResponseData
import org.apache.kafka.common.message.OffsetForLeaderEpochResponseData.EpochEndOffset
import org.apache.kafka.common.protocol.{ApiKeys, Errors}
import org.apache.kafka.common.requests.OffsetsForLeaderEpochResponse.UNDEFINED_EPOCH
import org.apache.kafka.common.requests.{FetchRequest, FetchResponse, RequestUtils}

import java.util
import java.util.Optional
import scala.collection.{Map, Seq, Set, mutable}
import scala.compat.java8.OptionConverters._
import scala.jdk.CollectionConverters._

class ReplicaAlterLogDirsThread(name: String,
                                sourceBroker: BrokerEndPoint,
                                brokerConfig: KafkaConfig,
                                failedPartitions: FailedPartitions,
                                replicaMgr: ReplicaManager,
                                quota: ReplicationQuotaManager,
                                brokerTopicStats: BrokerTopicStats)
  extends AbstractFetcherThread(name = name,
                                clientId = name,
                                sourceBroker = sourceBroker,
                                failedPartitions,
                                fetchBackOffMs = brokerConfig.replicaFetchBackoffMs,
                                isInterruptible = false,
                                brokerTopicStats) {

  private val replicaId = brokerConfig.brokerId
  private val maxBytes = brokerConfig.replicaFetchResponseMaxBytes
  private val fetchSize = brokerConfig.replicaFetchMaxBytes
  private var inProgressPartition: Option[TopicPartition] = None

  override protected def latestEpoch(topicPartition: TopicPartition): Option[Int] = {
    replicaMgr.futureLocalLogOrException(topicPartition).latestEpoch
  }

  override protected def logStartOffset(topicPartition: TopicPartition): Long = {
    replicaMgr.futureLocalLogOrException(topicPartition).logStartOffset
  }

  override protected def logEndOffset(topicPartition: TopicPartition): Long = {
    replicaMgr.futureLocalLogOrException(topicPartition).logEndOffset
  }

  override protected def endOffsetForEpoch(topicPartition: TopicPartition, epoch: Int): Option[OffsetAndEpoch] = {
    replicaMgr.futureLocalLogOrException(topicPartition).endOffsetForEpoch(epoch)
  }

  def fetchFromLeader(fetchRequest: FetchRequest.Builder): Map[TopicPartition, FetchData] = {
    var partitionData: Seq[(TopicPartition, FetchData)] = null
    val request = fetchRequest.build()

    def processResponseCallback(responsePartitionData: Seq[(TopicPartition, FetchPartitionData)]): Unit = {
      partitionData = responsePartitionData.map { case (tp, data) =>
        val abortedTransactions = data.abortedTransactions.map(_.asJava).orNull
        val lastStableOffset = data.lastStableOffset.getOrElse(FetchResponse.INVALID_LAST_STABLE_OFFSET)
        tp -> new FetchResponseData.PartitionData()
          .setPartitionIndex(tp.partition)
          .setErrorCode(data.error.code)
          .setHighWatermark(data.highWatermark)
          .setLastStableOffset(lastStableOffset)
          .setLogStartOffset(data.logStartOffset)
          .setAbortedTransactions(abortedTransactions)
          .setRecords(data.records)
      }
    }

    replicaMgr.fetchMessages(
      0L, // timeout is 0 so that the callback will be executed immediately
      Request.FutureLocalReplicaId,
      request.minBytes,
      request.maxBytes,
      false,
      request.fetchData.asScala.toSeq,
      UnboundedQuota,
      processResponseCallback,
      request.isolationLevel,
      None)

    if (partitionData == null)
      throw new IllegalStateException(s"Failed to fetch data for partitions ${request.fetchData.keySet().toArray.mkString(",")}")

    partitionData.toMap
  }

  /**
   * 处理拉取回来的数据
   * @param topicPartition topic-partition信息
   * @param fetchOffset    拉取偏移量
   * @param partitionData  partition-records数据
   * @return 日志追加信息
   */
  override def processPartitionData(topicPartition: TopicPartition,
                                    fetchOffset: Long,
<<<<<<< HEAD
                                    partitionData: PartitionData[Records]): Option[LogAppendInfo] = {
    // 获取当前分区的信息
    val partition = replicaMgr.nonOfflinePartition(topicPartition).get
    // 获取正在追赶的日志信息
    val futureLog = partition.futureLocalLogOrException
    // 将从服务端获取的数据转换为MemoryRecords
    val records = toMemoryRecords(partitionData.records)
    // 如果拉取offset和当前追赶的offset不匹配，则抛出异常
    if (fetchOffset != futureLog.logEndOffset)
      throw new IllegalStateException("Offset mismatch for the future replica %s: fetched offset = %d, log end offset = %d.".format(
        topicPartition, fetchOffset, futureLog.logEndOffset))
    // 构建LogAppendInfo
    val logAppendInfo = partition.appendRecordsToFollowerOrFutureReplica(records, isFuture = true)
=======
                                    partitionData: FetchData): Option[LogAppendInfo] = {
    val partition = replicaMgr.getPartitionOrException(topicPartition)
    val futureLog = partition.futureLocalLogOrException
    val records = toMemoryRecords(FetchResponse.recordsOrFail(partitionData))

    if (fetchOffset != futureLog.logEndOffset)
      throw new IllegalStateException("Offset mismatch for the future replica %s: fetched offset = %d, log end offset = %d.".format(
        topicPartition, fetchOffset, futureLog.logEndOffset))

    val logAppendInfo = if (records.sizeInBytes() > 0)
      partition.appendRecordsToFollowerOrFutureReplica(records, isFuture = true)
    else
      None

>>>>>>> 031b7208
    futureLog.updateHighWatermark(partitionData.highWatermark)
    futureLog.maybeIncrementLogStartOffset(partitionData.logStartOffset, LeaderOffsetIncremented)

    if (partition.maybeReplaceCurrentWithFutureReplica())
      removePartitions(Set(topicPartition))

    quota.record(records.sizeInBytes)
    logAppendInfo
  }

  override def addPartitions(initialFetchStates: Map[TopicPartition, InitialFetchState]): Set[TopicPartition] = {
    partitionMapLock.lockInterruptibly()
    try {
      // It is possible that the log dir fetcher completed just before this call, so we
      // filter only the partitions which still have a future log dir.
      val filteredFetchStates = initialFetchStates.filter { case (tp, _) =>
        replicaMgr.futureLogExists(tp)
      }
      super.addPartitions(filteredFetchStates)
    } finally {
      partitionMapLock.unlock()
    }
  }

  override protected def fetchEarliestOffsetFromLeader(topicPartition: TopicPartition, leaderEpoch: Int): Long = {
    val partition = replicaMgr.getPartitionOrException(topicPartition)
    partition.localLogOrException.logStartOffset
  }

  override protected def fetchLatestOffsetFromLeader(topicPartition: TopicPartition, leaderEpoch: Int): Long = {
    val partition = replicaMgr.getPartitionOrException(topicPartition)
    partition.localLogOrException.logEndOffset
  }

  /**
   * Fetches offset for leader epoch from local replica for each given topic partitions
   * @param partitions map of topic partition -> leader epoch of the future replica
   * @return map of topic partition -> end offset for a requested leader epoch
   */
  override def fetchEpochEndOffsets(partitions: Map[TopicPartition, EpochData]): Map[TopicPartition, EpochEndOffset] = {
    partitions.map { case (tp, epochData) =>
      try {
        val endOffset = if (epochData.leaderEpoch == UNDEFINED_EPOCH) {
          new EpochEndOffset()
            .setPartition(tp.partition)
            .setErrorCode(Errors.NONE.code)
        } else {
          val partition = replicaMgr.getPartitionOrException(tp)
          partition.lastOffsetForLeaderEpoch(
            currentLeaderEpoch = RequestUtils.getLeaderEpoch(epochData.currentLeaderEpoch),
            leaderEpoch = epochData.leaderEpoch,
            fetchOnlyFromLeader = false)
        }
        tp -> endOffset
      } catch {
        case t: Throwable =>
          warn(s"Error when getting EpochEndOffset for $tp", t)
          tp -> new EpochEndOffset()
            .setPartition(tp.partition)
            .setErrorCode(Errors.forException(t).code)
      }
    }
  }

  override protected val isOffsetForLeaderEpochSupported: Boolean = true

  override protected val isTruncationOnFetchSupported: Boolean = false

  /**
   * Truncate the log for each partition based on current replica's returned epoch and offset.
   *
   * The logic for finding the truncation offset is the same as in ReplicaFetcherThread
   * and mainly implemented in AbstractFetcherThread.getOffsetTruncationState. One difference is
   * that the initial fetch offset for topic partition could be set to the truncation offset of
   * the current replica if that replica truncates. Otherwise, it is high watermark as in ReplicaFetcherThread.
   *
   * The reason we have to follow the leader epoch approach for truncating a future replica is to
   * cover the case where a future replica is offline when the current replica truncates and
   * re-replicates offsets that may have already been copied to the future replica. In that case,
   * the future replica may miss "mark for truncation" event and must use the offset for leader epoch
   * exchange with the current replica to truncate to the largest common log prefix for the topic partition
   */
  override def truncate(topicPartition: TopicPartition, truncationState: OffsetTruncationState): Unit = {
    val partition = replicaMgr.getPartitionOrException(topicPartition)
    partition.truncateTo(truncationState.offset, isFuture = true)
  }

  override protected def truncateFullyAndStartAt(topicPartition: TopicPartition, offset: Long): Unit = {
    val partition = replicaMgr.getPartitionOrException(topicPartition)
    partition.truncateFullyAndStartAt(offset, isFuture = true)
  }

  private def nextReadyPartition(partitionMap: Map[TopicPartition, PartitionFetchState]): Option[(TopicPartition, PartitionFetchState)] = {
    partitionMap.filter { case (_, partitionFetchState) =>
      partitionFetchState.isReadyForFetch
    }.reduceLeftOption { (left, right) =>
      if ((left._1.topic < right._1.topic) || (left._1.topic == right._1.topic && left._1.partition < right._1.partition))
        left
      else
        right
    }
  }

  private def selectPartitionToFetch(partitionMap: Map[TopicPartition, PartitionFetchState]): Option[(TopicPartition, PartitionFetchState)] = {
    // Only move one partition at a time to increase its catch-up rate and thus reduce the time spent on
    // moving any given replica. Replicas are selected in ascending order (lexicographically by topic) from the
    // partitions that are ready to fetch. Once selected, we will continue fetching the same partition until it
    // becomes unavailable or is removed.

    inProgressPartition.foreach { tp =>
      val fetchStateOpt = partitionMap.get(tp)
      fetchStateOpt.filter(_.isReadyForFetch).foreach { fetchState =>
        return Some((tp, fetchState))
      }
    }

    inProgressPartition = None

    val nextPartitionOpt = nextReadyPartition(partitionMap)
    nextPartitionOpt.foreach { case (tp, fetchState) =>
      inProgressPartition = Some(tp)
      info(s"Beginning/resuming copy of partition $tp from offset ${fetchState.fetchOffset}. " +
        s"Including this partition, there are ${partitionMap.size} remaining partitions to copy by this thread.")
    }
    nextPartitionOpt
  }

  private def buildFetchForPartition(tp: TopicPartition, fetchState: PartitionFetchState): ResultWithPartitions[Option[ReplicaFetch]] = {
    val requestMap = new util.LinkedHashMap[TopicPartition, FetchRequest.PartitionData]
    val partitionsWithError = mutable.Set[TopicPartition]()

    try {
      val logStartOffset = replicaMgr.futureLocalLogOrException(tp).logStartOffset
      val lastFetchedEpoch = if (isTruncationOnFetchSupported)
        fetchState.lastFetchedEpoch.map(_.asInstanceOf[Integer]).asJava
      else
        Optional.empty[Integer]
      requestMap.put(tp, new FetchRequest.PartitionData(fetchState.fetchOffset, logStartOffset,
        fetchSize, Optional.of(fetchState.currentLeaderEpoch), lastFetchedEpoch))
    } catch {
      case e: KafkaStorageException =>
        debug(s"Failed to build fetch for $tp", e)
        partitionsWithError += tp
    }

    val fetchRequestOpt = if (requestMap.isEmpty) {
      None
    } else {
      // Set maxWait and minBytes to 0 because the response should return immediately if
      // the future log has caught up with the current log of the partition
      val requestBuilder = FetchRequest.Builder.forReplica(ApiKeys.FETCH.latestVersion, replicaId, 0, 0, requestMap).setMaxBytes(maxBytes)
      Some(ReplicaFetch(requestMap, requestBuilder))
    }

    ResultWithPartitions(fetchRequestOpt, partitionsWithError)
  }

  def buildFetch(partitionMap: Map[TopicPartition, PartitionFetchState]): ResultWithPartitions[Option[ReplicaFetch]] = {
    // Only include replica in the fetch request if it is not throttled.
    if (quota.isQuotaExceeded) {
      ResultWithPartitions(None, Set.empty)
    } else {
      selectPartitionToFetch(partitionMap) match {
        case Some((tp, fetchState)) =>
          buildFetchForPartition(tp, fetchState)
        case None =>
          ResultWithPartitions(None, Set.empty)
      }
    }
  }

}<|MERGE_RESOLUTION|>--- conflicted
+++ resolved
@@ -44,12 +44,12 @@
                                 quota: ReplicationQuotaManager,
                                 brokerTopicStats: BrokerTopicStats)
   extends AbstractFetcherThread(name = name,
-                                clientId = name,
-                                sourceBroker = sourceBroker,
-                                failedPartitions,
-                                fetchBackOffMs = brokerConfig.replicaFetchBackoffMs,
-                                isInterruptible = false,
-                                brokerTopicStats) {
+    clientId = name,
+    sourceBroker = sourceBroker,
+    failedPartitions,
+    fetchBackOffMs = brokerConfig.replicaFetchBackoffMs,
+    isInterruptible = false,
+    brokerTopicStats) {
 
   private val replicaId = brokerConfig.brokerId
   private val maxBytes = brokerConfig.replicaFetchResponseMaxBytes
@@ -109,30 +109,9 @@
     partitionData.toMap
   }
 
-  /**
-   * 处理拉取回来的数据
-   * @param topicPartition topic-partition信息
-   * @param fetchOffset    拉取偏移量
-   * @param partitionData  partition-records数据
-   * @return 日志追加信息
-   */
+  // process fetched data
   override def processPartitionData(topicPartition: TopicPartition,
                                     fetchOffset: Long,
-<<<<<<< HEAD
-                                    partitionData: PartitionData[Records]): Option[LogAppendInfo] = {
-    // 获取当前分区的信息
-    val partition = replicaMgr.nonOfflinePartition(topicPartition).get
-    // 获取正在追赶的日志信息
-    val futureLog = partition.futureLocalLogOrException
-    // 将从服务端获取的数据转换为MemoryRecords
-    val records = toMemoryRecords(partitionData.records)
-    // 如果拉取offset和当前追赶的offset不匹配，则抛出异常
-    if (fetchOffset != futureLog.logEndOffset)
-      throw new IllegalStateException("Offset mismatch for the future replica %s: fetched offset = %d, log end offset = %d.".format(
-        topicPartition, fetchOffset, futureLog.logEndOffset))
-    // 构建LogAppendInfo
-    val logAppendInfo = partition.appendRecordsToFollowerOrFutureReplica(records, isFuture = true)
-=======
                                     partitionData: FetchData): Option[LogAppendInfo] = {
     val partition = replicaMgr.getPartitionOrException(topicPartition)
     val futureLog = partition.futureLocalLogOrException
@@ -147,7 +126,6 @@
     else
       None
 
->>>>>>> 031b7208
     futureLog.updateHighWatermark(partitionData.highWatermark)
     futureLog.maybeIncrementLogStartOffset(partitionData.logStartOffset, LeaderOffsetIncremented)
 
