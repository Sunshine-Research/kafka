/**
 * Licensed to the Apache Software Foundation (ASF) under one or more
 * contributor license agreements.  See the NOTICE file distributed with
 * this work for additional information regarding copyright ownership.
 * The ASF licenses this file to You under the Apache License, Version 2.0
 * (the "License"); you may not use this file except in compliance with
 * the License.  You may obtain a copy of the License at
 *
 * http://www.apache.org/licenses/LICENSE-2.0
 *
 * Unless required by applicable law or agreed to in writing, software
 * distributed under the License is distributed on an "AS IS" BASIS,
 * WITHOUT WARRANTIES OR CONDITIONS OF ANY KIND, either express or implied.
 * See the License for the specific language governing permissions and
 * limitations under the License.
 */
package kafka.server

import java.util.concurrent.TimeUnit

import kafka.network.RequestChannel
import kafka.utils.QuotaUtils
import org.apache.kafka.common.MetricName
import org.apache.kafka.common.metrics._
import org.apache.kafka.common.utils.Time
import org.apache.kafka.server.quota.ClientQuotaCallback

import scala.jdk.CollectionConverters._

object ClientRequestQuotaManager {
  val QuotaRequestPercentDefault = Int.MaxValue.toDouble
  val NanosToPercentagePerSecond = 100.0 / TimeUnit.SECONDS.toNanos(1)

  private val ExemptSensorName = "exempt-" + QuotaType.Request
}

class ClientRequestQuotaManager(private val config: ClientQuotaManagerConfig,
                                private val metrics: Metrics,
                                private val time: Time,
<<<<<<< HEAD
                                threadNamePrefix: String,
                                quotaCallback: Option[ClientQuotaCallback])
                                extends ClientQuotaManager(config, metrics, QuotaType.Request, time, threadNamePrefix, quotaCallback) {
  val maxThrottleTimeMs = TimeUnit.SECONDS.toMillis(this.config.quotaWindowSizeSeconds)

  def exemptSensor = getOrCreateSensor(exemptSensorName, exemptMetricName)
=======
                                private val threadNamePrefix: String,
                                private val quotaCallback: Option[ClientQuotaCallback])
    extends ClientQuotaManager(config, metrics, QuotaType.Request, time, threadNamePrefix, quotaCallback) {

  private val maxThrottleTimeMs = TimeUnit.SECONDS.toMillis(this.config.quotaWindowSizeSeconds)
  private val exemptMetricName = metrics.metricName("exempt-request-time",
    QuotaType.Request.toString, "Tracking exempt-request-time utilization percentage")

  lazy val exemptSensor: Sensor = getOrCreateSensor(ClientRequestQuotaManager.ExemptSensorName, exemptMetricName)
>>>>>>> 031b7208

  /**
   * 以避免节流的方式计数
   * @param request 请求实体
   */
  def maybeRecordExempt(request: RequestChannel.Request): Unit = {
    // 开启配额管理
    if (quotasEnabled) {
      // 使用非限额sensor记录值
      request.recordNetworkThreadTimeCallback = Some(timeNanos => recordExempt(nanosToPercentage(timeNanos)))
      // 记录信息，并占用配额
      recordExempt(nanosToPercentage(request.requestThreadTimeNanos))
    }
  }

  /**
<<<<<<< HEAD
   * Records that a user/clientId changed request processing time being throttled. If quota has been violated, return
   * throttle time in milliseconds. Throttle time calculation may be overridden by sub-classes.
   * @param request client request
   * @return Number of milliseconds to throttle in case of quota violation. Zero otherwise
   */
  def maybeRecordAndGetThrottleTimeMs(request: RequestChannel.Request): Int = {
    if (request.apiRemoteCompleteTimeNanos == -1) {
      // When this callback is triggered, the remote API call has completed
      request.apiRemoteCompleteTimeNanos = time.nanoseconds
    }

=======
    * Records that a user/clientId changed request processing time being throttled. If quota has been violated, return
    * throttle time in milliseconds. Throttle time calculation may be overridden by sub-classes.
    * @param request client request
    * @return Number of milliseconds to throttle in case of quota violation. Zero otherwise
    */
  def maybeRecordAndGetThrottleTimeMs(request: RequestChannel.Request, timeMs: Long): Int = {
>>>>>>> 031b7208
    if (quotasEnabled) {
      request.recordNetworkThreadTimeCallback = Some(timeNanos => recordNoThrottle(
        request.session, request.header.clientId, nanosToPercentage(timeNanos)))
      recordAndGetThrottleTimeMs(request.session, request.header.clientId,
        nanosToPercentage(request.requestThreadTimeNanos), timeMs)
    } else {
      0
    }
  }

  /**
   * 避免限流进行计数
   * @param value 需要计数的值
   */
  def recordExempt(value: Double): Unit = {
    // 使用非限额sensor记录值
    exemptSensor.record(value)
  }

  override protected def throttleTime(e: QuotaViolationException, timeMs: Long): Long = {
    QuotaUtils.boundedThrottleTime(e, maxThrottleTimeMs, timeMs)
  }

  override protected def clientQuotaMetricName(quotaMetricTags: Map[String, String]): MetricName = {
    metrics.metricName("request-time", QuotaType.Request.toString,
      "Tracking request-time per user/client-id",
      quotaMetricTags.asJava)
  }

  private def nanosToPercentage(nanos: Long): Double =
    nanos * ClientRequestQuotaManager.NanosToPercentagePerSecond
}<|MERGE_RESOLUTION|>--- conflicted
+++ resolved
@@ -16,8 +16,6 @@
  */
 package kafka.server
 
-import java.util.concurrent.TimeUnit
-
 import kafka.network.RequestChannel
 import kafka.utils.QuotaUtils
 import org.apache.kafka.common.MetricName
@@ -25,6 +23,7 @@
 import org.apache.kafka.common.utils.Time
 import org.apache.kafka.server.quota.ClientQuotaCallback
 
+import java.util.concurrent.TimeUnit
 import scala.jdk.CollectionConverters._
 
 object ClientRequestQuotaManager {
@@ -37,60 +36,27 @@
 class ClientRequestQuotaManager(private val config: ClientQuotaManagerConfig,
                                 private val metrics: Metrics,
                                 private val time: Time,
-<<<<<<< HEAD
-                                threadNamePrefix: String,
-                                quotaCallback: Option[ClientQuotaCallback])
-                                extends ClientQuotaManager(config, metrics, QuotaType.Request, time, threadNamePrefix, quotaCallback) {
-  val maxThrottleTimeMs = TimeUnit.SECONDS.toMillis(this.config.quotaWindowSizeSeconds)
-
-  def exemptSensor = getOrCreateSensor(exemptSensorName, exemptMetricName)
-=======
                                 private val threadNamePrefix: String,
                                 private val quotaCallback: Option[ClientQuotaCallback])
-    extends ClientQuotaManager(config, metrics, QuotaType.Request, time, threadNamePrefix, quotaCallback) {
+  extends ClientQuotaManager(config, metrics, QuotaType.Request, time, threadNamePrefix, quotaCallback) {
 
   private val maxThrottleTimeMs = TimeUnit.SECONDS.toMillis(this.config.quotaWindowSizeSeconds)
   private val exemptMetricName = metrics.metricName("exempt-request-time",
     QuotaType.Request.toString, "Tracking exempt-request-time utilization percentage")
 
   lazy val exemptSensor: Sensor = getOrCreateSensor(ClientRequestQuotaManager.ExemptSensorName, exemptMetricName)
->>>>>>> 031b7208
 
-  /**
-   * 以避免节流的方式计数
-   * @param request 请求实体
-   */
-  def maybeRecordExempt(request: RequestChannel.Request): Unit = {
-    // 开启配额管理
-    if (quotasEnabled) {
-      // 使用非限额sensor记录值
-      request.recordNetworkThreadTimeCallback = Some(timeNanos => recordExempt(nanosToPercentage(timeNanos)))
-      // 记录信息，并占用配额
-      recordExempt(nanosToPercentage(request.requestThreadTimeNanos))
-    }
+  def recordExempt(value: Double): Unit = {
+    exemptSensor.record(value)
   }
 
   /**
-<<<<<<< HEAD
    * Records that a user/clientId changed request processing time being throttled. If quota has been violated, return
    * throttle time in milliseconds. Throttle time calculation may be overridden by sub-classes.
    * @param request client request
    * @return Number of milliseconds to throttle in case of quota violation. Zero otherwise
    */
-  def maybeRecordAndGetThrottleTimeMs(request: RequestChannel.Request): Int = {
-    if (request.apiRemoteCompleteTimeNanos == -1) {
-      // When this callback is triggered, the remote API call has completed
-      request.apiRemoteCompleteTimeNanos = time.nanoseconds
-    }
-
-=======
-    * Records that a user/clientId changed request processing time being throttled. If quota has been violated, return
-    * throttle time in milliseconds. Throttle time calculation may be overridden by sub-classes.
-    * @param request client request
-    * @return Number of milliseconds to throttle in case of quota violation. Zero otherwise
-    */
   def maybeRecordAndGetThrottleTimeMs(request: RequestChannel.Request, timeMs: Long): Int = {
->>>>>>> 031b7208
     if (quotasEnabled) {
       request.recordNetworkThreadTimeCallback = Some(timeNanos => recordNoThrottle(
         request.session, request.header.clientId, nanosToPercentage(timeNanos)))
@@ -101,13 +67,11 @@
     }
   }
 
-  /**
-   * 避免限流进行计数
-   * @param value 需要计数的值
-   */
-  def recordExempt(value: Double): Unit = {
-    // 使用非限额sensor记录值
-    exemptSensor.record(value)
+  def maybeRecordExempt(request: RequestChannel.Request): Unit = {
+    if (quotasEnabled) {
+      request.recordNetworkThreadTimeCallback = Some(timeNanos => recordExempt(nanosToPercentage(timeNanos)))
+      recordExempt(nanosToPercentage(request.requestThreadTimeNanos))
+    }
   }
 
   override protected def throttleTime(e: QuotaViolationException, timeMs: Long): Long = {
