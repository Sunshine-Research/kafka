/**
 * Licensed to the Apache Software Foundation (ASF) under one or more
 * contributor license agreements.  See the NOTICE file distributed with
 * this work for additional information regarding copyright ownership.
 * The ASF licenses this file to You under the Apache License, Version 2.0
 * (the "License"); you may not use this file except in compliance with
 * the License.  You may obtain a copy of the License at
 *
 * http://www.apache.org/licenses/LICENSE-2.0
 *
 * Unless required by applicable law or agreed to in writing, software
 * distributed under the License is distributed on an "AS IS" BASIS,
 * WITHOUT WARRANTIES OR CONDITIONS OF ANY KIND, either express or implied.
 * See the License for the specific language governing permissions and
 * limitations under the License.
 */

package kafka.server

<<<<<<< HEAD
import com.yammer.metrics.core.Gauge
import kafka.cluster.BrokerEndPoint
import kafka.metrics.KafkaMetricsGroup
=======
import kafka.cluster.BrokerEndPoint
import kafka.metrics.KafkaMetricsGroup
import kafka.utils.Implicits._
>>>>>>> 031b7208
import kafka.utils.Logging
import org.apache.kafka.common.TopicPartition
import org.apache.kafka.common.utils.Utils

import scala.collection.{Map, Set, mutable}

abstract class AbstractFetcherManager[T <: AbstractFetcherThread](val name: String, clientId: String, numFetchers: Int)
  extends Logging with KafkaMetricsGroup {
  // map of (source broker_id, fetcher_id per source broker) => fetcher.
  // package private for test
  private[server] val fetcherThreadMap = new mutable.HashMap[BrokerIdAndFetcherId, T]
  private val lock = new Object
  private var numFetchersPerBroker = numFetchers
  val failedPartitions = new FailedPartitions
  this.logIdent = "[" + name + "] "

<<<<<<< HEAD
  newGauge(
    "MaxLag",
    new Gauge[Long] {
      // current max lag across all fetchers/topics/partitions
      def value: Long = fetcherThreadMap.foldLeft(0L)((curMaxAll, fetcherThreadMapEntry) => {
        fetcherThreadMapEntry._2.fetcherLagStats.stats.foldLeft(0L)((curMaxThread, fetcherLagStatsEntry) => {
          curMaxThread.max(fetcherLagStatsEntry._2.lag)
        }).max(curMaxAll)
      })
    },
    Map("clientId" -> clientId)
  )

  newGauge(
    "MinFetchRate", {
      new Gauge[Double] {
        // current min fetch rate across all fetchers/topics/partitions
        def value: Double = {
          val headRate: Double =
            fetcherThreadMap.headOption.map(_._2.fetcherStats.requestRate.oneMinuteRate).getOrElse(0)

          fetcherThreadMap.foldLeft(headRate)((curMinAll, fetcherThreadMapEntry) => {
            fetcherThreadMapEntry._2.fetcherStats.requestRate.oneMinuteRate.min(curMinAll)
          })
        }
      }
    },
    Map("clientId" -> clientId)
  )

  val failedPartitionsCount = newGauge(
    "FailedPartitionsCount", {
      new Gauge[Int] {
        def value: Int = failedPartitions.size
      }
    },
    Map("clientId" -> clientId)
  )
=======
  private val tags = Map("clientId" -> clientId)

  newGauge("MaxLag", () => {
    // current max lag across all fetchers/topics/partitions
    fetcherThreadMap.values.foldLeft(0L) { (curMaxLagAll, fetcherThread) =>
      val maxLagThread = fetcherThread.fetcherLagStats.stats.values.foldLeft(0L)((curMaxLagThread, lagMetrics) =>
        math.max(curMaxLagThread, lagMetrics.lag))
      math.max(curMaxLagAll, maxLagThread)
    }
  }, tags)

  newGauge("MinFetchRate", () => {
    // current min fetch rate across all fetchers/topics/partitions
    val headRate = fetcherThreadMap.values.headOption.map(_.fetcherStats.requestRate.oneMinuteRate).getOrElse(0.0)
    fetcherThreadMap.values.foldLeft(headRate)((curMinAll, fetcherThread) =>
      math.min(curMinAll, fetcherThread.fetcherStats.requestRate.oneMinuteRate))
  }, tags)

  newGauge("FailedPartitionsCount", () => failedPartitions.size, tags)

  newGauge("DeadThreadCount", () => deadThreadCount, tags)

  private[server] def deadThreadCount: Int = lock synchronized { fetcherThreadMap.values.count(_.isThreadFailed) }
>>>>>>> 031b7208

  def resizeThreadPool(newSize: Int): Unit = {
    def migratePartitions(newSize: Int): Unit = {
      fetcherThreadMap.forKeyValue { (id, thread) =>
        val partitionStates = removeFetcherForPartitions(thread.partitions)
        if (id.fetcherId >= newSize)
          thread.shutdown()
        val fetchStates = partitionStates.map { case (topicPartition, currentFetchState) =>
          val initialFetchState = InitialFetchState(thread.sourceBroker,
            currentLeaderEpoch = currentFetchState.currentLeaderEpoch,
            initOffset = currentFetchState.fetchOffset)
          topicPartition -> initialFetchState
        }
        addFetcherForPartitions(fetchStates)
      }
    }

    lock synchronized {
      val currentSize = numFetchersPerBroker
      info(s"Resizing fetcher thread pool size from $currentSize to $newSize")
      numFetchersPerBroker = newSize
      if (newSize != currentSize) {
        // We could just migrate some partitions explicitly to new threads. But this is currently
        // reassigning all partitions using the new thread size so that hash-based allocation
        // works with partition add/delete as it did before.
        migratePartitions(newSize)
      }
      shutdownIdleFetcherThreads()
    }
  }

  // Visible for testing
  private[server] def getFetcher(topicPartition: TopicPartition): Option[T] = {
    lock synchronized {
      fetcherThreadMap.values.find { fetcherThread =>
        fetcherThread.fetchState(topicPartition).isDefined
      }
    }
  }

  // Visibility for testing
  private[server] def getFetcherId(topicPartition: TopicPartition): Int = {
    lock synchronized {
      Utils.abs(31 * topicPartition.topic.hashCode() + topicPartition.partition) % numFetchersPerBroker
    }
  }

  // This method is only needed by ReplicaAlterDirManager
  def markPartitionsForTruncation(brokerId: Int, topicPartition: TopicPartition, truncationOffset: Long): Unit = {
    lock synchronized {
      val fetcherId = getFetcherId(topicPartition)
      val brokerIdAndFetcherId = BrokerIdAndFetcherId(brokerId, fetcherId)
      fetcherThreadMap.get(brokerIdAndFetcherId).foreach { thread =>
        thread.markPartitionsForTruncation(topicPartition, truncationOffset)
      }
    }
  }

  /**
   * 为partition添加拉取器
   * @param partitionAndOffsets topic-partition及offset信息
   */
  def addFetcherForPartitions(partitionAndOffsets: Map[TopicPartition, InitialFetchState]): Unit = {
    // 使用同步机制
    lock synchronized {
      // fetcher-partition维度
      val partitionsPerFetcher = partitionAndOffsets.groupBy { case (topicPartition, brokerAndInitialFetchOffset) =>
        BrokerAndFetcherId(brokerAndInitialFetchOffset.leader, getFetcherId(topicPartition))
      }

<<<<<<< HEAD
      /**
       * 添加并启动拉取线程
       * @param brokerAndFetcherId   Broker和Fetcher ID
       * @param brokerIdAndFetcherId BrokerID和Fetcher ID
       * @return 拉取线程
       */
      def addAndStartFetcherThread(brokerAndFetcherId: BrokerAndFetcherId, brokerIdAndFetcherId: BrokerIdAndFetcherId): AbstractFetcherThread = {
        // 创建拉取线程
=======
      def addAndStartFetcherThread(brokerAndFetcherId: BrokerAndFetcherId,
                                   brokerIdAndFetcherId: BrokerIdAndFetcherId): T = {
>>>>>>> 031b7208
        val fetcherThread = createFetcherThread(brokerAndFetcherId.fetcherId, brokerAndFetcherId.broker)
        // 以brokerId和FetcherId为key放入到已创建拉取线程集合中
        fetcherThreadMap.put(brokerIdAndFetcherId, fetcherThread)
        // 启动新创建的拉取线程
        fetcherThread.start()
        fetcherThread
      }

      // 对于每个拉取线程的partition信息
      for ((brokerAndFetcherId, initialFetchOffsets) <- partitionsPerFetcher) {
        // 构建BrokerIdAndFetcherId对象，作为获取拉取线程的key
        val brokerIdAndFetcherId = BrokerIdAndFetcherId(brokerAndFetcherId.broker.id, brokerAndFetcherId.fetcherId)
        val fetcherThread = fetcherThreadMap.get(brokerIdAndFetcherId) match {
          case Some(currentFetcherThread) if currentFetcherThread.sourceBroker == brokerAndFetcherId.broker =>
            // 如果当前的拉取线程的源broker是当前的broker，则复用当前的拉取线程
            currentFetcherThread
          case Some(f) =>
            // 否则停止并创建一个新的拉取线程
            f.shutdown()
            addAndStartFetcherThread(brokerAndFetcherId, brokerIdAndFetcherId)
          case None =>
            // 没有拉取线程直接创建一个新的拉取线程
            addAndStartFetcherThread(brokerAndFetcherId, brokerIdAndFetcherId)
        }
<<<<<<< HEAD
        // 组装初始化拉取的offset和当前leader epoch对象
        val initialOffsetAndEpochs = initialFetchOffsets.map { case (tp, brokerAndInitOffset) =>
          tp -> OffsetAndEpoch(brokerAndInitOffset.initOffset, brokerAndInitOffset.currentLeaderEpoch)
        }
        // 添加拉取线程关联的partition
        fetcherThread.addPartitions(initialOffsetAndEpochs)
        info(s"Added fetcher to broker ${brokerAndFetcherId.broker} for partitions $initialOffsetAndEpochs")
        // 移除失败的partition
        failedPartitions.removeAll(partitionAndOffsets.keySet)
      }
    }
  }

  /**
   * 抽象方法，由子类实现创建特定的拉取器
   * @param fetcherId    拉取ID
   * @param sourceBroker 源broker
   * @return
   */
  def createFetcherThread(fetcherId: Int, sourceBroker: BrokerEndPoint): T

  def removeFetcherForPartitions(partitions: Set[TopicPartition]): Unit = {
=======

        addPartitionsToFetcherThread(fetcherThread, initialFetchOffsets)
      }
    }
  }

  protected def addPartitionsToFetcherThread(fetcherThread: T,
                                             initialOffsetAndEpochs: collection.Map[TopicPartition, InitialFetchState]): Unit = {
    fetcherThread.addPartitions(initialOffsetAndEpochs)
    info(s"Added fetcher to broker ${fetcherThread.sourceBroker.id} for partitions $initialOffsetAndEpochs")
  }

  def removeFetcherForPartitions(partitions: Set[TopicPartition]): Map[TopicPartition, PartitionFetchState] = {
    val fetchStates = mutable.Map.empty[TopicPartition, PartitionFetchState]
>>>>>>> 031b7208
    lock synchronized {
      for (fetcher <- fetcherThreadMap.values)
        fetchStates ++= fetcher.removePartitions(partitions)
      failedPartitions.removeAll(partitions)
    }
    if (partitions.nonEmpty)
      info(s"Removed fetcher for partitions $partitions")
    fetchStates
  }

  def shutdownIdleFetcherThreads(): Unit = {
    lock synchronized {
      val keysToBeRemoved = new mutable.HashSet[BrokerIdAndFetcherId]
      for ((key, fetcher) <- fetcherThreadMap) {
        if (fetcher.partitionCount <= 0) {
          fetcher.shutdown()
          keysToBeRemoved += key
        }
      }
      fetcherThreadMap --= keysToBeRemoved
    }
  }

  def closeAllFetchers(): Unit = {
    lock synchronized {
      for ((_, fetcher) <- fetcherThreadMap) {
        fetcher.initiateShutdown()
      }

      for ((_, fetcher) <- fetcherThreadMap) {
        fetcher.shutdown()
      }
      fetcherThreadMap.clear()
    }
  }
}

/**
 * The class FailedPartitions would keep a track of partitions marked as failed either during truncation or appending
 * resulting from one of the following errors -
 * <ol>
 * <li> Storage exception
 * <li> Fenced epoch
 * <li> Unexpected errors
 * </ol>
 * The partitions which fail due to storage error are eventually removed from this set after the log directory is
 * taken offline.
 */
class FailedPartitions {
  private val failedPartitionsSet = new mutable.HashSet[TopicPartition]

  def size: Int = synchronized {
    failedPartitionsSet.size
  }

  def add(topicPartition: TopicPartition): Unit = synchronized {
    failedPartitionsSet += topicPartition
  }

  def removeAll(topicPartitions: Set[TopicPartition]): Unit = synchronized {
    failedPartitionsSet --= topicPartitions
  }

  def contains(topicPartition: TopicPartition): Boolean = synchronized {
    failedPartitionsSet.contains(topicPartition)
  }
}

case class BrokerAndFetcherId(broker: BrokerEndPoint, fetcherId: Int)

case class InitialFetchState(leader: BrokerEndPoint, currentLeaderEpoch: Int, initOffset: Long)

case class BrokerIdAndFetcherId(brokerId: Int, fetcherId: Int)<|MERGE_RESOLUTION|>--- conflicted
+++ resolved
@@ -17,15 +17,9 @@
 
 package kafka.server
 
-<<<<<<< HEAD
-import com.yammer.metrics.core.Gauge
-import kafka.cluster.BrokerEndPoint
-import kafka.metrics.KafkaMetricsGroup
-=======
 import kafka.cluster.BrokerEndPoint
 import kafka.metrics.KafkaMetricsGroup
 import kafka.utils.Implicits._
->>>>>>> 031b7208
 import kafka.utils.Logging
 import org.apache.kafka.common.TopicPartition
 import org.apache.kafka.common.utils.Utils
@@ -42,46 +36,6 @@
   val failedPartitions = new FailedPartitions
   this.logIdent = "[" + name + "] "
 
-<<<<<<< HEAD
-  newGauge(
-    "MaxLag",
-    new Gauge[Long] {
-      // current max lag across all fetchers/topics/partitions
-      def value: Long = fetcherThreadMap.foldLeft(0L)((curMaxAll, fetcherThreadMapEntry) => {
-        fetcherThreadMapEntry._2.fetcherLagStats.stats.foldLeft(0L)((curMaxThread, fetcherLagStatsEntry) => {
-          curMaxThread.max(fetcherLagStatsEntry._2.lag)
-        }).max(curMaxAll)
-      })
-    },
-    Map("clientId" -> clientId)
-  )
-
-  newGauge(
-    "MinFetchRate", {
-      new Gauge[Double] {
-        // current min fetch rate across all fetchers/topics/partitions
-        def value: Double = {
-          val headRate: Double =
-            fetcherThreadMap.headOption.map(_._2.fetcherStats.requestRate.oneMinuteRate).getOrElse(0)
-
-          fetcherThreadMap.foldLeft(headRate)((curMinAll, fetcherThreadMapEntry) => {
-            fetcherThreadMapEntry._2.fetcherStats.requestRate.oneMinuteRate.min(curMinAll)
-          })
-        }
-      }
-    },
-    Map("clientId" -> clientId)
-  )
-
-  val failedPartitionsCount = newGauge(
-    "FailedPartitionsCount", {
-      new Gauge[Int] {
-        def value: Int = failedPartitions.size
-      }
-    },
-    Map("clientId" -> clientId)
-  )
-=======
   private val tags = Map("clientId" -> clientId)
 
   newGauge("MaxLag", () => {
@@ -104,8 +58,9 @@
 
   newGauge("DeadThreadCount", () => deadThreadCount, tags)
 
-  private[server] def deadThreadCount: Int = lock synchronized { fetcherThreadMap.values.count(_.isThreadFailed) }
->>>>>>> 031b7208
+  private[server] def deadThreadCount: Int = lock synchronized {
+    fetcherThreadMap.values.count(_.isThreadFailed)
+  }
 
   def resizeThreadPool(newSize: Int): Unit = {
     def migratePartitions(newSize: Int): Unit = {
@@ -122,7 +77,6 @@
         addFetcherForPartitions(fetchStates)
       }
     }
-
     lock synchronized {
       val currentSize = numFetchersPerBroker
       info(s"Resizing fetcher thread pool size from $currentSize to $newSize")
@@ -164,79 +118,35 @@
     }
   }
 
-  /**
-   * 为partition添加拉取器
-   * @param partitionAndOffsets topic-partition及offset信息
-   */
+  // to be defined in subclass to create a specific fetcher
+  def createFetcherThread(fetcherId: Int, sourceBroker: BrokerEndPoint): T
+
   def addFetcherForPartitions(partitionAndOffsets: Map[TopicPartition, InitialFetchState]): Unit = {
-    // 使用同步机制
-    lock synchronized {
-      // fetcher-partition维度
+    lock synchronized {
       val partitionsPerFetcher = partitionAndOffsets.groupBy { case (topicPartition, brokerAndInitialFetchOffset) =>
         BrokerAndFetcherId(brokerAndInitialFetchOffset.leader, getFetcherId(topicPartition))
       }
 
-<<<<<<< HEAD
-      /**
-       * 添加并启动拉取线程
-       * @param brokerAndFetcherId   Broker和Fetcher ID
-       * @param brokerIdAndFetcherId BrokerID和Fetcher ID
-       * @return 拉取线程
-       */
-      def addAndStartFetcherThread(brokerAndFetcherId: BrokerAndFetcherId, brokerIdAndFetcherId: BrokerIdAndFetcherId): AbstractFetcherThread = {
-        // 创建拉取线程
-=======
       def addAndStartFetcherThread(brokerAndFetcherId: BrokerAndFetcherId,
                                    brokerIdAndFetcherId: BrokerIdAndFetcherId): T = {
->>>>>>> 031b7208
         val fetcherThread = createFetcherThread(brokerAndFetcherId.fetcherId, brokerAndFetcherId.broker)
-        // 以brokerId和FetcherId为key放入到已创建拉取线程集合中
         fetcherThreadMap.put(brokerIdAndFetcherId, fetcherThread)
-        // 启动新创建的拉取线程
         fetcherThread.start()
         fetcherThread
       }
 
-      // 对于每个拉取线程的partition信息
       for ((brokerAndFetcherId, initialFetchOffsets) <- partitionsPerFetcher) {
-        // 构建BrokerIdAndFetcherId对象，作为获取拉取线程的key
         val brokerIdAndFetcherId = BrokerIdAndFetcherId(brokerAndFetcherId.broker.id, brokerAndFetcherId.fetcherId)
         val fetcherThread = fetcherThreadMap.get(brokerIdAndFetcherId) match {
           case Some(currentFetcherThread) if currentFetcherThread.sourceBroker == brokerAndFetcherId.broker =>
-            // 如果当前的拉取线程的源broker是当前的broker，则复用当前的拉取线程
+            // reuse the fetcher thread
             currentFetcherThread
           case Some(f) =>
-            // 否则停止并创建一个新的拉取线程
             f.shutdown()
             addAndStartFetcherThread(brokerAndFetcherId, brokerIdAndFetcherId)
           case None =>
-            // 没有拉取线程直接创建一个新的拉取线程
             addAndStartFetcherThread(brokerAndFetcherId, brokerIdAndFetcherId)
         }
-<<<<<<< HEAD
-        // 组装初始化拉取的offset和当前leader epoch对象
-        val initialOffsetAndEpochs = initialFetchOffsets.map { case (tp, brokerAndInitOffset) =>
-          tp -> OffsetAndEpoch(brokerAndInitOffset.initOffset, brokerAndInitOffset.currentLeaderEpoch)
-        }
-        // 添加拉取线程关联的partition
-        fetcherThread.addPartitions(initialOffsetAndEpochs)
-        info(s"Added fetcher to broker ${brokerAndFetcherId.broker} for partitions $initialOffsetAndEpochs")
-        // 移除失败的partition
-        failedPartitions.removeAll(partitionAndOffsets.keySet)
-      }
-    }
-  }
-
-  /**
-   * 抽象方法，由子类实现创建特定的拉取器
-   * @param fetcherId    拉取ID
-   * @param sourceBroker 源broker
-   * @return
-   */
-  def createFetcherThread(fetcherId: Int, sourceBroker: BrokerEndPoint): T
-
-  def removeFetcherForPartitions(partitions: Set[TopicPartition]): Unit = {
-=======
 
         addPartitionsToFetcherThread(fetcherThread, initialFetchOffsets)
       }
@@ -251,7 +161,6 @@
 
   def removeFetcherForPartitions(partitions: Set[TopicPartition]): Map[TopicPartition, PartitionFetchState] = {
     val fetchStates = mutable.Map.empty[TopicPartition, PartitionFetchState]
->>>>>>> 031b7208
     lock synchronized {
       for (fetcher <- fetcherThreadMap.values)
         fetchStates ++= fetcher.removePartitions(partitions)
