/**
 * Licensed to the Apache Software Foundation (ASF) under one or more
 * contributor license agreements.  See the NOTICE file distributed with
 * this work for additional information regarding copyright ownership.
 * The ASF licenses this file to You under the Apache License, Version 2.0
 * (the "License"); you may not use this file except in compliance with
 * the License.  You may obtain a copy of the License at
 *
 *    http://www.apache.org/licenses/LICENSE-2.0
 *
 * Unless required by applicable law or agreed to in writing, software
 * distributed under the License is distributed on an "AS IS" BASIS,
 * WITHOUT WARRANTIES OR CONDITIONS OF ANY KIND, either express or implied.
 * See the License for the specific language governing permissions and
 * limitations under the License.
 */

package kafka.server

import java.util.concurrent.TimeUnit
import java.util.concurrent.locks.Lock

import com.yammer.metrics.core.Meter
import kafka.metrics.KafkaMetricsGroup
import kafka.utils.Implicits._
import kafka.utils.Pool
import org.apache.kafka.common.TopicPartition
import org.apache.kafka.common.protocol.Errors
import org.apache.kafka.common.requests.ProduceResponse.PartitionResponse

import scala.collection._

case class ProducePartitionStatus(requiredOffset: Long, responseStatus: PartitionResponse) {
  @volatile var acksPending = false

  override def toString = s"[acksPending: $acksPending, error: ${responseStatus.error.code}, " +
    s"startOffset: ${responseStatus.baseOffset}, requiredOffset: $requiredOffset]"
}

/**
 * 创建延迟生产操作metadata
 */
case class ProduceMetadata(produceRequiredAcks: Short,
                           produceStatus: Map[TopicPartition, ProducePartitionStatus]) {
  override def toString = s"[requiredAcks: $produceRequiredAcks, partitionStatus: $produceStatus]"
}

/**
 * 有副本管理器创建的延迟生产请求，并生产操作缓存中进行观察
 * 其实也是一个延迟操作
 */
class DelayedProduce(delayMs: Long,
                     produceMetadata: ProduceMetadata,
                     replicaManager: ReplicaManager,
                     responseCallback: Map[TopicPartition, PartitionResponse] => Unit,
                     lockOpt: Option[Lock] = None)
  extends DelayedOperation(delayMs, lockOpt) {

<<<<<<< HEAD
  // 首先，根据error code更新acks待定变量
  produceMetadata.produceStatus.foreach { case (topicPartition, status) =>
=======
  // first update the acks pending variable according to the error code
  produceMetadata.produceStatus.forKeyValue { (topicPartition, status) =>
>>>>>>> 031b7208
    if (status.responseStatus.error == Errors.NONE) {
      // 超时错误状态将会在收到需要的acks后清除
      status.acksPending = true
      status.responseStatus.error = Errors.REQUEST_TIMED_OUT
    } else {
      status.acksPending = false
    }

    trace(s"Initial partition status for $topicPartition is $status")
  }

  /**
   * 延迟生产操作可以在每个partition在满足下列条件后后完成：
   * Case A: broker不再是leader节点，在响应中设置错误信息
   * Case B: broker仍然是leader节点:
   *   B.1 - 如果在检查是否需要required时抛出了本地错误，则ACK副本已经赶上此操作，在响应中设置错误
   *   B.2 - 其他情况，不在响应中设置错误
   */
  override def tryComplete(): Boolean = {
<<<<<<< HEAD
    // 检查每个partition是否还有待定的acks
    produceMetadata.produceStatus.foreach { case (topicPartition, status) =>
=======
    // check for each partition if it still has pending acks
    produceMetadata.produceStatus.forKeyValue { (topicPartition, status) =>
>>>>>>> 031b7208
      trace(s"Checking produce satisfaction for $topicPartition, current status $status")
      // 忽略那些已经完成应答的partition
      if (status.acksPending) {
<<<<<<< HEAD
        val (hasEnough, error) = replicaManager.getPartition(topicPartition) match {
          case HostedPartition.Online(partition) =>
            // 如果partition处于在线状态，检查partition是否处于可完成应答状态
            partition.checkEnoughReplicasReachOffset(status.requiredOffset)

          case HostedPartition.Offline =>
            (false, Errors.KAFKA_STORAGE_ERROR)

          case HostedPartition.None =>
=======
        val (hasEnough, error) = replicaManager.getPartitionOrError(topicPartition) match {
          case Left(err) =>
>>>>>>> 031b7208
            // Case A
            (false, err)

          case Right(partition) =>
            partition.checkEnoughReplicasReachOffset(status.requiredOffset)
        }

        // Case B.1 || B.2
        if (error != Errors.NONE || hasEnough) {
          status.acksPending = false
          status.responseStatus.error = error
        }
      }
    }

    // 在case A或者case B的情况下，每个partition是否已经满足条件
    if (!produceMetadata.produceStatus.values.exists(_.acksPending))
    // 强制执行
      forceComplete()
    else
      false
  }

  override def onExpiration(): Unit = {
    produceMetadata.produceStatus.forKeyValue { (topicPartition, status) =>
      if (status.acksPending) {
        debug(s"Expiring produce request for partition $topicPartition with status $status")
        DelayedProduceMetrics.recordExpiration(topicPartition)
      }
    }
  }

  /**
   * Upon completion, return the current response status along with the error code per partition
   */
  override def onComplete(): Unit = {
    val responseStatus = produceMetadata.produceStatus.map { case (k, status) => k -> status.responseStatus }
    responseCallback(responseStatus)
  }
}

object DelayedProduceMetrics extends KafkaMetricsGroup {

  private val aggregateExpirationMeter = newMeter("ExpiresPerSec", "requests", TimeUnit.SECONDS)

  private val partitionExpirationMeterFactory = (key: TopicPartition) =>
    newMeter("ExpiresPerSec",
             "requests",
             TimeUnit.SECONDS,
             tags = Map("topic" -> key.topic, "partition" -> key.partition.toString))
  private val partitionExpirationMeters = new Pool[TopicPartition, Meter](valueFactory = Some(partitionExpirationMeterFactory))

  def recordExpiration(partition: TopicPartition): Unit = {
    aggregateExpirationMeter.mark()
    partitionExpirationMeters.getAndMaybePut(partition).mark()
  }
}
<|MERGE_RESOLUTION|>--- conflicted
+++ resolved
@@ -38,16 +38,17 @@
 }
 
 /**
- * 创建延迟生产操作metadata
+ * The produce metadata maintained by the delayed produce operation
  */
 case class ProduceMetadata(produceRequiredAcks: Short,
                            produceStatus: Map[TopicPartition, ProducePartitionStatus]) {
+
   override def toString = s"[requiredAcks: $produceRequiredAcks, partitionStatus: $produceStatus]"
 }
 
 /**
- * 有副本管理器创建的延迟生产请求，并生产操作缓存中进行观察
- * 其实也是一个延迟操作
+ * A delayed produce operation that can be created by the replica manager and watched
+ * in the produce operation purgatory
  */
 class DelayedProduce(delayMs: Long,
                      produceMetadata: ProduceMetadata,
@@ -56,15 +57,10 @@
                      lockOpt: Option[Lock] = None)
   extends DelayedOperation(delayMs, lockOpt) {
 
-<<<<<<< HEAD
-  // 首先，根据error code更新acks待定变量
-  produceMetadata.produceStatus.foreach { case (topicPartition, status) =>
-=======
   // first update the acks pending variable according to the error code
   produceMetadata.produceStatus.forKeyValue { (topicPartition, status) =>
->>>>>>> 031b7208
     if (status.responseStatus.error == Errors.NONE) {
-      // 超时错误状态将会在收到需要的acks后清除
+      // Timeout error state will be cleared when required acks are received
       status.acksPending = true
       status.responseStatus.error = Errors.REQUEST_TIMED_OUT
     } else {
@@ -75,37 +71,23 @@
   }
 
   /**
-   * 延迟生产操作可以在每个partition在满足下列条件后后完成：
-   * Case A: broker不再是leader节点，在响应中设置错误信息
-   * Case B: broker仍然是leader节点:
-   *   B.1 - 如果在检查是否需要required时抛出了本地错误，则ACK副本已经赶上此操作，在响应中设置错误
-   *   B.2 - 其他情况，不在响应中设置错误
+   * The delayed produce operation can be completed if every partition
+   * it produces to is satisfied by one of the following:
+   *
+   * Case A: This broker is no longer the leader: set an error in response
+   * Case B: This broker is the leader:
+   * B.1 - If there was a local error thrown while checking if at least requiredAcks
+   * replicas have caught up to this operation: set an error in response
+   * B.2 - Otherwise, set the response with no error.
    */
   override def tryComplete(): Boolean = {
-<<<<<<< HEAD
-    // 检查每个partition是否还有待定的acks
-    produceMetadata.produceStatus.foreach { case (topicPartition, status) =>
-=======
     // check for each partition if it still has pending acks
     produceMetadata.produceStatus.forKeyValue { (topicPartition, status) =>
->>>>>>> 031b7208
       trace(s"Checking produce satisfaction for $topicPartition, current status $status")
-      // 忽略那些已经完成应答的partition
+      // skip those partitions that have already been satisfied
       if (status.acksPending) {
-<<<<<<< HEAD
-        val (hasEnough, error) = replicaManager.getPartition(topicPartition) match {
-          case HostedPartition.Online(partition) =>
-            // 如果partition处于在线状态，检查partition是否处于可完成应答状态
-            partition.checkEnoughReplicasReachOffset(status.requiredOffset)
-
-          case HostedPartition.Offline =>
-            (false, Errors.KAFKA_STORAGE_ERROR)
-
-          case HostedPartition.None =>
-=======
         val (hasEnough, error) = replicaManager.getPartitionOrError(topicPartition) match {
           case Left(err) =>
->>>>>>> 031b7208
             // Case A
             (false, err)
 
@@ -121,9 +103,8 @@
       }
     }
 
-    // 在case A或者case B的情况下，每个partition是否已经满足条件
+    // check if every partition has satisfied at least one of case A or B
     if (!produceMetadata.produceStatus.values.exists(_.acksPending))
-    // 强制执行
       forceComplete()
     else
       false
