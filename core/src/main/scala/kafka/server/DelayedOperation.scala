--- conflicted
+++ resolved
@@ -30,22 +30,20 @@
 import scala.collection.mutable.ListBuffer
 
 /**
- * 延迟操作
- * 一个操作需要进行延迟处理
+ * An operation whose processing needs to be delayed for at most the given delayMs. For example
+ * a delayed produce operation could be waiting for specified number of acks; or
+ * a delayed fetch operation could be waiting for a given number of bytes to accumulate.
  *
- * 在逻辑上，一个延迟操作完成的任务生命在onComplete()方法中，而且只会被调用一次
- * 如果一个操作完成了，isCompleted()会返回true
- * onComplete()可以被forceComplete()在等待时间后但是操作还没有完成的情况下强制触发
- * 或者通过tryComplete()方法，首先校验当前操作是否可以完成，然后再调用forceComplete()方法
+ * The logic upon completing a delayed operation is defined in onComplete() and will be called exactly once.
+ * Once an operation is completed, isCompleted() will return true. onComplete() can be triggered by either
+ * forceComplete(), which forces calling onComplete() after delayMs if the operation is not yet completed,
+ * or tryComplete(), which first checks if the operation can be completed or not now, and if yes calls
+ * forceComplete().
  *
-<<<<<<< HEAD
- * DelayedOperation子类需要同时提供onComplete()或者tryComplete()的实现
-=======
  * A subclass of DelayedOperation needs to provide an implementation of both onComplete() and tryComplete().
  *
  * Noted that if you add a future delayed operation that calls ReplicaManager.appendRecords() in onComplete()
  * like DelayedJoin, you must be aware that this operation's onExpiration() needs to call actionQueue.tryCompleteAction().
->>>>>>> 031b7208
  */
 abstract class DelayedOperation(override val delayMs: Long,
                                 lockOpt: Option[Lock] = None)
@@ -55,44 +53,22 @@
   // Visible for testing
   private[server] val lock: Lock = lockOpt.getOrElse(new ReentrantLock)
 
-  /**
-   * 当延迟的操作到期并因此被强制完成时执行回调
-   */
-  def onExpiration(): Unit
-
-  /**
-   * 一个完成任务的进程，需要在子类中实现，并且只会在forceComplete()中调用一次
-   */
-  def onComplete(): Unit
-
-  /**
-   * 尝试完成延迟操作，首先需要检查当前是否可完成
-   * 如果可完成，则调用forceComplete()完成任务，并返回true
-   * 其他情况，返回false
-   * 需要在子类中实现
-   */
-  def tryComplete(): Boolean
-
   /*
-   * run()方法声明了一个用于执行等待的任务
-   */
-  override def run(): Unit = {
-    if (forceComplete())
-      onExpiration()
-  }
-
-  /*
-   * 强制完成延迟的操作，如果还没有完成，函数可以在以下情况下被触发
-   * 1. 操作已经在tryComplete()方法中被验证可以完成
-   * 2. 操作已经失效，需要立即完成
-   * 如果调用者完成了任务，返回true
-   * 需要注意的是，存在并发下完成任务的情况，但是仅有第一个线程可以完成任务，并返回true，其他线程将会返回false
+   * Force completing the delayed operation, if not already completed.
+   * This function can be triggered when
+   *
+   * 1. The operation has been verified to be completable inside tryComplete()
+   * 2. The operation has expired and hence needs to be completed right now
+   *
+   * Return true iff the operation is completed by the caller: note that
+   * concurrent threads can try to complete the same operation, but only
+   * the first thread will succeed in completing the operation and return
+   * true, others will still return false
    */
   def forceComplete(): Boolean = {
     if (completed.compareAndSet(false, true)) {
-      // 取消等待计时器
+      // cancel the timeout timer
       cancel()
-      // 完成任务
       onComplete()
       true
     } else {
@@ -101,35 +77,31 @@
   }
 
   /**
-<<<<<<< HEAD
-   * tryComplete()的线程安全的变体，用于仅在可以占有锁的情况下，尝试完成，不会进行阻塞
-   * 确保每次maybeTryComplete()都会在至少一次tryComplete()调用之后调用，知道操作真正完成
-   */
-  private[server] def maybeTryComplete(): Boolean = {
-    var retry = false
-    var done = false
-    do {
-      if (lock.tryLock()) {
-        try {
-          tryCompletePending.set(false)
-          done = tryComplete()
-        } finally {
-          lock.unlock()
-        }
-        // 当前已经占有了锁，另一个线程调用了maybeTryComplete()并设置了tryCompletePending，就需要进行重试
-        retry = tryCompletePending.get()
-      } else {
-        // 另一线程占有了锁，如果已经设置了tryCompletePending并且当前线程尝试获取锁失败了，那么持有锁的线程就会保证看到标识，并进行重试
-        // 否则，应该设置标识并在当前线程上重试，因为持有锁的线程可能已经释放了锁，并返回设置标识的时间
-        retry = !tryCompletePending.getAndSet(true)
-      }
-    } while (!isCompleted && retry)
-    done
-  }
-
-  /**
-   * 检查当前任务是否已完成
-=======
+   * Check if the delayed operation is already completed
+   */
+  def isCompleted: Boolean = completed.get()
+
+  /**
+   * Call-back to execute when a delayed operation gets expired and hence forced to complete.
+   */
+  def onExpiration(): Unit
+
+  /**
+   * Process for completing an operation; This function needs to be defined
+   * in subclasses and will be called exactly once in forceComplete()
+   */
+  def onComplete(): Unit
+
+  /**
+   * Try to complete the delayed operation by first checking if the operation
+   * can be completed by now. If yes execute the completion logic by calling
+   * forceComplete() and return true iff forceComplete returns true; otherwise return false
+   *
+   * This function needs to be defined in subclasses
+   */
+  def tryComplete(): Boolean
+
+  /**
    * Thread-safe variant of tryComplete() and call extra function if first tryComplete returns false
    * @param f else function to be executed after first tryComplete returns false
    * @return result of tryComplete
@@ -150,9 +122,11 @@
 
   /*
    * run() method defines a task that is executed on timeout
->>>>>>> 031b7208
-   */
-  def isCompleted: Boolean = completed.get()
+   */
+  override def run(): Unit = {
+    if (forceComplete())
+      onExpiration()
+  }
 }
 
 object DelayedOperationPurgatory {
@@ -214,10 +188,13 @@
     expirationReaper.start()
 
   /**
-   * 检查延迟操作是否可以完成，如果还不能完成，继续基于给定观察key继续观察
-   * 需要注意的是，一个延迟操作可以同时被多个key观察，当延迟任务添加到等待集合中后，可能会完成该操作，但并不是所有的key。
-   * 这种情况下，延迟操作，延迟操作会被认为已经完成，并且不会添加到观察者列表
-   * 过期处理线程将会从该延迟操作的任何观察者列表中删除此操作
+   * Check if the operation can be completed, if not watch it based on the given watch keys
+   *
+   * Note that a delayed operation can be watched on multiple keys. It is possible that
+   * an operation is completed after it has been added to the watch list for some, but
+   * not all of the keys. In this case, the operation is considered completed and won't
+   * be added to the watch list of the remaining keys. The expiration reaper thread will
+   * remove this operation from any watcher list in which the operation exists.
    * @param operation the delayed operation to be checked
    * @param watchKeys keys for bookkeeping the operation
    * @return true iff the delayed operations can be completed by the caller
@@ -225,36 +202,6 @@
   def tryCompleteElseWatch(operation: T, watchKeys: Seq[Any]): Boolean = {
     assert(watchKeys.nonEmpty, "The watch key list can't be empty")
 
-<<<<<<< HEAD
-    // tryComplete()的消耗和key的数量有关系，为每个key调用tryComplete()在很多key的情况下是非常耗费资源的
-    // 相反，可以这样检查，调用tryComplete()，如果延迟操作还没有完成，我们仅把延迟操作添加到所有的key中
-    // 接着再次调用tryComplete()，这一次，如果延迟操作还没有完成，延迟操作已经在所有的key的观察者列表中，并且保证不会错过未来任何的触发事件
-    // 如果延迟操作在两次tryComplete()调用之间完成，并不代表不需要添加观察，然而，这并不是一个严重的问题，因为失效检查线程会定期扫描清理
-
-    // 当前线程是可以执行延迟操作的唯一线程，因此，不带锁的tryComplete()是线程安全的
-    var isCompletedByMe = operation.tryComplete()
-    if (isCompletedByMe)
-      return true
-
-    var watchCreated = false
-    for(key <- watchKeys) {
-      // 如果延迟操作已经完成，停止添加到剩余的观察者列表中
-      if (operation.isCompleted)
-        return false
-      // 否则继续添加到观察者列表中
-      watchForOperation(key, operation)
-      // 修改创建观察标识
-      if (!watchCreated) {
-        watchCreated = true
-        // 延迟操作计数器+1
-        estimatedTotalOperations.incrementAndGet()
-      }
-    }
-    // 尝试当前线程是否可以完成延迟操作
-    isCompletedByMe = operation.maybeTryComplete()
-    if (isCompletedByMe)
-      return true
-=======
     // The cost of tryComplete() is typically proportional to the number of keys. Calling tryComplete() for each key is
     // going to be expensive if there are many keys. Instead, we do the check in the following way through safeTryCompleteOrElse().
     // If the operation is not completed, we just add the operation to all keys. Then we call tryComplete() again. At
@@ -287,14 +234,13 @@
       watchKeys.foreach(key => watchForOperation(key, operation))
       if (watchKeys.nonEmpty) estimatedTotalOperations.incrementAndGet()
     }) return true
->>>>>>> 031b7208
-
-    // 如果现在还不能完成，并且添加到了观察列表中，同时也添加到失效队列中
+
+    // if it cannot be completed by now and hence is watched, add to the expire queue also
     if (!operation.isCompleted) {
       if (timerEnabled)
         timeoutTimer.add(operation)
       if (operation.isCompleted) {
-        // 如果延迟操作已经完成，取消计时器
+        // cancel the timer task
         operation.cancel()
       }
     }
@@ -303,20 +249,18 @@
   }
 
   /**
-   * 指定的key是否有一些延迟的操作需要完成，如果有，完成它们
-   * @return 完成的项目数量
+   * Check if some delayed operations can be completed with the given watch key,
+   * and if yes complete them.
+   * @return the number of completed operations during this process
    */
   def checkAndComplete(key: Any): Int = {
     val wl = watcherList(key)
-    // 需要完成在同步状态下获取watcher
     val watchers = inLock(wl.watchersLock) { wl.watchersByKey.get(key) }
     val numCompleted = if (watchers == null)
       0
     else
-    // 完成watcher任务
       watchers.tryCompleteWatched()
     debug(s"Request key $key unblocked $numCompleted $purgatoryName operations")
-    // 返回完成的任务数量
     numCompleted
   }
 
@@ -349,8 +293,8 @@
   }
 
   /*
-   * 将延迟操作添加到观察者列表中
-   * 需要注意的是，需要使用占有removeWatchersLock锁来避免延迟操作添加到已经移除的观察者列表中
+   * Return the watch list of the given key, note that we need to
+   * grab the removeWatchersLock to avoid the operation being added to a removed watcher list
    */
   private def watchForOperation(key: Any, operation: T): Unit = {
     val wl = watcherList(key)
