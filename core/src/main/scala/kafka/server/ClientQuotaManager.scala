--- conflicted
+++ resolved
@@ -16,64 +16,45 @@
  */
 package kafka.server
 
-import java.util.concurrent.locks.ReentrantReadWriteLock
-import java.util.concurrent.{ConcurrentHashMap, DelayQueue, TimeUnit}
-import java.{lang, util}
-
 import kafka.network.RequestChannel
 import kafka.network.RequestChannel._
 import kafka.server.ClientQuotaManager._
-<<<<<<< HEAD
-import kafka.utils.{Logging, ShutdownableThread}
-=======
 import kafka.utils.{Logging, QuotaUtils, ShutdownableThread}
-import org.apache.kafka.common.{Cluster, MetricName}
-import org.apache.kafka.common.metrics._
-import org.apache.kafka.common.metrics.Metrics
->>>>>>> 031b7208
+import org.apache.kafka.common.metrics.{Metrics, _}
 import org.apache.kafka.common.metrics.stats.{Avg, CumulativeSum, Rate}
-import org.apache.kafka.common.metrics.{Metrics, _}
 import org.apache.kafka.common.security.auth.KafkaPrincipal
 import org.apache.kafka.common.utils.{Sanitizer, Time}
 import org.apache.kafka.common.{Cluster, MetricName}
 import org.apache.kafka.server.quota.{ClientQuotaCallback, ClientQuotaEntity, ClientQuotaType}
 
+import java.util.concurrent.locks.ReentrantReadWriteLock
+import java.util.concurrent.{ConcurrentHashMap, DelayQueue, TimeUnit}
+import java.{lang, util}
 import scala.jdk.CollectionConverters._
 
 /**
  * Represents the sensors aggregated per client
- * @param metricTags Quota metric tags for the client
- * @param quotaSensor @Sensor that tracks the quota
+ * @param metricTags         Quota metric tags for the client
+ * @param quotaSensor        @Sensor that tracks the quota
  * @param throttleTimeSensor @Sensor that tracks the throttle time
  */
 case class ClientSensors(metricTags: Map[String, String], quotaSensor: Sensor, throttleTimeSensor: Sensor)
 
 /**
  * Configuration settings for quota management
- * @param numQuotaSamples The number of samples to retain in memory
+ * @param numQuotaSamples        The number of samples to retain in memory
  * @param quotaWindowSizeSeconds The time span of each sample
  *
  */
 case class ClientQuotaManagerConfig(numQuotaSamples: Int =
-                                        ClientQuotaManagerConfig.DefaultNumQuotaSamples,
+                                    ClientQuotaManagerConfig.DefaultNumQuotaSamples,
                                     quotaWindowSizeSeconds: Int =
-                                        ClientQuotaManagerConfig.DefaultQuotaWindowSizeSeconds)
+                                    ClientQuotaManagerConfig.DefaultQuotaWindowSizeSeconds)
 
 object ClientQuotaManagerConfig {
   // Always have 10 whole windows + 1 current window
   val DefaultNumQuotaSamples = 11
   val DefaultQuotaWindowSizeSeconds = 1
-<<<<<<< HEAD
-  /**
-   * 闲置一小时后清除传感器
-   */
-  val InactiveSensorExpirationTimeSeconds = 3600
-  val QuotaRequestPercentDefault = Int.MaxValue.toDouble
-  val NanosToPercentagePerSecond = 100.0 / TimeUnit.SECONDS.toNanos(1)
-
-  val UnlimitedQuota = Quota.upperBound(Long.MaxValue)
-=======
->>>>>>> 031b7208
 }
 
 object QuotaTypes {
@@ -96,19 +77,25 @@
 
   case class UserEntity(sanitizedUser: String) extends BaseUserEntity {
     override def entityType: ClientQuotaEntity.ConfigEntityType = ClientQuotaEntity.ConfigEntityType.USER
+
     override def name: String = Sanitizer.desanitize(sanitizedUser)
+
     override def toString: String = s"user $sanitizedUser"
   }
 
   case class ClientIdEntity(clientId: String) extends ClientQuotaEntity.ConfigEntity {
     override def entityType: ClientQuotaEntity.ConfigEntityType = ClientQuotaEntity.ConfigEntityType.CLIENT_ID
+
     override def name: String = clientId
+
     override def toString: String = s"client-id $clientId"
   }
 
   case object DefaultUserEntity extends BaseUserEntity {
     override def entityType: ClientQuotaEntity.ConfigEntityType = ClientQuotaEntity.ConfigEntityType.DEFAULT_USER
+
     override def name: String = ConfigEntityName.Default
+
     override def toString: String = "default user"
   }
 
@@ -184,17 +171,16 @@
  *   <li>/config/users/<default>/clients/<client-id>
  *   <li>/config/users/<default>/clients/<default>
  *   <li>/config/users/<default>
- *   <li>/config/clients/<client-id>
- *   <li>/config/clients/<default>
+ * <li>/config/clients/<client-id>
+ * <li>/config/clients/<default>
  * </ul>
  * Quota limits including defaults may be updated dynamically. The implementation is optimized for the case
  * where a single level of quotas is configured.
- *
- * @param config @ClientQuotaManagerConfig quota configs
- * @param metrics @Metrics Metrics instance
- * @param quotaType Quota type of this quota manager
- * @param time @Time object to use
- * @param threadNamePrefix The thread prefix to use
+ * @param config              @ClientQuotaManagerConfig quota configs
+ * @param metrics             @Metrics Metrics instance
+ * @param quotaType           Quota type of this quota manager
+ * @param time                @Time object to use
+ * @param threadNamePrefix    The thread prefix to use
  * @param clientQuotaCallback An optional @ClientQuotaCallback
  */
 class ClientQuotaManager(private val config: ClientQuotaManagerConfig,
@@ -222,6 +208,7 @@
   private val delayQueue = new DelayQueue[ThrottledChannel]()
   private[server] val throttledChannelReaper = new ThrottledChannelReaper(delayQueue, threadNamePrefix)
   start() // Use start method to keep spotbugs happy
+
   private def start(): Unit = {
     throttledChannelReaper.start()
   }
@@ -245,24 +232,16 @@
   }
 
   /**
-   * 如果开启定额配置，返回true
-   * 用于确认是否应该创建于配额相关的指标
-   * 需要注意的是：如果任何配额（静态默认，动态默认，配额重写）随时为该代理配置了此配额类型，quotasEnabled属性将返回true直到下一个broker重新启动
-   * 即使随后删除了所有的配额
+   * Returns true if any quotas are enabled for this quota manager. This is used
+   * to determine if quota related metrics should be created.
+   * Note: If any quotas (static defaults, dynamic defaults or quota overrides) have
+   * been configured for this broker at any time for this quota type, quotasEnabled will
+   * return true until the next broker restart, even if all quotas are subsequently deleted.
    */
   def quotasEnabled: Boolean = quotaTypesEnabled != QuotaTypes.NoQuotas
 
   /**
-<<<<<<< HEAD
-   * Records that a user/clientId changed produced/consumed bytes being throttled at the specified time. If quota has
-   * been violated, return throttle time in milliseconds. Throttle time calculation may be overridden by sub-classes.
-   * @param request client request
-   * @param value   amount of data in bytes or request processing time as a percentage
-   * @param timeMs  time to record the value at
-   * @return throttle time in milliseconds
-=======
    * See {recordAndGetThrottleTimeMs}.
->>>>>>> 031b7208
    */
   def maybeRecordAndGetThrottleTimeMs(request: RequestChannel.Request, value: Double, timeMs: Long): Int = {
     maybeRecordAndGetThrottleTimeMs(request.session, request.header.clientId, value, timeMs)
@@ -283,11 +262,10 @@
   /**
    * Records that a user/clientId accumulated or would like to accumulate the provided amount at the
    * the specified time, returns throttle time in milliseconds.
-   *
-   * @param session The session from which the user is extracted
+   * @param session  The session from which the user is extracted
    * @param clientId The client id
-   * @param value The value to accumulate
-   * @param timeMs The time at which to accumulate the value
+   * @param value    The value to accumulate
+   * @param timeMs   The time at which to accumulate the value
    * @return The throttle time in milliseconds defines as the time to wait until the average
    *         rate gets back to the defined quota
    */
@@ -347,16 +325,15 @@
 
   /**
    * Throttle a client by muting the associated channel for the given throttle time.
-   *
-   * @param request client request
-   * @param throttleTimeMs Duration in milliseconds for which the channel is to be muted.
+   * @param request                   client request
+   * @param throttleTimeMs            Duration in milliseconds for which the channel is to be muted.
    * @param channelThrottlingCallback Callback for channel throttling
    */
   def throttle(
-    request: RequestChannel.Request,
-    throttleCallback: ThrottleCallback,
-    throttleTimeMs: Int
-  ): Unit = {
+                request: RequestChannel.Request,
+                throttleCallback: ThrottleCallback,
+                throttleTimeMs: Int
+              ): Unit = {
     if (throttleTimeMs > 0) {
       val clientSensors = getOrCreateQuotaSensors(request.session, request.headerForLoggingOrThrottling().clientId)
       clientSensors.throttleTimeSensor.record(throttleTimeMs)
@@ -458,12 +435,6 @@
       .quota(new Quota(quotaLimit, true))
   }
 
-  /**
-   * 创建配额计数传感器
-   * @param sensorName 传感器名称
-   * @param metricName 计数器名称
-   * @return 配额计数传感器
-   */
   protected def getOrCreateSensor(sensorName: String, metricName: MetricName): Sensor = {
     sensorAccessor.getOrCreate(
       sensorName,
@@ -475,7 +446,7 @@
   /**
    * Overrides quotas for <user>, <client-id> or <user, client-id> or the dynamic defaults
    * for any of these levels.
-   * @param sanitizedUser     user to override if quota applies to <user> or <user, client-id>
+   * @param sanitizedUser user to override if quota applies to <user> or <user, client-id>
    * @param clientId          client to override if quota applies to <client-id> or <user, client-id>
    * @param sanitizedClientId sanitized client ID to override if quota applies to <client-id> or <user, client-id>
    * @param quota             custom quota to apply or None if quota override is being removed
@@ -527,11 +498,10 @@
    * Updates metrics configs. This is invoked when quota configs are updated in ZooKeeper
    * or when partitions leaders change and custom callbacks that implement partition-based quotas
    * have updated quotas.
-   *
    * @param updatedQuotaEntity If set to one entity and quotas have only been enabled at one
-   *    level, then an optimized update is performed with a single metric update. If None is provided,
-   *    or if custom callbacks are used or if multi-level quotas have been enabled, all metric configs
-   *    are checked and updated if required.
+   *                           level, then an optimized update is performed with a single metric update. If None is provided,
+   *                           or if custom callbacks are used or if multi-level quotas have been enabled, all metric configs
+   *                           are checked and updated if required.
    */
   def updateQuotaMetricConfigs(updatedQuotaEntity: Option[KafkaQuotaEntity] = None): Unit = {
     val allMetrics = metrics.metrics()
