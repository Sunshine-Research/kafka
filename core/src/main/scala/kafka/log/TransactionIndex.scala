/*
 * Licensed to the Apache Software Foundation (ASF) under one or more
 * contributor license agreements. See the NOTICE file distributed with
 * this work for additional information regarding copyright ownership.
 * The ASF licenses this file to You under the Apache License, Version 2.0
 * (the "License"); you may not use this file except in compliance with
 * the License. You may obtain a copy of the License at
 *
 *    http://www.apache.org/licenses/LICENSE-2.0
 *
 * Unless required by applicable law or agreed to in writing, software
 * distributed under the License is distributed on an "AS IS" BASIS,
 * WITHOUT WARRANTIES OR CONDITIONS OF ANY KIND, either express or implied.
 * See the License for the specific language governing permissions and
 * limitations under the License.
 */
package kafka.log

import java.io.{File, IOException}
import java.nio.ByteBuffer
import java.nio.channels.FileChannel
import java.nio.file.{Files, StandardOpenOption}
import kafka.utils.{Logging, nonthreadsafe}
import org.apache.kafka.common.KafkaException
import org.apache.kafka.common.message.FetchResponseData
import org.apache.kafka.common.utils.Utils

import scala.collection.mutable.ListBuffer

private[log] case class TxnIndexSearchResult(abortedTransactions: List[AbortedTxn], isComplete: Boolean)

/**
 * The transaction index maintains metadata about the aborted transactions for each segment. This includes
 * the start and end offsets for the aborted transactions and the last stable offset (LSO) at the time of
 * the abort. This index is used to find the aborted transactions in the range of a given fetch request at
 * the READ_COMMITTED isolation level.
 *
 * There is at most one transaction index for each log segment. The entries correspond to the transactions
 * whose commit markers were written in the corresponding log segment. Note, however, that individual transactions
 * may span multiple segments. Recovering the index therefore requires scanning the earlier segments in
 * order to find the start of the transactions.
 */
@nonthreadsafe
<<<<<<< HEAD
class TransactionIndex(val startOffset: Long, @volatile var file: File) extends Logging {
  /**
   * 直到需要的时候，这个文件通道才会创建
   */
=======
class TransactionIndex(val startOffset: Long, @volatile private var _file: File) extends Logging {

  // note that the file is not created until we need it
>>>>>>> 031b7208
  @volatile private var maybeChannel: Option[FileChannel] = None
  private var lastOffset: Option[Long] = None

  if (_file.exists)
    openChannel()

  def append(abortedTxn: AbortedTxn): Unit = {
    lastOffset.foreach { offset =>
      if (offset >= abortedTxn.lastOffset)
        throw new IllegalArgumentException(s"The last offset of appended transactions must increase sequentially, but " +
          s"${abortedTxn.lastOffset} is not greater than current last offset $offset of index ${file.getAbsolutePath}")
    }
    lastOffset = Some(abortedTxn.lastOffset)
    Utils.writeFully(channel(), abortedTxn.buffer.duplicate())
  }

  def flush(): Unit = maybeChannel.foreach(_.force(true))

  def file: File = _file

  def updateParentDir(parentDir: File): Unit = _file = new File(parentDir, file.getName)

  /**
   * Delete this index.
   *
   * @throws IOException if deletion fails due to an I/O error
   * @return `true` if the file was deleted by this method; `false` if the file could not be deleted because it did
   *         not exist
   */
  def deleteIfExists(): Boolean = {
    close()
    Files.deleteIfExists(file.toPath)
  }

  private def channel(): FileChannel = {
    maybeChannel match {
      case Some(channel) => channel
      case None => openChannel()
    }
  }

  private def openChannel(): FileChannel = {
    val channel = FileChannel.open(file.toPath, StandardOpenOption.CREATE, StandardOpenOption.READ,
      StandardOpenOption.WRITE)
    maybeChannel = Some(channel)
    channel.position(channel.size)
    channel
  }

  /**
   * Remove all the entries from the index. Unlike `AbstractIndex`, this index is not resized ahead of time.
   */
  def reset(): Unit = {
    maybeChannel.foreach(_.truncate(0))
    lastOffset = None
  }

  def close(): Unit = {
    maybeChannel.foreach(_.close())
    maybeChannel = None
  }

  def renameTo(f: File): Unit = {
    try {
      if (file.exists)
        Utils.atomicMoveWithFallback(file.toPath, f.toPath, false)
    } finally _file = f
  }

  def truncateTo(offset: Long): Unit = {
    val buffer = ByteBuffer.allocate(AbortedTxn.TotalSize)
    var newLastOffset: Option[Long] = None
    for ((abortedTxn, position) <- iterator(() => buffer)) {
      if (abortedTxn.lastOffset >= offset) {
        channel().truncate(position)
        lastOffset = newLastOffset
        return
      }
      newLastOffset = Some(abortedTxn.lastOffset)
    }
  }

  private def iterator(allocate: () => ByteBuffer = () => ByteBuffer.allocate(AbortedTxn.TotalSize)): Iterator[(AbortedTxn, Int)] = {
    maybeChannel match {
      case None => Iterator.empty
      case Some(channel) =>
        var position = 0

        new Iterator[(AbortedTxn, Int)] {
          override def hasNext: Boolean = channel.position - position >= AbortedTxn.TotalSize

          override def next(): (AbortedTxn, Int) = {
            try {
              val buffer = allocate()
              Utils.readFully(channel, buffer, position)
              buffer.flip()

              val abortedTxn = new AbortedTxn(buffer)
              if (abortedTxn.version > AbortedTxn.CurrentVersion)
                throw new KafkaException(s"Unexpected aborted transaction version ${abortedTxn.version} " +
                  s"in transaction index ${file.getAbsolutePath}, current version is ${AbortedTxn.CurrentVersion}")
              val nextEntry = (abortedTxn, position)
              position += AbortedTxn.TotalSize
              nextEntry
            } catch {
              case e: IOException =>
                // We received an unexpected error reading from the index file. We propagate this as an
                // UNKNOWN error to the consumer, which will cause it to retry the fetch.
                throw new KafkaException(s"Failed to read from the transaction index ${file.getAbsolutePath}", e)
            }
          }
        }
    }
  }

  def allAbortedTxns: List[AbortedTxn] = {
    iterator().map(_._1).toList
  }

  /**
   * Collect all aborted transactions which overlap with a given fetch range.
   *
   * @param fetchOffset Inclusive first offset of the fetch range
   * @param upperBoundOffset Exclusive last offset in the fetch range
   * @return An object containing the aborted transactions and whether the search needs to continue
   *         into the next log segment.
   */
  def collectAbortedTxns(fetchOffset: Long, upperBoundOffset: Long): TxnIndexSearchResult = {
    val abortedTransactions = ListBuffer.empty[AbortedTxn]
    for ((abortedTxn, _) <- iterator()) {
      if (abortedTxn.lastOffset >= fetchOffset && abortedTxn.firstOffset < upperBoundOffset)
        abortedTransactions += abortedTxn

      if (abortedTxn.lastStableOffset >= upperBoundOffset)
        return TxnIndexSearchResult(abortedTransactions.toList, isComplete = true)
    }
    TxnIndexSearchResult(abortedTransactions.toList, isComplete = false)
  }

  /**
   * Do a basic sanity check on this index to detect obvious problems.
   *
   * @throws CorruptIndexException if any problems are found.
   */
  def sanityCheck(): Unit = {
    val buffer = ByteBuffer.allocate(AbortedTxn.TotalSize)
    for ((abortedTxn, _) <- iterator(() => buffer)) {
      if (abortedTxn.lastOffset < startOffset)
        throw new CorruptIndexException(s"Last offset of aborted transaction $abortedTxn in index " +
          s"${file.getAbsolutePath} is less than start offset $startOffset")
    }
  }

}

private[log] object AbortedTxn {
  val VersionOffset = 0
  val VersionSize = 2
  val ProducerIdOffset = VersionOffset + VersionSize
  val ProducerIdSize = 8
  val FirstOffsetOffset = ProducerIdOffset + ProducerIdSize
  val FirstOffsetSize = 8
  val LastOffsetOffset = FirstOffsetOffset + FirstOffsetSize
  val LastOffsetSize = 8
  val LastStableOffsetOffset = LastOffsetOffset + LastOffsetSize
  val LastStableOffsetSize = 8
  val TotalSize = LastStableOffsetOffset + LastStableOffsetSize

  val CurrentVersion: Short = 0
}

private[log] class AbortedTxn(val buffer: ByteBuffer) {
  import AbortedTxn._

  def this(producerId: Long,
           firstOffset: Long,
           lastOffset: Long,
           lastStableOffset: Long) = {
    this(ByteBuffer.allocate(AbortedTxn.TotalSize))
    buffer.putShort(CurrentVersion)
    buffer.putLong(producerId)
    buffer.putLong(firstOffset)
    buffer.putLong(lastOffset)
    buffer.putLong(lastStableOffset)
    buffer.flip()
  }

  def this(completedTxn: CompletedTxn, lastStableOffset: Long) =
    this(completedTxn.producerId, completedTxn.firstOffset, completedTxn.lastOffset, lastStableOffset)

  def version: Short = buffer.get(VersionOffset)

  def producerId: Long = buffer.getLong(ProducerIdOffset)

  def firstOffset: Long = buffer.getLong(FirstOffsetOffset)

  def lastOffset: Long = buffer.getLong(LastOffsetOffset)

  def lastStableOffset: Long = buffer.getLong(LastStableOffsetOffset)

  def asAbortedTransaction: FetchResponseData.AbortedTransaction = new FetchResponseData.AbortedTransaction()
    .setProducerId(producerId)
    .setFirstOffset(firstOffset)

  override def toString: String =
    s"AbortedTxn(version=$version, producerId=$producerId, firstOffset=$firstOffset, " +
      s"lastOffset=$lastOffset, lastStableOffset=$lastStableOffset)"

  override def equals(any: Any): Boolean = {
    any match {
      case that: AbortedTxn => this.buffer.equals(that.buffer)
      case _ => false
    }
  }

  override def hashCode(): Int = buffer.hashCode
}<|MERGE_RESOLUTION|>--- conflicted
+++ resolved
@@ -16,15 +16,15 @@
  */
 package kafka.log
 
+import kafka.utils.{Logging, nonthreadsafe}
+import org.apache.kafka.common.KafkaException
+import org.apache.kafka.common.message.FetchResponseData
+import org.apache.kafka.common.utils.Utils
+
 import java.io.{File, IOException}
 import java.nio.ByteBuffer
 import java.nio.channels.FileChannel
 import java.nio.file.{Files, StandardOpenOption}
-import kafka.utils.{Logging, nonthreadsafe}
-import org.apache.kafka.common.KafkaException
-import org.apache.kafka.common.message.FetchResponseData
-import org.apache.kafka.common.utils.Utils
-
 import scala.collection.mutable.ListBuffer
 
 private[log] case class TxnIndexSearchResult(abortedTransactions: List[AbortedTxn], isComplete: Boolean)
@@ -41,16 +41,9 @@
  * order to find the start of the transactions.
  */
 @nonthreadsafe
-<<<<<<< HEAD
-class TransactionIndex(val startOffset: Long, @volatile var file: File) extends Logging {
-  /**
-   * 直到需要的时候，这个文件通道才会创建
-   */
-=======
 class TransactionIndex(val startOffset: Long, @volatile private var _file: File) extends Logging {
 
   // note that the file is not created until we need it
->>>>>>> 031b7208
   @volatile private var maybeChannel: Option[FileChannel] = None
   private var lastOffset: Option[Long] = None
 
@@ -75,7 +68,6 @@
 
   /**
    * Delete this index.
-   *
    * @throws IOException if deletion fails due to an I/O error
    * @return `true` if the file was deleted by this method; `false` if the file could not be deleted because it did
    *         not exist
