--- conflicted
+++ resolved
@@ -177,9 +177,9 @@
   }
 
   /**
-   * 获取给定的partition的状态
-   * @param partitions 需要查询状态的partition集合
-   * @return GetDataResponses的序列，其上下文是与它们关联的partition
+   * Gets topic partition states for the given partitions.
+   * @param partitions the partitions for which we want ot get states.
+   * @return sequence of GetDataResponses whose contexts are the partitions they are associated with.
    */
   def getTopicPartitionStatesRaw(partitions: Seq[TopicPartition]): Seq[GetDataResponse] = {
     val getDataRequests = partitions.map { partition =>
@@ -204,13 +204,12 @@
   }
 
   /**
-   * 为给定的partition的创建topic-partition状态znodes
-   * @param leaderIsrAndControllerEpochs     希望为每个partition的设置的状态
-   * @param expectedControllerEpochZkVersion 期望的控制器epoch zkversion
-   * @return 控制器上下文关联的partiton的CreateResponse序列
+   * Creates topic partition state znodes for the given partitions.
+   * @param leaderIsrAndControllerEpochs     the partition states of each partition whose state we wish to set.
+   * @param expectedControllerEpochZkVersion expected controller epoch zkVersion.
+   * @return sequence of CreateResponse whose contexts are the partitions they are associated with.
    */
   def createTopicPartitionStatesRaw(leaderIsrAndControllerEpochs: Map[TopicPartition, LeaderIsrAndControllerEpoch], expectedControllerEpochZkVersion: Int): Seq[CreateResponse] = {
-    //
     createTopicPartitions(leaderIsrAndControllerEpochs.keys.map(_.topic).toSet.toSeq, expectedControllerEpochZkVersion)
     createTopicPartition(leaderIsrAndControllerEpochs.keys.toSeq, expectedControllerEpochZkVersion)
     val createRequests = leaderIsrAndControllerEpochs.map { case (partition, leaderIsrAndControllerEpoch) =>
@@ -291,7 +290,7 @@
    * @param config The local configs.
    * @return A tuple of two values:
    *         1. The successfully gathered log configs
-   *         2. Exceptions corresponding to failed log config lookups.
+   *            2. Exceptions corresponding to failed log config lookups.
    */
   def getLogConfigs(
                      topics: Set[String],
@@ -419,7 +418,7 @@
   }
 
   /**
-   * Gets all brokers with broker epoch in the cluster.
+    * Gets all brokers with broker epoch in the cluster.
    * @return map of broker to epoch in the cluster.
    */
   def getAllBrokerAndEpochsInCluster: Map[Broker, Long] = {
@@ -438,7 +437,7 @@
   }
 
   /**
-   * Get a broker from ZK
+    * Get a broker from ZK
    * @return an optional Broker
    */
   def getBroker(brokerId: Int): Option[Broker] = {
@@ -505,14 +504,9 @@
 
   /**
    * Sets the topic znode with the given assignment.
-<<<<<<< HEAD
    * @param topic                            the topic whose assignment is being set.
+   * @param topicId                          unique topic ID for the topic if the version supports it
    * @param assignment                       the partition to replica mapping to set for the given topic
-=======
-   * @param topic the topic whose assignment is being set.
-   * @param topicId unique topic ID for the topic if the version supports it
-   * @param assignment the partition to replica mapping to set for the given topic
->>>>>>> 031b7208
    * @param expectedControllerEpochZkVersion expected controller epoch zkVersion.
    * @return SetDataResponse
    */
@@ -526,14 +520,9 @@
 
   /**
    * Sets the topic znode with the given assignment.
-<<<<<<< HEAD
    * @param topic                            the topic whose assignment is being set.
+   * @param topicId                          unique topic ID for the topic if the version supports it
    * @param assignment                       the partition to replica mapping to set for the given topic
-=======
-   * @param topic the topic whose assignment is being set.
-   * @param topicId unique topic ID for the topic if the version supports it
-   * @param assignment the partition to replica mapping to set for the given topic
->>>>>>> 031b7208
    * @param expectedControllerEpochZkVersion expected controller epoch zkVersion.
    * @throws KeeperException if there is an error while setting assignment
    */
@@ -547,12 +536,8 @@
 
   /**
    * Create the topic znode with the given assignment.
-<<<<<<< HEAD
    * @param topic      the topic whose assignment is being set.
-=======
-   * @param topic the topic whose assignment is being set.
-   * @param topicId unique topic ID for the topic if the version supports it
->>>>>>> 031b7208
+   * @param topicId    unique topic ID for the topic if the version supports it
    * @param assignment the partition to replica mapping to set for the given topic
    * @throws KeeperException if there is an error while creating assignment
    */
@@ -619,14 +604,6 @@
   }
 
   /**
-<<<<<<< HEAD
-   * 获取给定topic集合的分配信息，topic-replica
-   * @param topics 需要获取分配方式的topic
-   * @return 给定topic的分配信息
-   */
-  def getReplicaAssignmentForTopics(topics: Set[String]): Map[TopicPartition, Seq[Int]] = {
-    // 为每个分区构建一个GetDataRequest
-=======
    * Gets the topic IDs for the given topics.
    * @param topics the topics we wish to retrieve the Topic IDs for
    * @return the Topic IDs
@@ -663,14 +640,11 @@
    * @return the TopicIdReplicaAssignment for each partition for the given topics.
    */
   def getReplicaAssignmentAndTopicIdForTopics(topics: Set[String]): Set[TopicIdReplicaAssignment] = {
->>>>>>> 031b7208
     val getDataRequests = topics.map(topic => GetDataRequest(TopicZNode.path(topic), ctx = Some(topic)))
-    // 异步执行请求
     val getDataResponses = retryRequestsUntilConnected(getDataRequests.toSeq)
     getDataResponses.map { getDataResponse =>
       val topic = getDataResponse.ctx.get.asInstanceOf[String]
       getDataResponse.resultCode match {
-        // 解析为(topic-partition)-replica字典表
         case Code.OK => TopicZNode.decode(topic, getDataResponse.data)
         case Code.NONODE => TopicIdReplicaAssignment(topic, None, Map.empty[TopicPartition, ReplicaAssignment])
         case _ => throw getDataResponse.resultException.get
@@ -679,10 +653,10 @@
   }
 
   /**
-    * Gets the replica assignments for the given topics.
-    * @param topics the topics whose partitions we wish to get the assignments for.
-    * @return the full replica assignment for each partition from the given topics.
-    */
+   * Gets the replica assignments for the given topics.
+   * @param topics the topics whose partitions we wish to get the assignments for.
+   * @return the full replica assignment for each partition from the given topics.
+   */
   def getFullReplicaAssignmentForTopics(topics: Set[String]): Map[TopicPartition, ReplicaAssignment] = {
     val getDataRequests = topics.map(topic => GetDataRequest(TopicZNode.path(topic), ctx = Some(topic)))
     val getDataResponses = retryRequestsUntilConnected(getDataRequests.toSeq)
@@ -697,9 +671,9 @@
   }
 
   /**
-   * 获取给定topic的分配信息，topic-partition
-   * @param topics 需要获取分配方式的topic
-   * @return 给定topic的分配信息
+   * Gets partition the assignments for the given topics.
+   * @param topics the topics whose partitions we wish to get the assignments for.
+   * @return the partition assignment for each partition from the given topics.
    */
   def getPartitionAssignmentForTopics(topics: Set[String]): Map[String, Map[Int, ReplicaAssignment]] = {
     val getDataRequests = topics.map(topic => GetDataRequest(TopicZNode.path(topic), ctx = Some(topic)))
@@ -707,11 +681,7 @@
     getDataResponses.flatMap { getDataResponse =>
       val topic = getDataResponse.ctx.get.asInstanceOf[String]
       if (getDataResponse.resultCode == Code.OK) {
-<<<<<<< HEAD
-        val partitionMap = TopicZNode.decode(topic, getDataResponse.data).map { case (k, v) => (k.partition, v) }
-=======
         val partitionMap = TopicZNode.decode(topic, getDataResponse.data).assignment.map { case (k, v) => (k.partition, v) }
->>>>>>> 031b7208
         Map(topic -> partitionMap)
       } else if (getDataResponse.resultCode == Code.NONODE) {
         Map.empty[String, Map[Int, ReplicaAssignment]]
@@ -810,13 +780,8 @@
    * @param path
    * @return list of child node names
    */
-<<<<<<< HEAD
   def getChildren(path: String): Seq[String] = {
-    val getChildrenResponse = retryRequestUntilConnected(GetChildrenRequest(path))
-=======
-  def getChildren(path : String): Seq[String] = {
     val getChildrenResponse = retryRequestUntilConnected(GetChildrenRequest(path, registerWatch = true))
->>>>>>> 031b7208
     getChildrenResponse.resultCode match {
       case Code.OK => getChildrenResponse.children
       case Code.NONODE => Seq.empty
@@ -1110,11 +1075,10 @@
   }
 
   /**
-   * 获取标记为首选副本选举的partition集合
-   * @return partition序列
+   * Gets the partitions marked for preferred replica election.
+   * @return sequence of partitions.
    */
   def getPreferredReplicaElection: Set[TopicPartition] = {
-    // 从ZK中获取首先副本选举节点
     val getDataRequest = GetDataRequest(PreferredReplicaElectionZNode.path)
     val getDataResponse = retryRequestUntilConnected(getDataRequest)
     getDataResponse.resultCode match {
@@ -1229,15 +1193,10 @@
    * @param expectedVersion
    * @return true if the update was successful and the new version
    */
-<<<<<<< HEAD
-  def conditionalSetAclsForResource(resource: Resource, aclsSet: Set[Acl], expectedVersion: Int): (Boolean, Int) = {
-    def set(aclData: Array[Byte], expectedVersion: Int): SetDataResponse = {
-=======
   def conditionalSetAclsForResource(resource: ResourcePattern,
                                     aclsSet: Set[AclEntry],
                                     expectedVersion: Int): (Boolean, Int) = {
-    def set(aclData: Array[Byte],  expectedVersion: Int): SetDataResponse = {
->>>>>>> 031b7208
+    def set(aclData: Array[Byte], expectedVersion: Int): SetDataResponse = {
       val setDataRequest = SetDataRequest(ResourceZNode.path(resource), aclData, expectedVersion)
       retryRequestUntilConnected(setDataRequest)
     }
@@ -1312,7 +1271,7 @@
   }
 
   /**
-   * Deletes the Acl change notifications associated with the given sequence nodes
+    * Deletes the Acl change notifications associated with the given sequence nodes
    * @param aclChangePath the root path
    * @param sequenceNodes the name of the node to delete.
    */
@@ -1396,7 +1355,7 @@
       val deleteRequest = DeleteRequest(path, ZkVersion.MatchAnyVersion)
       val deleteResponse = retryRequestUntilConnected(deleteRequest, expectedControllerEpochZkVersion)
       if (deleteResponse.resultCode != Code.OK && deleteResponse.resultCode != Code.NONODE) {
-        throw deleteResponse.resultException.get
+          throw deleteResponse.resultException.get
       }
     }
   }
@@ -1473,10 +1432,11 @@
   }
 
   /**
-   * 注册一个ZNodeChangeHandler，并尝试使用ExistsRequest注册一个监听器，这个监听器允许数据观察者在可能根本不存在的路径上注册
-   * @param zNodeChangeHandler 需要注册的时间处理器
-   * @return 路径存在，返回true，其他情况，返回false
-   * @throws KeeperException ZK返回error
+   * This registers a ZNodeChangeHandler and attempts to register a watcher with an ExistsRequest, which allows data
+   * watcher registrations on paths which might not even exist.
+   * @param zNodeChangeHandler
+   * @return `true` if the path exists or `false` if it does not
+   * @throws KeeperException if an error is returned by ZooKeeper
    */
   def registerZNodeChangeHandlerAndCheckExistence(zNodeChangeHandler: ZNodeChangeHandler): Boolean = {
     zooKeeperClient.registerZNodeChangeHandler(zNodeChangeHandler)
@@ -1590,7 +1550,7 @@
   }
 
   /**
-   * Return the ACLs of the node of the given path
+    * Return the ACLs of the node of the given path
    * @param path the given path for the node
    * @return the ACL array of the given node.
    */
@@ -1604,7 +1564,7 @@
   }
 
   /**
-   * sets the ACLs to the node of the given path
+    * sets the ACLs to the node of the given path
    * @param path the given path for the node
    * @param acl  the given acl for the node
    */
@@ -1629,7 +1589,7 @@
   }
 
   /**
-   * Generate a broker id by updating the broker sequence id path in ZK and return the version of the path.
+    * Generate a broker id by updating the broker sequence id path in ZK and return the version of the path.
    * The version is incremented by one on every update starting from 1.
    * @return sequence number as the broker id
    */
@@ -1647,14 +1607,14 @@
   }
 
   /**
-   * Pre-create top level paths in ZK if needed.
+    * Pre-create top level paths in ZK if needed.
    */
   def createTopLevelPaths(): Unit = {
     ZkData.PersistentZkPaths.foreach(makeSurePersistentPathExists(_))
   }
 
   /**
-   * Make sure a persistent path exists in ZK.
+    * Make sure a persistent path exists in ZK.
    * @param path
    */
   def makeSurePersistentPathExists(path: String): Unit = {
@@ -1772,21 +1732,11 @@
     retryRequestsUntilConnected(createRequests, expectedControllerEpochZkVersion)
   }
 
-  /**
-   * 创建topic-partition
-   * @param topics                           需要在ZK创建partition的topic集合
-   * @param expectedControllerEpochZkVersion 期望的控制器epoch zkversion
-   * @return
-   */
   private def createTopicPartitions(topics: Seq[String], expectedControllerEpochZkVersion: Int): Seq[CreateResponse] = {
     val createRequests = topics.map { topic =>
-      // 创建topic的ZK路径
       val path = TopicPartitionsZNode.path(topic)
-      // 创建请求
-      // 持久节点
       CreateRequest(path, null, defaultAcls(path), CreateMode.PERSISTENT, Some(topic))
     }
-    // 持续请求，直到连接
     retryRequestsUntilConnected(createRequests, expectedControllerEpochZkVersion)
   }
 
@@ -1806,71 +1756,44 @@
     retryRequestsUntilConnected(Seq(request), expectedControllerZkVersion).head
   }
 
-  /**
-   * 尝试请求，直到连接成功
-   * @param requests                    对zk节点操作的请求
-   * @param expectedControllerZkVersion 期望的控制器epoch znode zkVersion
-   * @tparam Req 对zk节点操作的相应
-   * @return
-   */
   private def retryRequestsUntilConnected[Req <: AsyncRequest](requests: Seq[Req], expectedControllerZkVersion: Int): Seq[Req#Response] = {
     expectedControllerZkVersion match {
-      case ZkVersion.MatchAnyVersion =>
-        // 当expectedControllerZkVersion=-1时，匹配任何ZK版本，对所有请求进行请求至连接成功
-        retryRequestsUntilConnected(requests)
+      case ZkVersion.MatchAnyVersion => retryRequestsUntilConnected(requests)
       case version if version >= 0 =>
-        // 如果version ≥ 0，对版本号进行检查
-        retryRequestsUntilConnected(
-          // 包装Request
-          requests.map(wrapRequestWithControllerEpochCheck(_, version)))
-          // 将MultiResponse转换为对应操作类型的Response
+        retryRequestsUntilConnected(requests.map(wrapRequestWithControllerEpochCheck(_, version)))
           .map(unwrapResponseWithControllerEpochCheck(_).asInstanceOf[Req#Response])
       case invalidVersion =>
         throw new IllegalArgumentException(s"Expected controller epoch zkVersion $invalidVersion should be non-negative or equal to ${ZkVersion.MatchAnyVersion}")
     }
   }
 
-  /**
-   * 尝试请求，直到连接成功
-   * @param requests 对ZK的请求
-   * @tparam Req ZK返回的响应
-   * @return
-   */
   private def retryRequestsUntilConnected[Req <: AsyncRequest](requests: Seq[Req]): Seq[Req#Response] = {
-    // 剩余未成功的请求
     val remainingRequests = new mutable.ArrayBuffer(requests.size) ++= requests
-    // 获取到的响应
     val responses = new mutable.ArrayBuffer[Req#Response]
-    // 循环，直到没有剩余的请求
     while (remainingRequests.nonEmpty) {
-      // 尝试批量执行请求
       val batchResponses = zooKeeperClient.handleRequests(remainingRequests)
-      // 响应计数
+
       batchResponses.foreach(response => latencyMetric.update(response.metadata.responseTimeMs))
 
-      // 仅当发现CONNECTIONLOSS响应时才执行慢路径
+      // Only execute slow path if we find a response with CONNECTIONLOSS
       if (batchResponses.exists(_.resultCode == Code.CONNECTIONLOSS)) {
         val requestResponsePairs = remainingRequests.zip(batchResponses)
 
         remainingRequests.clear()
         requestResponsePairs.foreach { case (request, response) =>
-          // 连接丢失，继续请求
           if (response.resultCode == Code.CONNECTIONLOSS)
             remainingRequests += request
           else
-          // 其他情况，获取响应
             responses += response
         }
-        // 如果仍存在未连接的请求，那么等待ZK连接重新创建后再进行请求
+
         if (remainingRequests.nonEmpty)
           zooKeeperClient.waitUntilConnected()
       } else {
-        // 其他情况下，证明请求连接正常，处理响应
         remainingRequests.clear()
         responses ++= batchResponses
       }
     }
-    // 返回响应
     responses
   }
 
@@ -1984,7 +1907,6 @@
       }
     }
   }
-
 }
 
 object KafkaZkClient {
@@ -2021,17 +1943,11 @@
     new KafkaZkClient(zooKeeperClient, isSecure, time)
   }
 
-  /**
-   * 将正常的请求包装为MultiRequest，在控制器epoch znode zkVersion检查中
-   * 用于避免控制器的zk更新
-   * @param request                     请求，及请求类型
-   * @param expectedControllerZkVersion 期望的控制器epoch znode zkVersion
-   * @return 进行请求的MultiRequest
-   */
+  // A helper function to transform a regular request into a MultiRequest
+  // with the check on controller epoch znode zkVersion.
+  // This is used for fencing zookeeper updates in controller.
   private def wrapRequestWithControllerEpochCheck(request: AsyncRequest, expectedControllerZkVersion: Int): MultiRequest = {
-    // 检查操作类型
     val checkOp = CheckOp(ControllerEpochZNode.path, expectedControllerZkVersion)
-    // 根据操作类型，构建对应的MultiRequest请求
     request match {
       case CreateRequest(path, data, acl, createMode, ctx) =>
         MultiRequest(Seq(checkOp, CreateOp(path, data, acl, createMode)), ctx)
@@ -2043,35 +1959,28 @@
     }
   }
 
-  /**
-   * 将MultiResponse转换为常规response的帮助函数，进行控制器epoch zkVersion的校验
-   * 如果控制器epoch znode zkVersion检查失败，会抛出ControllerMovedException异常
-   * 用于避开控制器的zk更新
-   * @param response 异步请求，需要处理的请求类型是MultiResponse
-   * @return 对应操作响应
-   */
+  // A helper function to transform a MultiResponse with the check on
+  // controller epoch znode zkVersion back into a regular response.
+  // ControllerMovedException will be thrown if the controller epoch
+  // znode zkVersion check fails. This is used for fencing zookeeper
+  // updates in controller.
   private def unwrapResponseWithControllerEpochCheck(response: AsyncResponse): AsyncResponse = {
     response match {
-      // 只对MultiResponse对象类型进行处理
       case MultiResponse(resultCode, _, ctx, zkOpResults, responseMetadata) =>
         zkOpResults match {
-          // 如果是此种类型
           case Seq(ZkOpResult(checkOp: CheckOp, checkOpResult), zkOpResult) =>
-            // 校验操作结果
             checkOpResult match {
               case errorResult: ErrorResult =>
                 if (checkOp.path.equals(ControllerEpochZNode.path)) {
-                  // 处理ErrorCode
                   val errorCode = Code.get(errorResult.getErr)
                   if (errorCode == Code.BADVERSION)
-                  // 如果zkVersionCheck如果执行在控制器的epoch znode上并且检查失败，则抛出ControllerMovedException异常
+                  // Throw ControllerMovedException when the zkVersionCheck is performed on the controller epoch znode and the check fails
                     throw new ControllerMovedException(s"Controller epoch zkVersion check fails. Expected zkVersion = ${checkOp.version}")
                   else if (errorCode != Code.OK)
                     throw KeeperException.create(errorCode, checkOp.path)
                 }
               case _ =>
             }
-            // 根据操作结果类型，构建对应的响应类型
             val rawOpResult = zkOpResult.rawOpResult
             zkOpResult.zkOp match {
               case createOp: CreateOp =>
@@ -2079,21 +1988,16 @@
                   case c: CreateResult => c.getPath
                   case _ => null
                 }
-                // 创建znode操作响应
                 CreateResponse(resultCode, createOp.path, ctx, name, responseMetadata)
               case deleteOp: DeleteOp =>
-                // 删除znode操作响应
                 DeleteResponse(resultCode, deleteOp.path, ctx, responseMetadata)
               case setDataOp: SetDataOp =>
                 val stat = rawOpResult match {
                   case s: SetDataResult => s.getStat
                   case _ => null
                 }
-                // 更新znode操作响应
                 SetDataResponse(resultCode, setDataOp.path, ctx, stat, responseMetadata)
-              case zkOp =>
-                // 其他情况视为非法的操作状态
-                throw new IllegalStateException(s"Unexpected zkOp: $zkOp")
+              case zkOp => throw new IllegalStateException(s"Unexpected zkOp: $zkOp")
             }
           case null => throw KeeperException.create(resultCode)
           case _ => throw new IllegalStateException(s"Cannot unwrap $response because the first zookeeper op is not check op in original MultiRequest")
