--- conflicted
+++ resolved
@@ -31,13 +31,9 @@
 
 import scala.collection.{Map, Seq, mutable}
 
-/**
- * partition状态机
- * @param controllerContext
- */
 abstract class PartitionStateMachine(controllerContext: ControllerContext) extends Logging {
   /**
-   * 在主控制器选举成功之后调用
+   * Invoked on successful controller election.
    */
   def startup(): Unit = {
     info("Initializing partition state")
@@ -55,13 +51,11 @@
   }
 
   /**
-   * 调用基于所有partition的OnlinePartition状态变化的API，基于的partition是NewPartition状态或OfflinePartition状态
-   * 在一次成功的控制器选举和broker发生变化时调用
+   * This API invokes the OnlinePartition state change on all partitions in either the NewPartition or OfflinePartition
+   * state. This is called on a successful controller election and on broker changes
    */
   def triggerOnlinePartitionStateChange(): Unit = {
-    // 获取OfflinePartition、NewPartition两种状态的分区
     val partitions = controllerContext.partitionsInStates(Set(OfflinePartition, NewPartition))
-    // 触发Online状态变化
     triggerOnlineStateChangeForPartitions(partitions)
   }
 
@@ -70,34 +64,26 @@
     triggerOnlineStateChangeForPartitions(partitions)
   }
 
-  /**
-   * 触发Online状态变化
-   * @param partitions OfflinePartition、NewPartition状态的partition
-   */
   private def triggerOnlineStateChangeForPartitions(partitions: collection.Set[TopicPartition]): Unit = {
-    // 尝试将所有处于NewPartition或OfflinePartition的partition状态转换到OnlinePartition状态，除了需要进行删除的topic的partition
+    // try to move all partitions in NewPartition or OfflinePartition state to OnlinePartition state except partitions
+    // that belong to topics to be deleted
     val partitionsToTrigger = partitions.filter { partition =>
       !controllerContext.isTopicQueuedUpForDeletion(partition.topic)
     }.toSeq
-    // 处理状态变化事件
+
     handleStateChanges(partitionsToTrigger, OnlinePartition, Some(OfflinePartitionLeaderElectionStrategy(false)))
     // TODO: If handleStateChanges catches an exception, it is not enough to bail out and log an error.
     // It is important to trigger leader election for those partitions.
   }
 
   /**
-   * 调用并启动partition状态机，并设置所有ZK中已存在的partition的初始状态
+   * Invoked on startup of the partition's state machine to set the initial state for all existing partitions in
+   * zookeeper
    */
   private def initializePartitionState(): Unit = {
-    // 获取控制器从ZK中的读取的partition信息
     for (topicPartition <- controllerContext.allPartitions) {
       // check if leader and isr path exists for partition. If not, then it is in NEW state
-<<<<<<< HEAD
-      // 判断leader
-      controllerContext.partitionLeadershipInfo.get(topicPartition) match {
-=======
       controllerContext.partitionLeadershipInfo(topicPartition) match {
->>>>>>> 031b7208
         case Some(currentLeaderIsrAndEpoch) =>
           // else, check if the leader for partition is alive. If yes, it is in Online state, else it is in Offline state
           if (controllerContext.isReplicaOnline(currentLeaderIsrAndEpoch.leaderAndIsr.leader, topicPartition))
@@ -127,13 +113,16 @@
 }
 
 /**
- * ZkPartitionStateMachine代表partition的状态机
- * 它声明了partition可以处于的状态，并且将partition转换到另一个合法的状态
- * partition状态如下：
- * 1. NonExistentPartition: 此状态证明partition没有创建或者创建后删除，如果需要合法的前置状态，是OfflinePartition
- * 2. NewPartition: 经过创建，partition处于NewPartition状态，在这种状态下，partition需要分配副本节点，但是此时还没有leader/isr，合法的前置状态是NonExistentPartition
- * 3. OnlinePartition: 当partition选举出leader，那么partition就会处于OnlinePartition状态，合法的前置状态是NewPartition/OfflinePartition
- * 4. OfflinePartition: 如果在leader选举成功后，partition的leader节点挂掉，partition会迁转换到OfflinePartition状态，前置合法状态是NewPartition/OnlinePartition
+ * This class represents the state machine for partitions. It defines the states that a partition can be in, and
+ * transitions to move the partition to another legal state. The different states that a partition can be in are -
+ * 1. NonExistentPartition: This state indicates that the partition was either never created or was created and then
+ * deleted. Valid previous state, if one exists, is OfflinePartition
+ * 2. NewPartition        : After creation, the partition is in the NewPartition state. In this state, the partition should have
+ * replicas assigned to it, but no leader/isr yet. Valid previous states are NonExistentPartition
+ * 3. OnlinePartition     : Once a leader is elected for a partition, it is in the OnlinePartition state.
+ * Valid previous states are NewPartition/OfflinePartition
+ * 4. OfflinePartition    : If, after successful leader election, the leader for partition dies, then the partition
+ * moves to the OfflinePartition state. Valid previous states are NewPartition/OnlinePartition
  */
 class ZkPartitionStateMachine(config: KafkaConfig,
                               stateChangeLogger: StateChangeLogger,
@@ -146,17 +135,14 @@
   this.logIdent = s"[PartitionStateMachine controllerId=$controllerId] "
 
   /**
-   * 将给定的partition从当前状态转换为目标状态，
-   * 如果需要leader选举，使用给定的partition的leader选举策略
-   * @param partitions                         需要进行状态变更的partition
-   * @param targetState                        目标转换状态
-   * @param partitionLeaderElectionStrategyOpt 需要leader选举的情况下，leader的选举策略
-   * @return 当目标状态为OnlinePartitions时，状态转换失败或者成功选举的字典表
-   *         key: topic-partition
-   *         value: {
-   *         "失败": exception,
-   *         "成功": 新leader节点和ISR
-   *         }
+   * Try to change the state of the given partitions to the given targetState, using the given
+   * partitionLeaderElectionStrategyOpt if a leader election is required.
+   * @param partitions                         The partitions
+   * @param targetState                        The state
+   * @param partitionLeaderElectionStrategyOpt The leader election strategy if a leader election is required.
+   * @return A map of failed and successful elections when targetState is OnlinePartitions. The keys are the
+   *         topic partitions and the corresponding values are either the exception that was thrown or new
+   *         leader & ISR.
    */
   override def handleStateChanges(
                                    partitions: Seq[TopicPartition],
@@ -166,13 +152,11 @@
     if (partitions.nonEmpty) {
       try {
         controllerBrokerRequestBatch.newBatch()
-        // 执行partition状态变更
         val result = doHandleStateChanges(
           partitions,
           targetState,
           partitionLeaderElectionStrategyOpt
         )
-        // 控制器发起，广播LeaderAndIsrRequest、UpdateMetadataRequest、StopRelica事件
         controllerBrokerRequestBatch.sendRequestsToBrokers(controllerContext.epoch)
         result
       } catch {
@@ -193,74 +177,61 @@
   }
 
   /**
-   * 这个API实现了partition的状态机，它确保了每个状态从合法的先前状态到目标状态的转换，合法的状态转换如下：
-   * 1. NonExistentPartition -> NewPartition: 将从ZK获取的分配的副本节点信息加载到控制器缓存中
-   * 2. NewPartition -> OnlinePartition:
-   * ① 分配第一个处于存活状态的副本节点为leader节点，其他存活的副本节点即为ISR，将leader节点和ISR写入到ZK中
-   * ② 向每个存活的副本节点发送LeaderAndIsrRequest，向每个存活的broker发送UpdateMetadataRequest
-   * 3. OnlinePartition,OfflinePartition -> OnlinePartition:
-   * ① 选举partition新的leader节点和ISR，以及需要接收LeaderAndIsrRequest的副本节点集合，并将新的选举信息写入到ZK中
-   * ② 对于此partition，向每个接收的副本节点发送LeaderAndIsrRequest，向每个broker发送UpdateMetadataRequest
-   * 4. NewPartition,OnlinePartition,OfflinePartition -> OfflinePartition: 只将partition的状态变更为OfflinePartition
-   * 5. OfflinePartition -> NonExistentPartition: 只将partition的状态的变更为NonExistentPartition
-   * @param partitions  需要进行状态转换的partition集合
-   * @param targetState 转换的目标状态
-   * @return 目标状态为OnlinePartition时，返回的是选举成功或者失败的字典表
-   *         key: topic-partition
-   *         value: 抛出的异常或者新的leader节点、ISR集合
+   * This API exercises the partition's state machine. It ensures that every state transition happens from a legal
+   * previous state to the target state. Valid state transitions are:
+   * NonExistentPartition -> NewPartition:
+   * --load assigned replicas from ZK to controller cache
+   *
+   * NewPartition -> OnlinePartition
+   * --assign first live replica as the leader and all live replicas as the isr; write leader and isr to ZK for this partition
+   * --send LeaderAndIsr request to every live replica and UpdateMetadata request to every live broker
+   *
+   * OnlinePartition,OfflinePartition -> OnlinePartition
+   * --select new leader and isr for this partition and a set of replicas to receive the LeaderAndIsr request, and write leader and isr to ZK
+   * --for this partition, send LeaderAndIsr request to every receiving replica and UpdateMetadata request to every live broker
+   *
+   * NewPartition,OnlinePartition,OfflinePartition -> OfflinePartition
+   * --nothing other than marking partition state as Offline
+   *
+   * OfflinePartition -> NonExistentPartition
+   * --nothing other than marking the partition state as NonExistentPartition
+   * @param partitions  The partitions for which the state transition is invoked
+   * @param targetState The end state that the partition should be moved to
+   * @return A map of failed and successful elections when targetState is OnlinePartitions. The keys are the
+   *         topic partitions and the corresponding values are either the exception that was thrown or new
+   *         leader & ISR.
    */
   private def doHandleStateChanges(
                                     partitions: Seq[TopicPartition],
                                     targetState: PartitionState,
                                     partitionLeaderElectionStrategyOpt: Option[PartitionLeaderElectionStrategy]
                                   ): Map[TopicPartition, Either[Throwable, LeaderAndIsr]] = {
-    // 创建partition状态变更日志
     val stateChangeLog = stateChangeLogger.withControllerEpoch(controllerContext.epoch)
-<<<<<<< HEAD
-
-=======
     val traceEnabled = stateChangeLog.isTraceEnabled
->>>>>>> 031b7208
     partitions.foreach(partition => controllerContext.putPartitionStateIfNotExists(partition, NonExistentPartition))
     val (validPartitions, invalidPartitions) = controllerContext.checkValidPartitionStateChange(partitions, targetState)
-    // 记录非法的状态的转换，这种类型不进行状态转换
     invalidPartitions.foreach(partition => logInvalidTransition(partition, targetState))
-    // 目标状态过滤
+
     targetState match {
       case NewPartition =>
         validPartitions.foreach { partition =>
           stateChangeLog.info(s"Changed partition $partition state from ${partitionState(partition)} to $targetState with " +
             s"assigned replicas ${controllerContext.partitionReplicaAssignment(partition).mkString(",")}")
-          // 直接将状态变更为NewPartition
           controllerContext.putPartitionState(partition, NewPartition)
         }
         Map.empty
       case OnlinePartition =>
-        // 没有进行初始化的partition
-        // 条件：partition的当前状态是NewPartition
         val uninitializedPartitions = validPartitions.filter(partition => partitionState(partition) == NewPartition)
-        // 需要进行leader选举的partition
-        // 条件：partition的当前状态是OfflinePartition或者OnlinePartition
         val partitionsToElectLeader = validPartitions.filter(partition => partitionState(partition) == OfflinePartition || partitionState(partition) == OnlinePartition)
-        // 处理未进行初始化的partition
         if (uninitializedPartitions.nonEmpty) {
-          // 进行初始化，也就是leader和ISR选举
           val successfulInitializations = initializeLeaderAndIsrForPartitions(uninitializedPartitions)
           successfulInitializations.foreach { partition =>
-<<<<<<< HEAD
-            stateChangeLog.trace(s"Changed partition $partition from ${partitionState(partition)} to $targetState with state " +
-              s"${controllerContext.partitionLeadershipInfo(partition).leaderAndIsr}")
-            // 将ISR集合中的partition状态转换为OnlinePartition
-=======
             stateChangeLog.info(s"Changed partition $partition from ${partitionState(partition)} to $targetState with state " +
               s"${controllerContext.partitionLeadershipInfo(partition).get.leaderAndIsr}")
->>>>>>> 031b7208
             controllerContext.putPartitionState(partition, OnlinePartition)
           }
         }
-        // 如果有需要进行选举leader节点的partition
         if (partitionsToElectLeader.nonEmpty) {
-          // 选举leader节点
           val electionResults = electLeaderForPartitions(
             partitionsToElectLeader,
             partitionLeaderElectionStrategyOpt.getOrElse(
@@ -283,47 +254,28 @@
         }
       case OfflinePartition | NonExistentPartition =>
         validPartitions.foreach { partition =>
-<<<<<<< HEAD
-          stateChangeLog.trace(s"Changed partition $partition state from ${partitionState(partition)} to $targetState")
-          // 直接将状态转换为OfflinePartition
-          controllerContext.putPartitionState(partition, OfflinePartition)
-        }
-        Map.empty
-      case NonExistentPartition =>
-        validPartitions.foreach { partition =>
-          stateChangeLog.trace(s"Changed partition $partition state from ${partitionState(partition)} to $targetState")
-          // 直接将状态转换为NonExistentPartition
-          controllerContext.putPartitionState(partition, NonExistentPartition)
-=======
           if (traceEnabled)
             stateChangeLog.trace(s"Changed partition $partition state from ${partitionState(partition)} to $targetState")
           controllerContext.putPartitionState(partition, targetState)
->>>>>>> 031b7208
         }
         Map.empty
     }
   }
 
   /**
-   * 在Zookeeper中实现leader和ISR
-   * @param partitions 尝试初始化的partition
-   * @return 成功初始化的partition
+   * Initialize leader and isr partition state in zookeeper.
+   * @param partitions The partitions  that we're trying to initialize.
+   * @return The partitions that have been successfully initialized.
    */
   private def initializeLeaderAndIsrForPartitions(partitions: Seq[TopicPartition]): Seq[TopicPartition] = {
-    // 成功初始化的partition集合
     val successfulInitializations = mutable.Buffer.empty[TopicPartition]
-    // 获取每个partition所在的副本节点
     val replicasPerPartition = partitions.map(partition => partition -> controllerContext.partitionReplicaAssignment(partition))
-    // 获取每个partition存活的副本节点
     val liveReplicasPerPartition = replicasPerPartition.map { case (partition, replicas) =>
-      val liveReplicasForPartition = replicas.filter(
-        // 副本节点处于在线状态
-        replica => controllerContext.isReplicaOnline(replica, partition))
+      val liveReplicasForPartition = replicas.filter(replica => controllerContext.isReplicaOnline(replica, partition))
       partition -> liveReplicasForPartition
     }
-    // 对partition是否拥有存活的副本节点进行分区
     val (partitionsWithoutLiveReplicas, partitionsWithLiveReplicas) = liveReplicasPerPartition.partition { case (_, liveReplicas) => liveReplicas.isEmpty }
-    // 对于没有存活副本节点的partition，记录失败的状态转换，不进行状态转换
+
     partitionsWithoutLiveReplicas.foreach { case (partition, replicas) =>
       val failMsg = s"Controller $controllerId epoch ${controllerContext.epoch} encountered error during state change of " +
         s"partition $partition from New to Online, assigned replicas are " +
@@ -331,17 +283,12 @@
         "replica is alive."
       logFailedStateChange(partition, NewPartition, OnlinePartition, new StateChangeFailedException(failMsg))
     }
-    // 对于存活副本节点的partition
     val leaderIsrAndControllerEpochs = partitionsWithLiveReplicas.map { case (partition, liveReplicas) =>
-      // 创建LeaderAndIsr
       val leaderAndIsr = LeaderAndIsr(liveReplicas.head, liveReplicas.toList)
-      // 创建新的LeaderAndIsrControllerEpoch
       val leaderIsrAndControllerEpoch = LeaderIsrAndControllerEpoch(leaderAndIsr, controllerContext.epoch)
       partition -> leaderIsrAndControllerEpoch
     }.toMap
-    // 创建状态变更响应
     val createResponses = try {
-      // 在ZK上创建
       zkClient.createTopicPartitionStatesRaw(leaderIsrAndControllerEpochs, controllerContext.epochZkVersion)
     } catch {
       case e: ControllerMovedException =>
@@ -364,18 +311,15 @@
         logFailedStateChange(partition, NewPartition, OnlinePartition, code)
       }
     }
-    // 返回成功实例化的partition
     successfulInitializations
   }
 
   /**
-   * 为多个partition选举leader节点
-   * 重复进行，直到没有未选举出的leader节点的partition
-   * @param partitions                      需要进行选举leader节点的partition集合
-   * @param partitionLeaderElectionStrategy 需要使用的选举策略
-   * @return 返回的是选举成功或者失败的字典表
-   *         key: topic-partition
-   *         value: 抛出的异常或者新的leader节点、ISR集合
+   * Repeatedly attempt to elect leaders for multiple partitions until there are no more remaining partitions to retry.
+   * @param partitions                      The partitions that we're trying to elect leaders for.
+   * @param partitionLeaderElectionStrategy The election strategy to use.
+   * @return A map of failed and successful elections. The keys are the topic partitions and the corresponding values are
+   *         either the exception that was thrown or new leader & ISR.
    */
   private def electLeaderForPartitions(
                                         partitions: Seq[TopicPartition],
@@ -383,20 +327,17 @@
                                       ): Map[TopicPartition, Either[Throwable, LeaderAndIsr]] = {
     var remaining = partitions
     val finishedElections = mutable.Map.empty[TopicPartition, Either[Throwable, LeaderAndIsr]]
-    // 循环尝试选举
+
     while (remaining.nonEmpty) {
-      // 进行一次选举
       val (finished, updatesToRetry) = doElectLeaderForPartitions(remaining, partitionLeaderElectionStrategy)
-      // 置换需要进行重试选举的集合
       remaining = updatesToRetry
-      // 完成选举leader节点的partition
+
       finished.foreach {
         case (partition, Left(e)) =>
-          // 记录失败的状态变化的partition及状态
           logFailedStateChange(partition, partitionState(partition), OnlinePartition, e)
-        case (_, Right(_)) =>
-      }
-      // 添加到返回结果中
+        case (_, Right(_)) => // Ignore; success so no need to log failed state change
+      }
+
       finishedElections ++= finished
 
       if (remaining.nonEmpty)
@@ -407,19 +348,20 @@
   }
 
   /**
-   * 为partition集合选举leader节点
-   * 选举partition的leader节点并在ZK中更新partition的状态
-   * @param partitions                      需要进行选举的partition集合
-   * @param partitionLeaderElectionStrategy 选举策略
-   * @return 两个值的tuple:
-   *         1. partition和期望的leader和ISR成功获取了一个leader选举，失败的选举异常不会进行重试
-   *         2. 由于ZK版本冲突导致的选举异常，需要进行重试，版本冲突可以发生在leader partition在控制器尝试更新partition状态时自己先更新了partition状态
+   * Try to elect leaders for multiple partitions.
+   * Electing a leader for a partition updates partition state in zookeeper.
+   * @param partitions                      The partitions that we're trying to elect leaders for.
+   * @param partitionLeaderElectionStrategy The election strategy to use.
+   * @return A tuple of two values:
+   *         1. The partitions and the expected leader and isr that successfully had a leader elected. And exceptions
+   *            corresponding to failed elections that should not be retried.
+   *            2. The partitions that we should retry due to a zookeeper BADVERSION conflict. Version conflicts can occur if
+   *            the partition leader updated partition state while the controller attempted to update partition state.
    */
   private def doElectLeaderForPartitions(
                                           partitions: Seq[TopicPartition],
                                           partitionLeaderElectionStrategy: PartitionLeaderElectionStrategy
                                         ): (Map[TopicPartition, Either[Exception, LeaderAndIsr]], Seq[TopicPartition]) = {
-    // 获取给定partition的状态
     val getDataResponses = try {
       zkClient.getTopicPartitionStatesRaw(partitions)
     } catch {
@@ -428,101 +370,72 @@
     }
     val failedElections = mutable.Map.empty[TopicPartition, Either[Exception, LeaderAndIsr]]
     val validLeaderAndIsrs = mutable.Buffer.empty[(TopicPartition, LeaderAndIsr)]
-    // 遍历每一个partition
+
     getDataResponses.foreach { getDataResponse =>
-      // 获取topic-partition及状态
       val partition = getDataResponse.ctx.get.asInstanceOf[TopicPartition]
       val currState = partitionState(partition)
-      // 如果响应时成功，证明包含了
       if (getDataResponse.resultCode == Code.OK) {
-        // 解析响应中的数据和状态
         TopicPartitionStateZNode.decode(getDataResponse.data, getDataResponse.stat) match {
-          // 首先进行控制器的版本校验
           case Some(leaderIsrAndControllerEpoch) =>
-            // 如果当前leaderIsrAndControllerEpoch版本比当前控制器上下文的版本要大，证明选举失败，需要重新进行选举
             if (leaderIsrAndControllerEpoch.controllerEpoch > controllerContext.epoch) {
               val failMsg = s"Aborted leader election for partition $partition since the LeaderAndIsr path was " +
                 s"already written by another controller. This probably means that the current controller $controllerId went through " +
                 s"a soft failure and another controller was elected with epoch ${leaderIsrAndControllerEpoch.controllerEpoch}."
               failedElections.put(partition, Left(new StateChangeFailedException(failMsg)))
             } else {
-              // 获取新的leader和ISR集合
               validLeaderAndIsrs += partition -> leaderIsrAndControllerEpoch.leaderAndIsr
             }
-          // 如果没有leaderIsrAndControllerEpoch信息，证明还处于选举状态中，稍后重新获取最新的选举信息
+
           case None =>
             val exception = new StateChangeFailedException(s"LeaderAndIsr information doesn't exist for partition $partition in $currState state")
             failedElections.put(partition, Left(exception))
         }
+
       } else if (getDataResponse.resultCode == Code.NONODE) {
-        // 如果响应码是没有节点，稍后进行重试
         val exception = new StateChangeFailedException(s"LeaderAndIsr information doesn't exist for partition $partition in $currState state")
         failedElections.put(partition, Left(exception))
       } else {
-        // 其他未知情况，也进行重试
         failedElections.put(partition, Left(getDataResponse.resultException.get))
       }
     }
-    // 如果没有合法的leader和ISR集合，则全部partition都需要进行重试，等待进行下一次重试
+
     if (validLeaderAndIsrs.isEmpty) {
       return (failedElections.toMap, Seq.empty)
     }
-    // 根据选举策略，对响应响应分区进行leader节点划分
-    // 所有的结果都会根据返回结果中新的LeaderAndIsr是否为空进行分区，分为有leader的partition集合和没有leader的partition集合
+
     val (partitionsWithoutLeaders, partitionsWithLeaders) = partitionLeaderElectionStrategy match {
-      // OfflinePartition的leader选举，无论是否是clean的
       case OfflinePartitionLeaderElectionStrategy(allowUnclean) =>
         val partitionsWithUncleanLeaderElectionState = collectUncleanLeaderElectionState(
           validLeaderAndIsrs,
           allowUnclean
         )
-        // 从NewPartition和OfflinePartition状态的partition中选举leader节点
         leaderForOffline(controllerContext, partitionsWithUncleanLeaderElectionState).partition(_.leaderAndIsr.isEmpty)
       case ReassignPartitionLeaderElectionStrategy =>
-        // 重分配的leader选举策略
         leaderForReassign(controllerContext, validLeaderAndIsrs).partition(_.leaderAndIsr.isEmpty)
       case PreferredReplicaPartitionLeaderElectionStrategy =>
-        // 首选副本节点leader选举策略
         leaderForPreferredReplica(controllerContext, validLeaderAndIsrs).partition(_.leaderAndIsr.isEmpty)
       case ControlledShutdownPartitionLeaderElectionStrategy =>
-        // 正在关闭broker是触发的leader选举
         leaderForControlledShutdown(controllerContext, validLeaderAndIsrs).partition(_.leaderAndIsr.isEmpty)
     }
-    // 遍历所有没有选举出leader的partition集合
     partitionsWithoutLeaders.foreach { electionResult =>
       val partition = electionResult.topicPartition
       val failMsg = s"Failed to elect leader for partition $partition under strategy $partitionLeaderElectionStrategy"
-      // 记录失败选举信息
       failedElections.put(partition, Left(new StateChangeFailedException(failMsg)))
     }
-    // topic-partition->liveReplicas字典表
     val recipientsPerPartition = partitionsWithLeaders.map(result => result.topicPartition -> result.liveReplicas).toMap
-    // topic-partition->leaderAndIsr字典表
     val adjustedLeaderAndIsrs = partitionsWithLeaders.map(result => result.topicPartition -> result.leaderAndIsr.get).toMap
-    // 更新ZK中存储的leaderAndIsr信息
     val UpdateLeaderAndIsrResult(finishedUpdates, updatesToRetry) = zkClient.updateLeaderAndIsr(
       adjustedLeaderAndIsrs, controllerContext.epoch, controllerContext.epochZkVersion)
-<<<<<<< HEAD
-    // 遍历更新成功的响应
-    finishedUpdates.foreach { case (partition, result) =>
-      result.right.foreach { leaderAndIsr =>
-        val replicas = controllerContext.partitionReplicaAssignment(partition)
-        val leaderIsrAndControllerEpoch = LeaderIsrAndControllerEpoch(leaderAndIsr, controllerContext.epoch)
-        // 更新完ZK后，才更新控制器中缓存的数据
-        controllerContext.partitionLeadershipInfo.put(partition, leaderIsrAndControllerEpoch)
-        // 发送UpdateMetadataRequest给对应的broker集合
-=======
     finishedUpdates.forKeyValue { (partition, result) =>
       result.foreach { leaderAndIsr =>
         val replicaAssignment = controllerContext.partitionFullReplicaAssignment(partition)
         val leaderIsrAndControllerEpoch = LeaderIsrAndControllerEpoch(leaderAndIsr, controllerContext.epoch)
         controllerContext.putPartitionLeadershipInfo(partition, leaderIsrAndControllerEpoch)
->>>>>>> 031b7208
         controllerBrokerRequestBatch.addLeaderAndIsrRequestForBrokers(recipientsPerPartition(partition), partition,
           leaderIsrAndControllerEpoch, replicaAssignment, isNew = false)
       }
     }
-    // 返回成功更新和选举失败的集合+需要进行重试的集合
+
     (finishedUpdates ++ failedElections, updatesToRetry)
   }
 
@@ -591,13 +504,6 @@
     logFailedStateChange(partition, currState, targetState, KeeperException.create(code))
   }
 
-  /**
-   * 记录失败的partition状态转换
-   * @param partition   状态转换失败的partition
-   * @param currState   当前状态
-   * @param targetState 目标状态
-   * @param t           转换失败抛出的异常
-   */
   private def logFailedStateChange(partition: TopicPartition, currState: PartitionState, targetState: PartitionState, t: Throwable): Unit = {
     stateChangeLogger.withControllerEpoch(controllerContext.epoch)
       .error(s"Controller $controllerId epoch ${controllerContext.epoch} failed to change state for partition $partition " +
@@ -605,33 +511,13 @@
   }
 }
 
-/**
- * partition leader节点选举算法
- * 选举策略：在正存活的副本节点和ISR副本节点中选举共同的副本节点
- */
 object PartitionLeaderElectionAlgorithms {
-
-  /**
-   * 从NewPartition和OfflinePartition状态的partition中选举leader节点
-   * @param assignment                   已分配的partition分区
-   * @param isr                          ZK中记录的ISR集合
-   * @param liveReplicas                 目前已存活的副本节点
-   * @param uncleanLeaderElectionEnabled unclean选举策论是否开启
-   * @param controllerContext            集群当前状态的上下文
-   * @return 选举出的leader节点，可能返回None
-   */
   def offlinePartitionLeaderElection(assignment: Seq[Int], isr: Seq[Int], liveReplicas: Set[Int], uncleanLeaderElectionEnabled: Boolean, controllerContext: ControllerContext): Option[Int] = {
-    // 选举策略：从已分配的partition中获取存在于存活副本节点和ISR中的节点
-    // 如果没有根据直接策略选举出，则在开启unclean策略的情况下，进行第二次选举
     assignment.find(id => liveReplicas.contains(id) && isr.contains(id)).orElse {
-      // 开启unclean选举策略的情况下
       if (uncleanLeaderElectionEnabled) {
-        // 找到assignment和liveReplicas的第一个共同节点
         val leaderOpt = assignment.find(liveReplicas.contains)
         if (leaderOpt.isDefined)
-        // 标记unclean选举的比例
           controllerContext.stats.uncleanLeaderElectionRate.mark()
-        // 返回unclean状态下的leader节点
         leaderOpt
       } else {
         None
@@ -639,57 +525,27 @@
     }
   }
 
-  /**
-   * 重分配partition的leader选举
-   * 选举策略：从重分配的partition节点集合中选举
-   * @param reassignment 重分配的新副本节点集合
-   * @param isr          ZK中记录的ISR集合
-   * @param liveReplicas 目前存活状态的副本节点
-   * @return 选举出的leader节点，可能返回None
-   */
   def reassignPartitionLeaderElection(reassignment: Seq[Int], isr: Seq[Int], liveReplicas: Set[Int]): Option[Int] = {
     reassignment.find(id => liveReplicas.contains(id) && isr.contains(id))
   }
 
-  /**
-   * 首选副本节点partition的leader选举
-   * 选举选举策略的第一个节点
-   * @param assignment   已分配的partition节点集合
-   * @param isr          ZK中记录的ISR集合
-   * @param liveReplicas 目前存活状态的副本节点
-   * @return 选举出的leader节点，可能返回None
-   */
   def preferredReplicaPartitionLeaderElection(assignment: Seq[Int], isr: Seq[Int], liveReplicas: Set[Int]): Option[Int] = {
     assignment.headOption.filter(id => liveReplicas.contains(id) && isr.contains(id))
   }
 
-  /**
-   * 关闭的broker partition的leader选举
-   * 公共选举策略额外刨除处于正在关闭的broker节点
-   * @param assignment          已分配的partition节点集合
-   * @param isr                 ZK中记录的ISR集合
-   * @param liveReplicas        目前存活状态的副本节点
-   * @param shuttingDownBrokers 正在关闭的broker节点集合
-   * @return
-   */
   def controlledShutdownPartitionLeaderElection(assignment: Seq[Int], isr: Seq[Int], liveReplicas: Set[Int], shuttingDownBrokers: Set[Int]): Option[Int] = {
     assignment.find(id => liveReplicas.contains(id) && isr.contains(id) && !shuttingDownBrokers.contains(id))
   }
 }
 
 sealed trait PartitionLeaderElectionStrategy
-
 final case class OfflinePartitionLeaderElectionStrategy(allowUnclean: Boolean) extends PartitionLeaderElectionStrategy
-
 final case object ReassignPartitionLeaderElectionStrategy extends PartitionLeaderElectionStrategy
-
 final case object PreferredReplicaPartitionLeaderElectionStrategy extends PartitionLeaderElectionStrategy
-
 final case object ControlledShutdownPartitionLeaderElectionStrategy extends PartitionLeaderElectionStrategy
 
 sealed trait PartitionState {
   def state: Byte
-
   def validPreviousStates: Set[PartitionState]
 }
 
